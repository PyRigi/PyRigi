--- conflicted
+++ resolved
@@ -1,10 +1,7 @@
 [tool.poetry]
 name = "pyrigi"
-<<<<<<< HEAD
 version = "0.4.0"
-=======
-version = "0.3.0"
->>>>>>> f4baa35f
+
 description = "Python package concerning the rigidity and flexibility of bar-and-joint frameworks."
 authors = ["The PyRigi Developers"]
 license = "MIT"
