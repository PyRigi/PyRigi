--- conflicted
+++ resolved
@@ -34,11 +34,7 @@
   * Alison La Porta
   * Rebecca Monks
   * Anthony Nixon
-<<<<<<< HEAD
-=======
-  * Alison La Porta
-  
->>>>>>> 20300f8a
+
 
 ## Version 0.3.0 (November 5, 2024)
 
