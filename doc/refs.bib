--- conflicted
+++ resolved
@@ -178,7 +178,6 @@
   year = {2024}
 }
 
-<<<<<<< HEAD
 @article{
   Connelly2017,
   author = {Connelly, Robert and Gortler, Steven J.},
@@ -201,7 +200,8 @@
   pages = {453-491},
   year = {1996},
   doi = {10.1137/S0895480192229236}
-=======
+}
+
 @incollection{
   Whiteley1996,
   author = {Walter Whiteley},
@@ -215,5 +215,4 @@
   address = {Providence},
   year = {1996},
   doi= {10.1090/conm/197}
->>>>>>> 457f40ba
 }