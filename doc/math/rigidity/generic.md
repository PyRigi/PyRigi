# Generic Rigidity

:::{prf:definition} Generic realization and framework
:label: def-gen-realization

Let $G$ be a graph. A $d$-dimensional {prf:ref}`realization <def-realization>` $p$ of $G$ whose coordinates are algebraically independent is called _generic_.
A {prf:ref}`framework <def-framework>` $(G, p)$, where $p$ is generic, is called a _generic framework_.
:::

:::{prf:definition} Generically rigid graph
:label: def-gen-rigid

Let $G$ be a graph and $d \in \NN$.
The graph $G$ is called _(generically) $d$-rigid_ if any {prf:ref}`generic d-dimensional framework <def-gen-realization>` $(G, p)$ is {prf:ref}`rigid <def-cont-rigid-framework>`; this is equivalent to $(G, p)$ being {prf:ref}`infinitesimally rigid <def-inf-rigid-framework>`.

{{pyrigi_crossref}} {meth}`~.Graph.is_rigid`
:::



:::{prf:definition} Minimally generically rigid graphs
:label: def-min-rigid-graph

Let $G$ be a graph, let $d, k \in \NN$.
The graph $G$ is called _minimally (generically) $d$-rigid_ if a (equivalently, any) {prf:ref}`generic framework <def-gen-realization>` $(G, p)$ is {prf:ref}`minimally (infinitesimally) d-rigid <def-min-rigid-framework>`.

{{pyrigi_crossref}} {meth}`~.Graph.is_min_rigid`
:::


:::{prf:theorem}
:label: thm-2-gen-rigidity

A graph $G = (V, E)$ is minimally (generically) $2$-rigid if and only if $G$ is {prf:ref}`(2,3)-tight <def-kl-sparse-tight>`.

{{references}} {cite:p}`Geiringer1927`
{cite:p}`Laman1970`
:::

<<<<<<< HEAD
:::{prf:theorem}
:label: thm-gen-rigidity-tight

Let $G = (V, E)$ be a minimally (generically) $d$-rigid graph. Then $G$ is {prf:ref}`(d,\binom{d+1}{2})-tight <def-kl-sparse-tight>`.

{{references}} {cite:p}`Whiteley1996`
:::

:::{prf:theorem}
:label: thm-probabilistic-rigidity-check

Let $G = (V, E)$ be a graph and let $F=(G,p)$ be a framework with a random parametrization $p$ with coordinates between 1 and some $N$.
If $F$ is (minimally) infinitesimally $d$-rigid, then $G$ is (minimally) $d$-rigid.
If $F$ is not (minimally) infinitesimally $d$-rigid, then $G$ is not (minimally) $d$-rigid with probability $1-(dn-\binom{d+1}{2})/N$.
In other words the probability of a false negative is $(dn-\binom{d+1}{2})/N$.
{{references}} {cite:p}`Gortler2010`
=======

:::{prf:definition} Rigid components in $\RR^d$
:label: def-rigid-components

Let $G$ be a graph, let $d \in \NN$.
The _d-rigid components_ of $G$ are the maximal vertex-induced subgraphs 
of $G$ that are {prf:ref}`d-rigid <def-gen-rigid>`.

{{pyrigi_crossref}} {meth}`~.Graph.rigid_components`
>>>>>>> b1884c37
:::<|MERGE_RESOLUTION|>--- conflicted
+++ resolved
@@ -37,7 +37,6 @@
 {cite:p}`Laman1970`
 :::
 
-<<<<<<< HEAD
 :::{prf:theorem}
 :label: thm-gen-rigidity-tight
 
@@ -54,7 +53,7 @@
 If $F$ is not (minimally) infinitesimally $d$-rigid, then $G$ is not (minimally) $d$-rigid with probability $1-(dn-\binom{d+1}{2})/N$.
 In other words the probability of a false negative is $(dn-\binom{d+1}{2})/N$.
 {{references}} {cite:p}`Gortler2010`
-=======
+:::
 
 :::{prf:definition} Rigid components in $\RR^d$
 :label: def-rigid-components
@@ -64,5 +63,4 @@
 of $G$ that are {prf:ref}`d-rigid <def-gen-rigid>`.
 
 {{pyrigi_crossref}} {meth}`~.Graph.rigid_components`
->>>>>>> b1884c37
 :::