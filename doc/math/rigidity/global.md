# Global Rigidity

:::{prf:definition}
:label: def-globally-rigid-graph

A graph $G = (V,E)$ is called _globally $d$-rigid_,
if for every {prf:ref}`generic <def-gen-realization>` $d$-dimensional {prf:ref}`framework <def-framework>` $(G,p)$,
all $d$-dimensional frameworks $(G,p')$ {prf:ref}`equivalent <def-equivalent-framework>` to $(G,p)$
are {prf:ref}`congruent <def-equivalent-framework>` to $(G,p)$.

{{references}} {cite:p}`JacksonJordan2005`

{meth}`~.Graph.is_globally_rigid`
:::


:::{prf:theorem}
:label: thm-globally-redundant-3connected

A graph $G$ is globally $2$-rigid if and only if it either is a
complete graph on at most three vertices or it is $3$-connected and {prf:ref}`redundantly rigid<def-redundantly-rigid-graph>`.

{{references}} {cite:p}`JacksonJordan2005{Thm 7.1}`
:::

:::{prf:theorem}
:label: thm-globally-mindeg6-dim2

Let $G$ be a $6$-connected {prf:ref}`2-rigid <def-gen-rigid>` graph. Then $G$ is globally $2$-rigid.

{{references}} {cite:p}`JacksonJordan2005{Thm 7.2}`
:::

:::{prf:definition}
:label: def-stress-kernel

Let $G$ be a graph, if $\Omega$ is an {prf:ref}`equilibrium stress matrix <def-stress-matrix>`,
its kernel is called _stress kernel_; we denote it by $K(\Omega)$ and its dimension by $k(\Omega)$.
We denote by $k_{min}(G,d)$ the minimal value of $k(\Omega)$ as $\Omega$ ranges over all
{prf:ref}`equilibrium stress matrices <def-stress-matrix>` of all
{prf:ref}`generic d-dimensional frameworks <def-gen-realization>` of $G$.

{{references}} {cite:p}`GortlerHealyThurston2010`
:::

:::{prf:lemma}
:label: lem-k-min-stress-matrix

<<<<<<< HEAD
For {prf:ref}`frameworks <def-framework>` of a graph $G$ with at least $d+1$ vertices,
=======
For {prf:ref}`frameworks <def-framework>` of a graph $G$ with at least $d+1$ vertices, 
>>>>>>> 82de8d3a
the relation $k_{min}(G,d) \geq d+1$ holds.

{{references}} {cite:p}`GortlerHealyThurston2010`
:::

:::{prf:definition}
:label: def-has-min-stress-kernel

A graph $G$ is said to have
a _minimal {prf:ref}`stress kernel <def-stress-kernel>` in $\mathbb{R}^d$_
if $k_{min}(G,d) = d+1$.

{{references}} {cite:p}`GortlerHealyThurston2010`
:::

:::{prf:theorem}
:label: thm-k-min-stress-matrix

If a graph $G$ with $d+2$ or more vertices has a minimal {prf:ref}`stress kernel <def-stress-kernel>`
in $\mathbb{R}^d$, then all {prf:ref}`generic frameworks <def-gen-realization>` $p$ of $G$ are globally $d$-rigid.

{{references}} {cite:p}`GortlerHealyThurston2010`
:::

The converse of this theorem is the following one:

:::{prf:theorem}
:label: thm-inverse-k-min-stress-matrix

If a graph $G$ with $d+2$ or more vertices does not have a minimal {prf:ref}`stress kernel <def-stress-kernel>`
in $\mathbb{R}^d$, then any {prf:ref}`generic framework <def-gen-realization>` $p$ of $G$ is not globally $d$-rigid.

{{references}} {cite:p}`GortlerHealyThurston2010`
:::

The following randomized algorithm from {cite:p}`GortlerHealyThurston2010` checks for global $d$-rigidity.

:::{prf:algorithm}
:label: alg-randomized-globally-rigid
**Input:** A graph $G$ with at least $d + 2$ vertices and a dimension $d$

**Output:** A statement on whether $G$ is globally $d$-rigid, `True` or `False`

Let $n$ be the number of vertices, $m$ be the number of edges,
$t = n\cdot d - \binom{d+1}{2}$ and $N = A\cdot n\cdot \binom{n}{2} +2$, where $A$ is some constant.

1. If $m < t$, output `False` (as the graph cannot even be generically $d$-rigid with so few edges), otherwise continue.
2. Pick a framework with integer coordinates randomly chosen from 1 to $N$.
3. Pick an equilibrium stress vector in a suitably random way. (If $m = t$, there are no stresses, so we consider the zero vector.)
4. Consider the corresponding equilibrium stress matrix and compute its rank.
5. If the rank is $n-d-1$ then return `True`, otherwise return `False`.

{{pyrigi_crossref}} {meth}`~.Graph.is_globally_rigid`

{{references}} {cite:p}`GortlerHealyThurston2010`
:::

The above algorithm may give false negatives as the following theorem tells.

:::{prf:theorem}
:label: thm-globally-randomize-algorithm
The randomized {prf:ref}`algorithm for checking global d-rigidity<alg-randomized-globally-rigid>`  never returns a false positive answer,
and returns a false negative answer with probability bounded above by $nm/N$, where $n$ is the
number of vertices, $m$ is the number of edges and $N$ is an arbitrarily large integer.
Given a number $A$, we chose $N \geq A\cdot nm + 2$
so that the probability of getting a false negative
is less than $1/A$.
In particular, checking for generic global $d$-rigidity is in $RP$, i.e.,
the class of randomized polynomial time algorithms.

{{pyrigi_crossref}} {meth}`~.Graph.is_globally_rigid`

{{references}} {cite:p}`GortlerHealyThurston2010`
:::

:::{prf:definition} globally linked in a framework
:label: def-globally-linked-p

We say that a pair of vertices $\{u,v\}$ is _globally $d$-linked
in a $d$-{prf:ref}`dimensional framework <def-framework>` $(G,p)$_
if for every {prf:ref}`equivalent <def-equivalent-framework>`
$d$-{prf:ref}`dimensional framework <def-framework>` $(G,q)$ we have
$||p(u)-p(v)|| = ||q(u)-q(v)||$. This is not a generic property.

{{references}} {cite:p}`JordanVillanyi2024`
:::

:::{prf:definition} globally linked in a graph
:label: def-globally-linked

A pair of vertices $\{u,v\}$ is _globally linked in $G$_ in $\RR^d$ if it is
{prf:ref}`globally linked <def-globally-linked-p>` in all $d$-dimensional
{prf:ref}`generic frameworks <def-gen-realization>` $(G,p)$.

A pair $\{u,v\}$ is _weakly globally linked in $G$_ in $\RR^d$ (or _weakly globally $d$-linked_) if there exists
a $d$-dimensional {prf:ref}`generic framework <def-gen-realization>` $(G,p)$ in which $\{u,v\}$
is {prf:ref}`globally linked <def-globally-linked-p>`.

If $\{u,v\}$ is not weakly globally $d$-linked in $G$, then it is called _globally loose in $G$_.

{{references}} {cite:p}`JordanVillanyi2024`
:::


:::{prf:theorem}
:label: thm-weakly-globally-linked-globally-rigid-graph

A graph $G$ is {prf:ref}`globally rigid <def-globally-rigid-graph>` in $\RR^d$ if and only if every pair of
vertices are {prf:ref}`weakly globally d-linked <def-globally-linked>` in $G$.

{{references}} {cite:p}`JordanVillanyi2024`
:::


:::{prf:corollary}
:label: cor-weakly-globally-linked-rigid-graph

Given a rigid but not globally rigid graph $G$ in $\RR^d$,
there exists at least one pair of vertices of $G$
that are not {prf:ref}`weakly globally d-linked <def-globally-linked>` in $G$.
:::


:::{prf:definition} linked pair
:label: def-linked-pair

A pair of vertices $\{u,v\}$ of $G$ is _$d$-linked in a
$d$-{prf:ref}`dimensional framework <def-framework>` $(G,p)$_
(or that $uv$ is an _implied edge_ of $(G,p)$) if the set of distances
$\{ \|q(u) - q(v) \| : (G,q) \text{ is equivalent to } (G,p) \}$
is finite.

A pair of vertices $\{u,v\}$ of $G$ is _$d$-linked if it is $d$-linked
in all $d$-dimensional {prf:ref}`generic frameworks <def-gen-realization>` $(G,p)$.

{{references}} {cite:p}`Jordan2016`
:::


:::{prf:lemma}
:label: lem-linked-pair-rigid-component

A pair $\{u, v\}$ is {prf:ref}`linked <def-linked-pair>` in $G$ if and only if
there exists a {prf:ref}`rigid component <def-rigid-components>` of $G$ containing
$u$ and $v$.

{{references}} {cite:p}`Jordan2016`
:::


:::{prf:lemma}
:label: lem-linked-pair-r2-circuit

A pair $\{u, v\}$ of vertices is non-adjacent and {prf:ref}`linked <def-globally-linked>`
in $G$ if and only if there exists some subgraph $G_0 = (V_0,E_0)$ of $G$ with $u,v\in V_0$
such that $G_0+uv$ is an $\mathcal{R}_2$-{prf:ref}`fundamental circuit <def-fundamental-circuit>`.

{{references}} {cite:p}`JordanVillanyi2024`
:::


:::{prf:definition} augmented graph
:label: def-augmented-graph

Given a graph $G$ its _augmented graph_ is the graph obtained from $G$
by adding an edge between every {prf:ref}`separating pair <def-separating-set>` of $G$.
:::


:::{prf:definition} cleaving operation
:label: def-cleaving-operation

Let $G=(V,E)$ be a {prf:ref}`2-connected graph <def-k-connected>`
and $u,v\in V$ be such that $\{u,v\}$
is a {prf:ref}`separating pair <def-separating-set>` of $G$.
Let $C$ be a {prf:ref}`connected component <def-k-connected>`
of $G-\{u,v\}$ and let $H$ be the subgraph of $G$ induced by $V(C) \cup \{u,v\}$.
We say that $H + uv$ is obtained from $G$ by a _cleaving operation_ along $\{u,v\}$.
:::


:::{prf:lemma}
:label: lem-3-block

Let $G=(V,E)$ be a {prf:ref}`2-connected graph <def-k-connected>` and let $\{u,v\}$ be a
non-adjacent vertex pair in $G$ with {prf:ref}`local connectivity <def-kappa-G-u-v>` $\kappa_G(u,v) \geq 3$.
Then either $\{u,v\}$ is a {prf:ref}`separating pair <def-separating-set>` in $G$ or there is
a unique {prf:ref}`3-connected component <def-k-connected>` $B$ of the
{prf:ref}`augmented graph <def-augmented-graph>` of $G$ such that $\{u,v\} \subset V(B)$.
In the latter case the subgraph $B$ can be obtained from $G$ by a sequence of
{prf:ref}`cleaving operations <def-cleaving-operation>`.
Furthermore, $uv \notin E(B)$ and, in $\RR^2$, if the pair $\{u,v\}$ is linked in $G$ then it is also
linked in $B$.

{{references}} {cite:p}`JordanVillanyi2024`
:::


:::{prf:definition} 3-block
:label: def-block-3

Let $G=(V,E)$ be a {prf:ref}`2-connected graph <def-k-connected>` and let $\{u,v\}$ be a
non-adjacent vertex pair in $G$ which is not a {prf:ref}`separating pair <def-separating-set>`.
The unique {prf:ref}`3-connected component <def-k-connected>`
$B$ of the {prf:ref}`augmented graph <def-augmented-graph>` of $G$ such that $\{u,v\}\subset V(B)$
is called the _3-block_ of $\{u,v\}$ in $G$.

{{references}} {cite:p}`JordanVillanyi2024`
:::


:::{prf:theorem}
:label: thm-weakly-globally-linked

Let $G = (V,E)$ be a {prf:ref}`2-connected graph <def-k-connected>` in $\RR^2$ and let $\{u,v\}$ be
a non-adjacent linked pair of vertices with {prf:ref}`local connectivity <def-kappa-G-u-v>` $\kappa_G(u,v) \geq 3$.
Then $\{u,v\}$ is {prf:ref}`weakly globally 2-linked <def-globally-linked>` in $G$ if and only if either
* $\{u,v\}$ is a {prf:ref}`separating pair <def-separating-set>` in G, or
* $C(B,V_0)$ is {prf:ref}`globally rigid <def-globally-rigid-graph>`,

where $B$ is the {prf:ref}`3-block <def-block-3>` of $\{u,v\}$ in $G$, $B_0 = (V_0,E_0)$
is a subgraph of $B$ with $u,v \in V_0$ such that $B_0 + uv$ is an $\mathcal{R}_2$-{prf:ref}`circuit <def-matroid>`, and $C(B, V_0)$ is the graph obtained as follows.

Let $V_1,\dots, V_r$ be the vertex sets of the {prf:ref}`connected components <def-k-connected>` of $B-V_0$.
Delete from $B$ the vertex sets $V_i$ for $1\leq i\leq r$
and add the edges $xy$ for all pairs $x,y \in N_B(V_i)$ for $1\leq i\leq r$.
Here $N_B(V_i)$ denotes the set of nodes of $B-V_i$ that are connected by an edge to some vertex of $V_i$.
The resulting graph is $C(B, V_0)$.

{{pyrigi_crossref}} {meth}`~.Graph.is_weakly_globally_linked`
{{references}} {cite:p}`JordanVillanyi2024`
:::<|MERGE_RESOLUTION|>--- conflicted
+++ resolved
@@ -46,11 +46,8 @@
 :::{prf:lemma}
 :label: lem-k-min-stress-matrix
 
-<<<<<<< HEAD
+
 For {prf:ref}`frameworks <def-framework>` of a graph $G$ with at least $d+1$ vertices,
-=======
-For {prf:ref}`frameworks <def-framework>` of a graph $G$ with at least $d+1$ vertices, 
->>>>>>> 82de8d3a
 the relation $k_{min}(G,d) \geq d+1$ holds.
 
 {{references}} {cite:p}`GortlerHealyThurston2010`
