# Graph Theory

Here we introduce graph theoretical concepts related to Rigidity Theory. 

## Sparse and tight graphs

:::{prf:definition} $(k, \ell)$-sparse and $(k, \ell)$-tight
:label: def-kl-sparse-tight

Let $G = (V, E)$ be a (multi)graph and let $k, \ell \in \NN$.
The graph $G$ is said to be _$(k, \ell)$-sparse_ if every set of $n'$ vertices with $k\leq n' \leq |V|$ spans at most $kn' - \ell$ edges.
The graph $G$ is said to be _$(k, \ell)$-tight_ if it is $(k, \ell)$-sparse and $k|V| - \ell = |E|$.

{{pyrigi_crossref}} {meth}`~.Graph.is_sparse`
{meth}`~.Graph.is_tight`

{{references}} {cite:p}`Lee2008`
:::


## Graph extensions

:::{prf:definition} k-extension
:label: def-k-extension

Let $d,k \in \NN$.
Let $G=(V,E)$ be a graph, let $F \subset E$ with $|F|=k$
and let $v \notin V$.
Let $H=(W,F)$ be the subgraph of $G$ induced by $F$.
Let further $S \subset V$ be a set of vertices such that
$S \cap W= \emptyset$ and $|S|+|W|=d+k$.
We define
\begin{equation*}
 E_v = \bigl\{ \{v,u\} : u \in W \cup S \bigr\} \,.
\end{equation*}
Then
\begin{equation*}
 G'= \bigl( V \cup \{v\}, (E \setminus F) \cup E_v \bigr)
\end{equation*}
is called a $d$-dimensional _k-extension_ of $G$.

{{pyrigi_crossref}} {meth}`~.Graph.k_extension`
{meth}`~.Graph.one_extension`
{meth}`~.Graph.zero_extension`
{meth}`~.Graph.all_k_extensions`
{meth}`~.Graph.extension_sequence`
:::

<<<<<<< HEAD
## Further topics
:::{toctree}
:maxdepth: 2
graph-theory/known-families
=======

## Generalized double banana

:::{prf:definition} Generalized double banana
:label: def-generalized-double-banana

For $d\geq 3$ and $2\leq t\leq d-1$, 
the graph $B_{d,t}$ is defined by putting $B_{d,t}=(G_1\cup G_2)-e$ 
where $G_i\cong K_{d+2}$, $G_1\cap G_2\cong K_{t}$ and $e\in E(G_1\cap G_2)$. 
Note that the graph $B_{3,2}$  is the well known flexible $\mathcal{R}_3$-circuit,
commonly referred to as the _double banana_.

{{pyrigi_crossref}} {meth}`~pyrigi.graphDB.DoubleBanana`
:::

The family  $\mathcal{B}_{d,d-1}^+$ consists of all graphs of the form
$(G_1\cup G_2)-\{e,f,g\}$ where: $G_1\cong K_{d+3}$ and $e,f,g\in E(G_1)$;
$G_2\cong K_{d+2}$ and $e\in E(G_2)$; $G_1\cap G_2\cong K_{d-1}$;
$e,f,g$ do not all have a common end-vertex;
if $\{f,g\}\subset E(G_1)\setminus E(G_2)$ then $f,g$ do not have a common end-vertex.


:::{prf:theorem}
:label: thm-flexible-circuit-classification

Suppose $G$ is a flexible $\mathcal{R}_d$-circuit with at most $d+6$ vertices. Then either

* $d=3$ and $G\in \{B_{3,2}\}\cup \mathcal{B}_{3,2}^+$ or
* $d\geq 4$ and $G\in \{B_{d,d-1}$, $B_{d,d-2}\}\cup \mathcal{B}_{d,d-1}^+$.

{cite:p}`Grasegger2022`
:::


:::{prf:definition} 2-sum
:label: def-2-sum

Given three graphs $G=(V,E)$, $G_1=(V_1,E_1)$, and $G_2=(V_2,E_2)$, we say that  
$G$ is a _$2$-sum_ of $G_1,G_2$ along an edge $e$ if $G=(G_1\cup G_2)-e$, 
$G_1\cap G_2=K_2$ and $e\in E_1\cap E_2$.
>>>>>>> c0a34b15
:::<|MERGE_RESOLUTION|>--- conflicted
+++ resolved
@@ -1,6 +1,6 @@
 # Graph Theory
 
-Here we introduce graph theoretical concepts related to Rigidity Theory. 
+Here we introduce graph theoretical concepts related to Rigidity Theory.
 
 ## Sparse and tight graphs
 
@@ -46,51 +46,8 @@
 {meth}`~.Graph.extension_sequence`
 :::
 
-<<<<<<< HEAD
-## Further topics
+
 :::{toctree}
 :maxdepth: 2
 graph-theory/known-families
-=======
-
-## Generalized double banana
-
-:::{prf:definition} Generalized double banana
-:label: def-generalized-double-banana
-
-For $d\geq 3$ and $2\leq t\leq d-1$, 
-the graph $B_{d,t}$ is defined by putting $B_{d,t}=(G_1\cup G_2)-e$ 
-where $G_i\cong K_{d+2}$, $G_1\cap G_2\cong K_{t}$ and $e\in E(G_1\cap G_2)$. 
-Note that the graph $B_{3,2}$  is the well known flexible $\mathcal{R}_3$-circuit,
-commonly referred to as the _double banana_.
-
-{{pyrigi_crossref}} {meth}`~pyrigi.graphDB.DoubleBanana`
-:::
-
-The family  $\mathcal{B}_{d,d-1}^+$ consists of all graphs of the form
-$(G_1\cup G_2)-\{e,f,g\}$ where: $G_1\cong K_{d+3}$ and $e,f,g\in E(G_1)$;
-$G_2\cong K_{d+2}$ and $e\in E(G_2)$; $G_1\cap G_2\cong K_{d-1}$;
-$e,f,g$ do not all have a common end-vertex;
-if $\{f,g\}\subset E(G_1)\setminus E(G_2)$ then $f,g$ do not have a common end-vertex.
-
-
-:::{prf:theorem}
-:label: thm-flexible-circuit-classification
-
-Suppose $G$ is a flexible $\mathcal{R}_d$-circuit with at most $d+6$ vertices. Then either
-
-* $d=3$ and $G\in \{B_{3,2}\}\cup \mathcal{B}_{3,2}^+$ or
-* $d\geq 4$ and $G\in \{B_{d,d-1}$, $B_{d,d-2}\}\cup \mathcal{B}_{d,d-1}^+$.
-
-{cite:p}`Grasegger2022`
-:::
-
-
-:::{prf:definition} 2-sum
-:label: def-2-sum
-
-Given three graphs $G=(V,E)$, $G_1=(V_1,E_1)$, and $G_2=(V_2,E_2)$, we say that  
-$G$ is a _$2$-sum_ of $G_1,G_2$ along an edge $e$ if $G=(G_1\cup G_2)-e$, 
-$G_1\cap G_2=K_2$ and $e\in E_1\cap E_2$.
->>>>>>> c0a34b15
-:::+graph-theory/double-bananas