"""
This is a module for providing common types of frameworks.
"""

from pyrigi.framework import Framework
import pyrigi.graphDB as graphs
import pyrigi.misc as misc

import sympy as sp


def Cycle(n: int, d: int = 2) -> Framework:
    """Return d-dimensional framework of the n-cycle."""
    misc.check_integrality_and_range(n, "number of vertices n", 3)
    misc.check_integrality_and_range(d, "dimension d", 1)
    if n - 1 <= d:
        return Framework.Simplicial(graphs.Cycle(n), d)
    elif d == 1:
        return Framework.Collinear(graphs.Cycle(n), 1)
    elif d == 2:
        return Framework.Circular(graphs.Cycle(n))
    raise ValueError(
        "The number of vertices n has to be at most d+1, or d must be 1 or 2 "
        f"(now (d, n) = ({d}, {n})."
    )


def Square() -> Framework:
    """Framework of the 4-cycle with square realization in the plane"""
    return Framework(graphs.Cycle(4), {0: [0, 0], 1: [1, 0], 2: [1, 1], 3: [0, 1]})


def Diamond() -> Framework:
    """Framework of the diamond with square realization in the plane"""
    return Framework(graphs.Diamond(), {0: [0, 0], 1: [1, 0], 2: [1, 1], 3: [0, 1]})


<<<<<<< HEAD
def Complete(n: int, d: int = 2):
    """
    Return d-dimensional framework of the complete graph on n vertices.

    TODO
    ----
    Describe the generated realization.
    """

=======
def Complete(n: int, d: int = 2) -> Framework:
    """Return d-dimensional framework of the complete graph on n vertices."""
>>>>>>> 7e4e3b29
    misc.check_integrality_and_range(n, "number of vertices n", 1)
    misc.check_integrality_and_range(d, "dimension d", 1)
    if n - 1 <= d:
        return Framework.Simplicial(graphs.Complete(n), d)
    elif d == 1:
        return Framework.Collinear(graphs.Complete(n), 1)
    elif d == 2:
        return Framework.Circular(graphs.Complete(n))
    raise ValueError(
        "The number of vertices n has to be at most d+1, or d must be 1 or 2 "
        f"(now (d, n) = ({d}, {n})."
    )


def Path(n: int, d: int = 2) -> Framework:
    """Return d-dimensional framework of the path graph on n vertices."""
    misc.check_integrality_and_range(n, "number of vertices n", 2)
    misc.check_integrality_and_range(d, "dimension d", 1)
    if n - 1 <= d:
        return Framework.Simplicial(graphs.Path(n), d)
    elif d == 1:
        return Framework.Collinear(graphs.Path(n), 1)
    elif d == 2:
        return Framework.Circular(graphs.Path(n))
    raise ValueError(
        "The number of vertices n has to be at most d+1, or d must be 1 or 2 "
        f"(now (d, n) = ({d}, {n})."
    )


def ThreePrism(realization: str = None) -> Framework:
    """
    Return 3-prism framework.

    Parameters
    ----------
    realization:
        If ``"parallel"``, a realization with the three edges that are not
        in any 3-cycle being parallel is returned.
        If ``"flexible"``, a continuously flexible realization is returned.
        Otherwise (default), a general realization is returned.
    """
    if realization == "parallel":
        return Framework(
            graphs.ThreePrism(),
            {0: (0, 0), 1: (2, 0), 2: (1, 2), 3: (0, 6), 4: (2, 6), 5: (1, 4)},
        )
    if realization == "flexible":
        return Framework(
            graphs.ThreePrism(),
            {0: (0, 0), 1: (2, 0), 2: (1, 2), 3: (0, 4), 4: (2, 4), 5: (1, 6)},
        )
    return Framework(
        graphs.ThreePrism(),
        {0: (0, 0), 1: (3, 0), 2: (2, 1), 3: (0, 4), 4: (2, 4), 5: (1, 3)},
    )


def ThreePrismPlusEdge() -> Framework:
    """Return a framework of the 3-prism graph with one extra edge."""
    G = ThreePrism()
    G.add_edge([0, 5])
    return G


def CompleteBipartite(m: int, n: int, realization: str = None) -> Framework:
    """
    Return a complete bipartite framework on m+n vertices in the plane.

    Parameters
    ----------
    realization:
        If ``"dixonI"``, a realization with one part on the x-axis and
        the other on the y-axis is returned.
        Otherwise (default), a "general" realization is returned.

    Todo
    ----
    Implement realization in higher dimensions.
    """
    misc.check_integrality_and_range(m, "size m", 1)
    misc.check_integrality_and_range(n, "size n", 1)
    if realization == "dixonI":
        return Framework(
            graphs.CompleteBipartite(m, n),
            {i: [0, (i + 1) * (-1) ** i] for i in range(m)}
            | {i: [(i - m + 1) * (-1) ** i, 0] for i in range(m, m + n)},
        )
    return Framework(
        graphs.CompleteBipartite(m, n),
        {
            i: [
                sp.cos(i * sp.pi / max([1, m - 1])),
                sp.sin(i * sp.pi / max([1, m - 1])),
            ]
            for i in range(m)
        }
        | {
            i: [
                1 + 2 * sp.cos((i - m) * sp.pi / max([1, n - 1])),
                3 + 2 * sp.sin((i - m) * sp.pi / max([1, n - 1])),
            ]
            for i in range(m, m + n)
        },
    )


def K33plusEdge() -> Framework:
    """Return a framework of the complete bipartite graph on 3+3 vertices plus an edge."""
    G = CompleteBipartite(3, 3, "dixonI")
    G.add_edge([0, 1])
    return G<|MERGE_RESOLUTION|>--- conflicted
+++ resolved
@@ -35,8 +35,7 @@
     return Framework(graphs.Diamond(), {0: [0, 0], 1: [1, 0], 2: [1, 1], 3: [0, 1]})
 
 
-<<<<<<< HEAD
-def Complete(n: int, d: int = 2):
+def Complete(n: int, d: int = 2) -> Framework:
     """
     Return d-dimensional framework of the complete graph on n vertices.
 
@@ -44,11 +43,6 @@
     ----
     Describe the generated realization.
     """
-
-=======
-def Complete(n: int, d: int = 2) -> Framework:
-    """Return d-dimensional framework of the complete graph on n vertices."""
->>>>>>> 7e4e3b29
     misc.check_integrality_and_range(n, "number of vertices n", 1)
     misc.check_integrality_and_range(d, "dimension d", 1)
     if n - 1 <= d:
