"""
This module contains functionality related to motions (continuous flexes).
"""

import os
from copy import deepcopy
from math import isclose
from typing import Any, Literal
from collections.abc import Callable
import warnings
import matplotlib.pyplot as plt
import numpy as np
import sympy as sp
from IPython.display import SVG
from matplotlib.animation import FuncAnimation
from sympy import simplify

import pyrigi._input_check as _input_check
from pyrigi import _plot
from pyrigi.data_type import (
    Vertex,
    Point,
    Sequence,
    InfFlex,
    Number,
    DirectedEdge,
    Edge,
)
from pyrigi.graph import Graph
from pyrigi.framework import Framework
from pyrigi.plot_style import PlotStyle, PlotStyle2D, PlotStyle3D
from pyrigi.misc import (
    point_to_vector,
    normalize_flex,
    vector_distance_pointwise,
    sympy_expr_to_float,
)
from pyrigi.warning import NumericalAlgorithmWarning


class Motion(object):
    """
    An abstract class representing a continuous flex of a framework.
    """

    def __init__(self, graph: Graph, dim: int) -> None:
        """
        Create an instance of a graph motion.
        """

        self._graph = graph
        self._dim = dim

    def __str__(self) -> str:
        """Return the string representation"""
        return f"{self.__class__.__name__} of a " + self._graph.__str__()

    def __repr__(self) -> str:
        """Return a representation of a Motion."""
        return f"Motion({self.graph().__repr__()}, {self.dim()})"

    def graph(self) -> Graph:
        """
        Return a copy of the underlying graph.
        """
        return deepcopy(self._graph)

    def dim(self) -> int:
        """
        Return the dimension of the motion.
        """
        return self._dim

    @staticmethod
    def _normalize_realizations(
        realizations: Sequence[dict[Vertex, Point]],
        x_width: Number,
        y_width: Number,
        z_width: Number = None,
        padding: Number = 0.01,
    ) -> list[dict[Vertex, Point]]:
        """
        Normalize a given list of realizations.

        The returned realizations fit exactly to the window with the given dimensions.

        Parameters
        ----------
        realizations:
            ``Sequence`` of realizations.
        x_width, y_width, z_width:
            Sizes of the underlying canvas.
        padding:
            Whitespace added on the boundaries of the canvas.

        Notes
        -----
        This is done by scaling the ``realizations`` and adding a
        padding so that the animation does not leave the predefined
        canvas.
        """

        xmin = ymin = zmin = np.inf
        xmax = ymax = zmax = -np.inf
        for realization in realizations:
            for v, point in realization.items():
                xmin, xmax = min(xmin, point[0]), max(xmax, point[0])
                ymin, ymax = min(ymin, point[1]), max(ymax, point[1])
                if z_width is not None:
                    zmin, zmax = min(zmin, point[2]), max(zmax, point[2])
        if not isclose(xmax - xmin, 0, abs_tol=1e-6):
            xnorm = (x_width - padding * 2) / (xmax - xmin)
        else:
            xnorm = np.inf
        if not isclose(ymax - ymin, 0, abs_tol=1e-6):
            ynorm = (y_width - padding * 2) / (ymax - ymin)
        else:
            ynorm = np.inf
        if z_width is not None:
            if not isclose(zmax - zmin, 0, abs_tol=1e-6):
                znorm = (z_width - padding * 2) / (zmax - zmin)
            else:
                znorm = np.inf
            norm_factor = min(xnorm, ynorm, znorm)
        else:
            norm_factor = min(xnorm, ynorm)
        if norm_factor == np.inf:
            norm_factor = 1
        realizations_normalized = []
        for realization in realizations:
            realization_normalized = {}
            for v, point in realization.items():
                if z_width is not None:
                    realization_normalized[v] = [
                        (point[0] - xmin) * norm_factor + padding,
                        (point[1] - ymin) * norm_factor + padding,
                        (point[2] - zmin) * norm_factor + padding,
                    ]
                else:
                    realization_normalized[v] = [
                        (point[0] - xmin) * norm_factor + padding,
                        (point[1] - ymin) * norm_factor + padding,
                    ]
            realizations_normalized.append(realization_normalized)
        return realizations_normalized

    def animate3D(
        self,
        realizations: Sequence[dict[Vertex, Point]],
        plot_style: PlotStyle,
        edge_colors_custom: Sequence[Sequence[Edge]] | dict[str, Sequence[Edge]] = None,
        duration: float = 8,
        **kwargs,
    ) -> Any:
        """
        Animate the continuous motion in 3D.

        See :class:`~.PlotStyle3D` for a list of possible visualization keywords.
        Not necessarily all of them apply (e.g. keywords related to infinitesimal
        flexes are ignored).

        Parameters
        ----------
        realizations:
            A list of realization samples describing the motion.
        plot_style:
            An instance of the ``PlotStyle`` class that defines the visual style
            for plotting, see :class:`~.PlotStyle` for more details.
        edge_colors_custom:
            Optional parameter to specify the colors of edges. It can be
            a ``Sequence[Sequence[Edge]]`` to define groups of edges with the same color
            or a ``dict[str, Sequence[Edge]]`` where the keys are color strings and the
            values are lists of edges.
            The omitted edges are given the value ``plot_style.edge_color``.
        duration:
            The duration of one period of the animation in seconds.
        """
        _input_check.dimension_for_algorithm(self._dim, [3], "animate3D")
        if plot_style is None:
            # change some PlotStyle default values to fit 3D plotting better
            plot_style = PlotStyle3D(
                vertex_size=13.5, edge_width=1.5, dpi=150, vertex_labels=False
            )
        else:
            plot_style = PlotStyle3D.from_plot_style(plot_style)

        # Update the plot_style instance with any passed keyword arguments
        plot_style.update(**kwargs)

        delay = int(round(duration / len(realizations) * 1000))  # Set the delay in ms

        fig = plt.figure(dpi=plot_style.dpi)
        ax = fig.add_subplot(111, projection="3d")
        ax.grid(False)
        ax.set_axis_off()

        x_coords, y_coords, z_coords = [
            [
                realization[v][0]
                for v in self._graph.nodes
                for realization in realizations
            ]
            for i in range(3)
        ]
        min_val = min(x_coords + y_coords + z_coords) - plot_style.padding
        max_val = max(x_coords + y_coords + z_coords) + plot_style.padding
        aspect_ratio = plot_style.axis_scales
        ax.set_zlim(min_val * aspect_ratio[2], max_val * aspect_ratio[2])
        ax.set_ylim(min_val * aspect_ratio[1], max_val * aspect_ratio[1])
        ax.set_xlim(min_val * aspect_ratio[0], max_val * aspect_ratio[0])

        # Update the plot_style instance with any passed keyword arguments
        edge_color_array, edge_list_ref = _plot.resolve_edge_colors(
            self, plot_style.edge_color, edge_colors_custom
        )

        # Initializing points (vertices) and lines (edges) for display
        (vertices_plot,) = ax.plot(
            [],
            [],
            [],
            plot_style.vertex_shape,
            color=plot_style.vertex_color,
            markersize=plot_style.vertex_size,
        )
        lines = [
            ax.plot(
                [],
                [],
                [],
                c=edge_color_array[i],
                lw=plot_style.edge_width,
                linestyle=plot_style.edge_style,
            )[0]
            for i in range(len(edge_list_ref))
        ]
        annotated_text = []
        if plot_style.vertex_labels:
            annotated_text = [
                ax.text(
                    0,
                    0,
                    0,
                    f"{v}",
                    ha="center",
                    va="center",
                    color=plot_style.font_color,
                    size=plot_style.font_size,
                )
                for v in realizations[0].keys()
            ]

        # Animation initialization function.
        def init():
            vertices_plot.set_data([], [])  # Initial coordinates of vertices
            vertices_plot.set_3d_properties([])  # Initial 3D properties of vertices
            for line in lines:
                line.set_data([], [])
                line.set_3d_properties([])
            return [vertices_plot] + lines

        def update(frame):
            # Update vertices positions
            vertices_plot.set_data(
                [realizations[frame][v][0] for v in self._graph.nodes],
                [realizations[frame][v][1] for v in self._graph.nodes],
            )
            vertices_plot.set_3d_properties(
                [realizations[frame][v][2] for v in self._graph.nodes]
            )

            # Update the edges
            for i, (u, v) in enumerate(self._graph.edges):
                line = lines[i]
                line.set_data(
                    [realizations[frame][u][0], realizations[frame][v][0]],
                    [realizations[frame][u][1], realizations[frame][v][1]],
                )
                line.set_3d_properties(
                    [realizations[frame][u][2], realizations[frame][v][2]]
                )

            if plot_style.vertex_labels:
                for i in range(len(annotated_text)):
                    annotated_text[i].set_position(
                        (
                            realizations[frame][list(realizations[frame].keys())[i]][0],
                            realizations[frame][list(realizations[frame].keys())[i]][1],
                        )
                    )
                    annotated_text[i].set_3d_properties(
                        realizations[frame][list(realizations[frame].keys())[i]][2]
                    )
            return lines + [vertices_plot] + annotated_text

        ani = FuncAnimation(
            fig,
            update,
            frames=len(realizations),
            interval=delay,
            init_func=init,
            blit=True,
        )

        plt.tight_layout()
        # Checking if we are running from the terminal or from a notebook
        import sys

        if "ipykernel" in sys.modules:
            from IPython.display import HTML

            plt.close()
            return HTML(ani.to_jshtml())
        else:
            if "PYTEST_CURRENT_TEST" in os.environ:
                plt.show(block=False)
            else:
                plt.show()
            return

    def animate2D_plt(
        self,
        realizations: Sequence[dict[Vertex, Point]],
        plot_style: PlotStyle,
        edge_colors_custom: Sequence[Sequence[Edge]] | dict[str, Sequence[Edge]] = None,
        duration: float = 8,
        **kwargs,
    ) -> Any:
        r"""
        Animate the continuous motion in 2D.

        See :class:`~.PlotStyle2D` for a list of possible visualization keywords.
        Not necessarily all of them apply (e.g. keywords related to infinitesimal
        flexes are ignored).
        If the dimension of the motion is 1, then we embed it in $\RR^2$.

        Parameters
        ----------
        realizations:
            A list of realization samples describing the motion.
        plot_style:
            An instance of the ``PlotStyle`` class that defines the visual style
            for plotting, see :class:`~.PlotStyle` for more details.
        edge_colors_custom:
            Optional parameter to specify the colors of edges. It can be
            a ``Sequence[Sequence[Edge]]`` to define groups of edges with the same color
            or a ``dict[str, Sequence[Edge]]`` where the keys are color strings and the
            values are lists of edges.
            The omitted edges are given the value ``plot_style.edge_color``.
        duration:
            The duration of one period of the animation in seconds.
        """
        if self._dim == 1:
            realizations = [
                {v: [pos[0], 0] for v, pos in realization.items()}
                for realization in realizations
            ]
        _input_check.dimension_for_algorithm(self._dim, [1, 2], "animate2D_plt")

        delay = int(round(duration / len(realizations) * 1000))  # Set the delay in ms

        if plot_style is None:
            plot_style = PlotStyle2D(vertex_size=15)
        else:
            plot_style = PlotStyle2D.from_plot_style(plot_style)
        # Update the plot_style instance with any passed keyword arguments
        plot_style.update(**kwargs)

        fig, ax = plt.subplots()
        fig.set_figwidth(plot_style.canvas_width)
        fig.set_figheight(plot_style.canvas_height)
        ax.set_aspect(plot_style.aspect_ratio)
        ax.grid(False)
        ax.set_axis_off()

        x_min, y_min = [
            min(
                [pos[i] for realization in realizations for pos in realization.values()]
            )
            for i in range(2)
        ]
        x_max, y_max = [
            max(
                [pos[i] for realization in realizations for pos in realization.values()]
            )
            for i in range(2)
        ]

        ax.scatter(
            [x_min, x_max],
            [y_min, y_max],
            color="white",
            s=plot_style.vertex_size,
            marker=plot_style.vertex_shape,
        )

        # Update the plot_style instance with any passed keyword arguments
        edge_color_array, edge_list_ref = _plot.resolve_edge_colors(
            self, plot_style.edge_color, edge_colors_custom
        )

        # Initializing points (vertices) and lines (edges) for display
        lines = [
            ax.plot(
                [],
                [],
                c=edge_color_array[i],
                lw=plot_style.edge_width,
                linestyle=plot_style.edge_style,
            )[0]
            for i in range(len(edge_list_ref))
        ]
        (vertices_plot,) = ax.plot(
            [],
            [],
            plot_style.vertex_shape,
            color=plot_style.vertex_color,
            markersize=plot_style.vertex_size,
        )
        annotated_text = []
        if plot_style.vertex_labels:
            annotated_text = [
                ax.text(
                    0,
                    0,
                    f"{v}",
                    ha="center",
                    va="center",
                    color=plot_style.font_color,
                    size=plot_style.font_size,
                )
                for v in realizations[0].keys()
            ]

        # Animation initialization function.
        def init():
            vertices_plot.set_data([], [])  # Initial coordinates of vertices
            for line in lines:
                line.set_data([], [])
            return [vertices_plot] + lines

        def update(frame):
            # Update the edges
            for i, (u, v) in enumerate(self._graph.edges):
                line = lines[i]
                line.set_data(
                    [realizations[frame][u][0], realizations[frame][v][0]],
                    [realizations[frame][u][1], realizations[frame][v][1]],
                )
            # Update vertices positions
            vertices_plot.set_data(
                [realizations[frame][v][0] for v in self._graph.nodes],
                [realizations[frame][v][1] for v in self._graph.nodes],
            )

            if plot_style.vertex_labels:
                for i, (v, pos) in enumerate(realizations[frame].items()):
                    annotated_text[i].set_position(*pos)
            return lines + [vertices_plot] + annotated_text

        ani = FuncAnimation(
            fig,
            update,
            frames=len(realizations),
            interval=delay,
            init_func=init,
            blit=True,
        )

        # Checking if we are running from the terminal or from a notebook
        import sys

        if "ipykernel" in sys.modules:
            from IPython.display import HTML

            plt.close()
            return HTML(ani.to_jshtml())
        else:
            if "PYTEST_CURRENT_TEST" in os.environ:
                plt.show(block=False)
            else:
                plt.show()
            return

    def animate2D_svg(
        self,
        realizations: Sequence[dict[Vertex, Point]],
        plot_style: PlotStyle,
        filename: str = None,
        duration: float = 8,
        **kwargs,
    ) -> Any:
        """
        Animate the motion as a ``.svg`` file.

        See :class:`~.PlotStyle2D` for a list of possible visualization keywords.
        Not necessarily all of them apply (e.g. keywords related to infinitesimal
        flexes are ignored).

        Parameters
        ----------
        plot_style:
            An instance of the ``PlotStyle`` class that defines the visual style
            for plotting, see :class:`~.PlotStyle` for more details.
        filename:
            A name used to store the svg. If ``None``, the svg is not saved.
        duration:
            The duration of one period of the animation in seconds.

        Notes
        -----
        Picking the value ``plot_style.vertex_size*5/plot_style.edge_width`` for
        the ``markerWidth`` and ``markerHeight`` ensures that the
        ``plot_style.edge_width`` does not rescale the vertex size
        (seems to be an odd, inherent behavior of `.svg`).
        """
        if self._dim == 1:
            realizations = [
                {v: [pos[0], 0] for v, pos in realization.items()}
                for realization in realizations
            ]
        _input_check.dimension_for_algorithm(self._dim, [1, 2], "animate2D_svg")

        if plot_style is None:
            plot_style = PlotStyle2D(
                vertex_size=7, canvas_width=500, canvas_height=500, edge_width=6
            )
        else:
            plot_style = PlotStyle2D.from_plot_style(plot_style)
        # Update the plot_style instance with any passed keyword arguments
        plot_style.update(**kwargs)

        width = plot_style.canvas_width
        height = plot_style.canvas_height

        _realizations = self._normalize_realizations(
            realizations,
            width,
            height,
            padding=plot_style.vertex_size * 5 / plot_style.edge_width
            + 2 * plot_style.edge_width,
        )

        svg = f'<svg width="{width}" height="{height}" version="1.1" '
        svg += 'baseProfile="full" xmlns="http://www.w3.org/2000/svg" '
        svg += 'xmlns:xlink="http://www.w3.org/1999/xlink">\n'
        svg += '<rect width="%" height="100%" fill="white"/>\n'

        v_to_int = {}
        for i, v in enumerate(self._graph.nodes):
            v_to_int[v] = i
            tmp = """<defs>\n"""
            v_label = str(v)
            tmp += f'\t<marker id="vertex{i}" viewBox="-2 -2 32 32" '
            tmp += 'refX="15" refY="15" '
            tmp += f'markerWidth="{plot_style.vertex_size*5/plot_style.edge_width}" '
            tmp += f'markerHeight="{plot_style.vertex_size*5/plot_style.edge_width}">\n'
            tmp += (
                f'\t<circle cx="15" cy="15" r="13.5" fill="{plot_style.vertex_color}" '
            )
            tmp += 'stroke="white" stroke-width="0"/>\n'
            if plot_style.vertex_labels:
                tmp += (
                    '\t<text x="15" y="22" font-size="22.5" font-family="DejaVuSans" '
                )
                tmp += f'text-anchor="middle" fill="{plot_style.font_color}">'
                tmp += f"\n\t\t{v_label}\n\t</text>\n"
            tmp += "\t</marker>\n</defs>\n"
            svg = svg + "\n" + tmp

        for u, v in self._graph.edges:
            ru = _realizations[0][u]
            rv = _realizations[0][v]
            path = f'<path fill="transparent" stroke="{plot_style.edge_color}" '
            path += f'stroke-width="{plot_style.edge_width}px" '
            path += f'id="edge{v_to_int[u]}-{v_to_int[v]}" d="M {ru[0]} {ru[1]} '
            path += f'L {rv[0]} {rv[1]}" marker-start="url(#vertex{v_to_int[u]})" '
            path += f'marker-end="url(#vertex{v_to_int[v]})" />'
            svg = svg + "\n" + path
        svg = svg + "\n"

        for u, v in self._graph.edges:
            positions_str = ""
            for r in _realizations:
                ru = r[u]
                rv = r[v]
                positions_str += f" M {ru[0]} {ru[1]} L {rv[0]} {rv[1]};"
            animation = f'<animate href="#edge{v_to_int[u]}-{v_to_int[v]}" '
            animation += f'attributeName="d" dur="{duration}s" '
            animation += 'repeatCount="indefinite" calcMode="linear" '
            animation += f'values="{positions_str}"/>'
            svg = svg + "\n" + animation
        svg = svg + "\n</svg>"

        if filename is not None:
            if not filename.endswith(".svg"):
                filename = filename + ".svg"
            with open(filename, "wt") as file:
                file.write(svg)
        return SVG(data=svg)

    def animate(
        self,
        realizations: Sequence[dict[Vertex, Point]],
        plot_style: PlotStyle,
        animation_format: Literal["svg", "matplotlib"] = "svg",
        **kwargs,
    ) -> Any:
        """
        Animate the continuous motion.

        The motion can be animated only if its dimension is less than 3.
        This method calls :meth:`.Motion.animate2D`` or
        :meth:`.Framework.animate3D`.
        For various formatting options, see :class:`.PlotStyle`.

        Parameters
        ----------
        realizations:
            A sequence of realizations of the underlying graph describing the motion.
        plot_style:
            An instance of the ``PlotStyle`` class that defines the visual style
            for plotting, see :class:`~.PlotStyle` for more details.
        animation_format:
            In dimension two, the ``animation_format`` can be set to determine,
            whether the output is in the ``.svg`` format or in the ``matplotlib`` format.
            The `"svg"` method is documented here: :meth:`~.Motion.animate2D_svg`.
            The method for `"matplotlib"` is documented here:
            :meth:`~.Motion.animate2D_plt`.
        """
        if self._dim == 3:
            return self.animate3D(realizations, plot_style=plot_style, **kwargs)
        _input_check.dimension_for_algorithm(self._dim, [1, 2, 3], "animate3D")

        if animation_format == "svg":
            return self.animate2D_svg(realizations, plot_style=plot_style, **kwargs)
        elif animation_format == "matplotlib":
            return self.animate2D_plt(realizations, plot_style=plot_style, **kwargs)
        else:
            raise ValueError(
                "The Literal `animation_format` needs to be "
                + 'either "svg" or "matplotlib".'
            )


class ParametricMotion(Motion):
    """
    Class representing a parametric motion.

    Definitions
    -----------
    :prf:ref:`Continuous flex (motion)<def-motion>`

    Parameters
    ----------
    graph:
    motion:
        A parametrization of a continuous flex using SymPy expressions,
        or strings that can be parsed by SymPy.
    interval:
        The interval in which the parameter is considered.

    Examples
    --------
    >>> from pyrigi import ParametricMotion
    >>> import sympy as sp
    >>> from pyrigi import graphDB as graphs
    >>> motion = ParametricMotion(
    ...     graphs.Cycle(4),
    ...     {
    ...         0: ("0", "0"),
    ...         1: ("1", "0"),
    ...         2: ("4 * (t**2 - 2) / (t**2 + 4)", "12 * t / (t**2 + 4)"),
    ...         3: (
    ...             "(t**4 - 13 * t**2 + 4) / (t**4 + 5 * t**2 + 4)",
    ...             "6 * (t**3 - 2 * t) / (t**4 + 5 * t**2 + 4)",
    ...         ),
    ...     },
    ...     [-sp.oo, sp.oo],
    ... )
    >>> print(motion)
    ParametricMotion of a Graph with vertices [0, 1, 2, 3] and edges [[0, 1], [0, 3], [1, 2], [2, 3]] with motion defined for every vertex:
    0: Matrix([[0], [0]])
    1: Matrix([[1], [0]])
    2: Matrix([[(4*t**2 - 8)/(t**2 + 4)], [12*t/(t**2 + 4)]])
    3: Matrix([[(t**4 - 13*t**2 + 4)/(t**4 + 5*t**2 + 4)], [(6*t**3 - 12*t)/(t**4 + 5*t**2 + 4)]])
    """  # noqa: E501

    def __init__(
        self, graph: Graph, motion: dict[Vertex, Point], interval: tuple[Number]
    ) -> None:
        """
        Create an instance of ``ParametricMotion``.
        """

        super().__init__(graph, len(list(motion.values())[0]))

        if not len(motion) == self._graph.number_of_nodes():
            raise ValueError(
                "The realization does not contain the correct amount of vertices!"
            )

        self._parametrization = {v: point_to_vector(pos) for v, pos in motion.items()}
        for v in self._graph.nodes:
            if v not in motion:
                raise KeyError(f"Vertex {v} is not a key of the given realization!")
            if len(self._parametrization[v]) != self._dim:
                raise ValueError(
                    f"The point {self._parametrization[v]} in the parametrization"
                    f" corresponding to vertex {v} does not have the right dimension."
                )

        if not interval[0] < interval[1]:
            raise ValueError("The given interval is not a valid interval!")

        symbols = set()
        for pos in self._parametrization.values():
            for coord in pos:
                for symbol in coord.free_symbols:
                    if symbol.is_Symbol:
                        symbols.add(symbol)

        if len(symbols) != 1:
            raise ValueError(
                "Expected exactly one parameter in the motion! got: "
                f"{len(symbols)} parameters."
            )

        self._interval = interval
        self._parameter = symbols.pop()
        self._input_check_edge_lengths()

<<<<<<< HEAD
    def interval(self) -> tuple[Number]:
        """Return the underlying interval of a ParametricMotion."""
        return deepcopy(self._interval)

    def parametrization(self, as_points: bool = False) -> dict[Vertex, Point]:
        """Return the parametrization of a ParametricMotion."""
        if not as_points:
            return deepcopy(self._parametrization)
        return {v: list(pos) for v, pos in self._parametrization.items()}

    def check_edge_lengths(self) -> bool:
=======
    def _input_check_edge_lengths(self) -> None:
>>>>>>> e5f28dfc
        """
        Check whether the motion preserves the edge lengths and
        raise an error otherwise.
        """
        for u, v in self._graph.edges:
            edge = self._parametrization[u] - self._parametrization[v]
            edge_len = edge.T * edge
            edge_len.simplify()
            if edge_len.has(self._parameter):
                raise ValueError("The given motion does not preserve edge lengths!")

    def realization(self, value: Number, numerical: bool = False) -> dict[Vertex:Point]:
        """
        Return a specific realization for the given ``value`` of the parameter.

        Parameters
        ----------
        value:
            The parameter of the deformation path is substituted by ``value``.
        numerical:
            Boolean determining whether the sympy expressions are supposed to be
            evaluated to numerical (``True``) or not (``False``).
        """

        realization = {}
        for v in self._graph.nodes:
            if numerical:
                _value = sympy_expr_to_float(value)
                placement = sympy_expr_to_float(
                    self._parametrization[v].subs({self._parameter: float(_value)})
                )
            else:
                placement = simplify(
                    self._parametrization[v].subs({self._parameter: value})
                )
            realization[v] = placement
        return realization

    def __str__(self) -> str:
        """Return the string representation."""
        res = super().__str__() + " with motion defined for every vertex:"
        for vertex, param in self._parametrization.items():
            res = res + "\n" + str(vertex) + ": " + str(param)
        return res

    def __repr__(self) -> str:
        """Return a representation of a ParametricMotion."""
        o_str = f"ParametricMotion({self.graph().__repr__()}, "
        o_str += f"{self.parametrization(as_points=True)}, {self.interval()})"
        return o_str

    def _realization_sampling(
        self, number_of_samples: int, use_tan: bool = False
    ) -> list[dict[Vertex, Point]]:
        """
        Return ``number_of_samples`` realizations for sampled values of the parameter.
        """
        realizations = []
        if not use_tan:
            for i in np.linspace(
                self._interval[0], self._interval[1], number_of_samples
            ):
                realizations.append(self.realization(i, numerical=True))
            return realizations

        newinterval = [
            sympy_expr_to_float(sp.atan(self._interval[0])),
            sympy_expr_to_float(sp.atan(self._interval[1])),
        ]
        for i in np.linspace(newinterval[0], newinterval[1], number_of_samples):
            realizations.append(self.realization(f"tan({i})", numerical=True))
        return realizations

    def animate(
        self,
        sampling: int = 50,
        **kwargs,
    ) -> Any:
        """
        Animate the parametric motion.

        See the parent method :meth:`~.Motion.animate` for a list of possible keywords.

        Parameters
        ----------
        sampling:
            The number of discrete points or frames used to approximate the motion in the
            animation. A higher value results in a smoother and more accurate
            representation of the motion, while a lower value can speed up rendering
            but may lead to a less precise or jerky animation. This parameter controls
            the resolution of the animation movement by setting the density of
            sampled data points between keyframes or time steps.
        """
        lower, upper = self._interval
        if lower == -np.inf or upper == np.inf:
            realizations = self._realization_sampling(sampling, use_tan=True)
        else:
            realizations = self._realization_sampling(sampling)

        return super().animate(
            realizations,
            None,
            **kwargs,
        )


class ApproximateMotion(Motion):
    """
    Class representing an approximated motion of a framework.

    Definitions
    -----------
    :prf:ref:`Continuous flex (motion)<def-motion>`

    Parameters
    ----------
    F:
        A framework.
    steps:
        The amount of retraction steps that are performed. This number is equal to the
        amount of ``motion_samples`` that are computed.
    step_size:
        The step size of each retraction step. If the output seems too jumpy or instable,
        consider reducing the step size.
    chosen_flex:
        An integer indicating the ``i``-th flex from the list of :meth:`Framework.inf_flexes`
        for ``i=chosen_flex``.
    tolerance:
        Tolerance for the Newton iteration.
    fixed_pair:
        Two vertices of the underlying graph that are fixed in each realization.
        By default, the first entry is pinned to the origin
        and the second is pinned to the ``x``-axis.
    fixed_direction:
        Vector to which the first direction is fixed. By default, this is given by
        the first and second entry of ``fixed_pair``.
    pin_vertex:
        If the keyword ``fixed_pair`` is not set, we can use the keyword ``pin_vertex``
        to pin one of the vertices to the origin instead during the motion.

    Attributes
    ----------
    edge_lengths:
        The edge lengths that ought to be preserved.
    motion_samples:
        A list of numerical configurations on the configuration space.

    Examples
    --------
    >>> from pyrigi import ApproximateMotion
    >>> from pyrigi import graphDB as graphs
    >>> motion = ApproximateMotion.from_graph(
    ...     graphs.Cycle(4),
    ...     {0:(0,0), 1:(1,0), 2:(1,1), 3:(0,1)},
    ...     10
    ... )
    >>> print(motion)
    ApproximateMotion of a Graph with vertices [0, 1, 2, 3] and edges [[0, 1], [0, 3], [1, 2], [2, 3]] with starting configuration
    {0: [0.0, 0.0], 1: [1.0, 0.0], 2: [1.0, 1.0], 3: [0.0, 1.0]},
    10 retraction steps and initial step size 0.1.

    >>> F = Framework(graphs.Cycle(4), {0:(0,0), 1:(1,0), 2:(1,1), 3:(0,1)})
    >>> motion = ApproximateMotion(F, 10)
    >>> print(motion)
    ApproximateMotion of a Graph with vertices [0, 1, 2, 3] and edges [[0, 1], [0, 3], [1, 2], [2, 3]] with starting configuration
    {0: [0.0, 0.0], 1: [1.0, 0.0], 2: [1.0, 1.0], 3: [0.0, 1.0]},
    10 retraction steps and initial step size 0.1.
    """  # noqa: E501

    silence_numerical_alg_warns = False

    def __init__(
        self,
        F: Framework,
        steps: int,
        step_size: float = 0.1,
        chosen_flex: int = 0,
        tolerance: float = 1e-5,
        fixed_pair: DirectedEdge = None,
        fixed_direction: Sequence[Number] = None,
        pin_vertex: Vertex = None,
    ) -> None:
        """
        Create an instance of `ApproximateMotion`.
        """
        super().__init__(F.graph(), F.dim())
        self._warn_numerical_alg(self.__init__)
        self._stress_length = len(F.stresses())
        self._starting_realization = F.realization(as_points=True, numerical=True)
        self.tolerance = tolerance
        self.steps = steps
        self.chosen_flex = chosen_flex
        self.step_size = step_size
        self._current_step_size = step_size
        self.edge_lengths = F.edge_lengths(numerical=True)
        self._compute_motion_samples(chosen_flex)
        if fixed_pair is not None:
            _input_check.dimension_for_algorithm(
                self._dim, [2], "ApproximateMotion._fix_edge"
            )
            if fixed_direction is None:
                fixed_direction = [1] + [0 for _ in range(self._dim - 1)]
            if len(fixed_direction) != self._dim:
                raise ValueError(
                    "`fixed_direction` does not have the same length as the"
                    + f" motion's dimension, which is {self._dim}."
                )
            self.motion_samples = self._fix_edge(
                self.motion_samples, fixed_pair, fixed_direction
            )
        elif pin_vertex is not None:
            self.motion_samples = self._pin_origin(self.motion_samples, pin_vertex)
        self.fixed_pair = fixed_pair
        self.fixed_direction = fixed_direction
        self.pin_vertex = pin_vertex

    @classmethod
    def from_graph(
        cls,
        G: Graph,
        realization: dict[Vertex, Point],
        steps: int,
        step_size: float = 0.1,
        chosen_flex: int = 0,
        tolerance: float = 1e-5,
        fixed_pair: DirectedEdge = None,
        fixed_direction: Sequence[Number] = None,
        pin_vertex: Vertex = None,
    ):
        """
        Instantiate an ``ApproximateMotion`` from a graph with a realization.
        """
        if not len(realization) == G.number_of_nodes():
            raise ValueError(
                "The realization does not contain the correct amount of vertices!"
            )

        realization = {v: sympy_expr_to_float(pos) for v, pos in realization.items()}
        realization_0 = realization[list(realization.keys())[0]]
        for v in G.nodes:
            if v not in realization:
                raise KeyError(f"Vertex {v} is not a key of the given realization!")
            if len(realization[v]) != len(realization_0):
                raise ValueError(
                    f"The point {realization[v]} in the parametrization"
                    f" corresponding to vertex {v} does not have the right dimension."
                )
        F = Framework(G, realization)
        return ApproximateMotion(
            F,
            steps,
            step_size=step_size,
            chosen_flex=chosen_flex,
            tolerance=tolerance,
            fixed_pair=fixed_pair,
            fixed_direction=fixed_direction,
            pin_vertex=pin_vertex,
        )

    def __str__(self) -> str:
        """Return the string representation"""
        res = super().__str__() + " with starting configuration\n"
        res += str(self.motion_samples[0]) + ",\n"
        res += str(self.steps) + " retraction steps and initial step size "
        res += str(self.step_size) + "."
        return res

    def __repr__(self) -> str:
        """Return a representation of a ApproximateMotion."""
        o_str = f"ApproximateMotion.from_graph({self.graph().__repr__()}, "
        o_str += f"{self._starting_realization}, {self.steps}, "
        o_str += f"step_size={self.step_size}, chosen_flex={self.chosen_flex}, "
        o_str += f"tolerance={self.tolerance}, fixed_pair={self.fixed_pair}, "
        o_str += (
            f"fixed_direction={self.fixed_direction}, pin_vertex={self.pin_vertex})"
        )
        return o_str

    @classmethod
    def _warn_numerical_alg(cls, method: Callable):
        """
        Raise a warning if a numerical algorithm is silently called.

        Parameters
        ----------
        method:
            Reference to the method that is called.
        """
        if not cls.silence_numerical_alg_warns:
            warnings.warn(NumericalAlgorithmWarning(method, class_off=cls))

    def _compute_motion_samples(self, chosen_flex: int) -> None:
        """
        Perform path-tracking to compute the attribute ``motion_samples``.
        """
        F = Framework(self._graph, self._starting_realization)
        cur_inf_flex = normalize_flex(
            F._transform_inf_flex_to_pointwise(
                F.inf_flexes(numerical=True, tolerance=self.tolerance)[chosen_flex]
            ),
            numerical=True,
        )

        cur_sol = self._starting_realization
        self.motion_samples = [cur_sol]
        i = 1
        # To avoid an infinite loop, the step size rescaling is reduced if only too large
        # or too small step sizes are found Its value converges to 1.
        step_size_rescaling = 2
        jump_indicator = [False, False]
        while i < self.steps:
            euler_step, cur_inf_flex = self._euler_step(cur_inf_flex, cur_sol)
            try:
                cur_sol = self._newton_steps(euler_step)
                self._current_step_size = self.step_size
            except RuntimeError:
                self._current_step_size = self._current_step_size / step_size_rescaling
                if self._current_step_size < self.step_size / 10:
                    raise RuntimeError(
                        "Newton's method did not converge. Potentially the "
                        + "given framework is not flexible?"
                    )
                continue
            self.motion_samples += [cur_sol]
            # Reject the step if the step size is not close to what we expect
            if (
                vector_distance_pointwise(
                    self.motion_samples[-1], self.motion_samples[-2], numerical=True
                )
                > self.step_size * 2
            ):
                self._current_step_size = self._current_step_size / step_size_rescaling
                self.motion_samples.pop()
                jump_indicator[0] = True
                if all(jump_indicator):
                    step_size_rescaling = step_size_rescaling ** (0.75)
                    jump_indicator = [False, False]
                continue
            elif (
                vector_distance_pointwise(
                    self.motion_samples[-1], self.motion_samples[-2], numerical=True
                )
                < self.step_size / 2
            ):
                self._current_step_size = self._current_step_size * step_size_rescaling
                self.motion_samples.pop()
                jump_indicator[1] = True
                if all(jump_indicator):
                    step_size_rescaling = step_size_rescaling ** (0.75)
                    jump_indicator = [False, False]
                continue
            jump_indicator = [False, False]
            i = i + 1

    def _pin_origin(
        self, realizations: Sequence[dict[Vertex, Point]], pinned_vertex: Vertex = None
    ) -> list[dict[Vertex, Point]]:
        """
        Pin a vertex to the origin.

        Parameters
        ----------
        realizations:
            A list of realization samples describing the motion.
        pinned_vertex:
            Determines the vertex which is pinned to the origin.
        """
        _realizations = []
        if pinned_vertex is None:
            pinned_vertex = self._graph.vertex_list()[0]
        for realization in realizations:
            if pinned_vertex not in realization.keys():
                raise ValueError(
                    "The `pinned_vertex` does not have a value in the provided motion."
                )

            # Translate the realization to the origin
            _realization = {
                v: [pos[i] - realization[pinned_vertex][i] for i in range(len(pos))]
                for v, pos in realization.items()
            }
            _realizations.append(_realization)
        return _realizations

    @staticmethod
    def _fix_edge(
        realizations: Sequence[dict[Vertex, Point]],
        fixed_pair: DirectedEdge,
        fixed_direction: Sequence[Number],
    ) -> list[dict[Vertex, Point]]:
        """
        Fix the two vertices in ``fixed_pair`` for every entry of ``realizations``.

        Parameters
        ----------
        realizations:
            A list of realization samples describing the motion.
        fixed_pair:
            Two vertices of the underlying graph that should not move during
            the animation. By default, the first entry is pinned to the origin
            and the second is pinned to the `x`-axis.
        fixed_direction:
            Vector to which the first direction is fixed. By default, this is given by
            the first and second entry.
        """
        if len(fixed_pair) != 2:
            raise TypeError("The length of `fixed_pair` is not 2.")
        (v1, v2) = (fixed_pair[0], fixed_pair[1])
        if not (v1 in realizations[0] and v2 in realizations[0]):
            raise ValueError(
                "The vertices of the edge {realizations} are not part of the graph."
            )

        # Translate the realization to the origin
        _realizations = [
            {
                v: [pos[i] - realization[v1][i] for i in range(len(pos))]
                for v, pos in realization.items()
            }
            for realization in realizations
        ]
        if fixed_direction is None:
            fixed_direction = [
                x - y for x, y in zip(_realizations[0][v1], _realizations[0][v2])
            ]
            if np.isclose(np.linalg.norm(fixed_direction), 0, rtol=1e-6):
                warnings.warn(
                    f"The entries of the edge {fixed_pair} are too close to each "
                    + "other. Thus, `fixed_direction=(1,0)` is chosen instead."
                )
                fixed_direction = [1] + [
                    0
                    for _ in range(
                        len(_realizations[list(_realizations.keys())[0]]) - 1
                    )
                ]
            else:
                fixed_direction = [
                    coord / np.linalg.norm(fixed_direction) for coord in fixed_direction
                ]

        output_realizations = []
        for realization in _realizations:
            if any([len(pos) not in [2, 3] for pos in realization.values()]):
                raise ValueError(
                    "This method ``_fix_edge`` is not implemented for "
                    + "dimensions other than 2 or 3."
                )
            if (
                len(fixed_direction) not in [2, 3]
                or np.linalg.norm(fixed_direction) != 1
            ):
                raise ValueError("`fixed_direction` does not have the correct format.")

            # Compute the signed angle `theta` between the `fixed_direction` and the
            # vector `realization[v2]`
            theta = np.arctan2(
                [fixed_direction[1], realization[v2][1]],
                [fixed_direction[0], realization[v2][0]],
            )[1]

            rotation_matrix = np.array(
                [[np.cos(theta), np.sin(theta)], [-np.sin(theta), np.cos(theta)]]
            )
            # Rotate the realization to the `fixed_direction`.
            _realization = {
                v: np.dot(rotation_matrix, pos) for v, pos in realization.items()
            }
            output_realizations.append(_realization)
        return output_realizations

    def animate(
        self,
        **kwargs,
    ) -> Any:
        """
        Animate the approximate motion.

        See the parent method :meth:`~.Motion.animate` for the list of possible keywords.
        """
        realizations = self.motion_samples
        return super().animate(
            realizations,
            None,
            **kwargs,
        )

    def _euler_step(
        self,
        old_inf_flex: InfFlex,
        realization: dict[Vertex, Point],
    ) -> tuple[dict[Vertex, Point], InfFlex]:
        """
        Compute a single Euler step.

        This method returns the resulting configuration and the infinitesimal flex
        that was used in the computation as a tuple.

        Notes
        -----
        Choose the (normalized) infinitesimal flex with the smallest distance from the
        previous infinitesimal flex ``old_inf_flex``. This is given by computing the
        Moore-Penrose pseudoinverse.

        Suggested Improvements
        ----------------------
        * Add vector transport to ``old_inf_flex`` to more accurately compare the vectors.
        * Search the space of `inf_flexes` using a Least Squares approach rather than
        just searching a basis
        """
        F = Framework(self._graph, realization)

        inf_flex_space = np.vstack(
            F.inf_flexes(numerical=True, tolerance=self.tolerance)
        )
        old_inf_flex_matrix = np.reshape(
            sum([list(pos) for pos in old_inf_flex.values()], []), (-1, 1)
        )
        flex_coefficients = np.dot(
            np.linalg.pinv(inf_flex_space).transpose(), old_inf_flex_matrix
        )
        predicted_inf_flex = sum(
            np.dot(inf_flex_space.transpose(), flex_coefficients).tolist(), []
        )
        predicted_inf_flex = normalize_flex(
            F._transform_inf_flex_to_pointwise(predicted_inf_flex), numerical=True
        )
        realization = self.motion_samples[-1]
        return {
            v: tuple(
                [
                    pos[i] + self._current_step_size * predicted_inf_flex[v][i]
                    for i in range(len(realization[v]))
                ]
            )
            for v, pos in realization.items()
        }, predicted_inf_flex

    def _newton_steps(self, realization: dict[Vertex, Point]) -> dict[Vertex, Point]:
        """
        Compute a sequence of Newton steps to return to the constraint variety.

        Notes
        -----
        There are more robust implementations of Newton's method (using damped schemes and
        preconditioning), but that would blow method out of the current scope. Here, a
        naive damping scheme is implemented (so that the method is actually guaranteed
        to converge), but this means that in the case where dim(stresses=flexes), the
        damping goes to 0. MH has tested this so-called "damped Gauß-Newton scheme"
        extensively in two other packages. If the equations are randomized first, there
        are convergence and smoothness guarantees from numerical algebraic geometry,
        but that is currently out of the scope of the `ApproximateMotion` class.

        Suggested Improvements
        ----------------------
        Randomize the bar-length equations.
        """
        F = Framework(self._graph, realization)
        cur_sol = np.array(
            sum([list(realization[v]) for v in self._graph.vertex_list()], [])
        )
        cur_error = prev_error = sum(
            [
                np.abs(length - self.edge_lengths[e])
                for e, length in F.edge_lengths(numerical=True).items()
            ]
        )
        damping = 1e-1
        rand_mat = np.random.rand(
            F._graph.number_of_edges() - self._stress_length, F._graph.number_of_edges()
        )
        while not cur_error < self.tolerance:
            rigidity_matrix = np.array(F.rigidity_matrix()).astype(np.float64)
            equations = [
                np.linalg.norm(
                    [
                        x - y
                        for x, y in zip(
                            cur_sol[(self._dim * e[0]) : (self._dim * (e[0] + 1))],
                            cur_sol[(self._dim * e[1]) : (self._dim * (e[1] + 1))],
                        )
                    ]
                )
                - length
                for e, length in self.edge_lengths.items()
            ]

            if self._stress_length > 0:
                equations = np.dot(rand_mat, equations)
                rigidity_matrix = np.dot(rand_mat, rigidity_matrix)
            newton_step = np.dot(np.linalg.pinv(rigidity_matrix), equations)

            cur_sol = [
                cur_sol[i] - damping * newton_step[i] for i in range(len(cur_sol))
            ]
            F = Framework(
                self._graph,
                {
                    i: [cur_sol[(self._dim * i) : (self._dim * (i + 1))]]
                    for i in range(len(realization.keys()))
                },
            )
            cur_error = sum(
                [
                    np.abs(length - self.edge_lengths[e])
                    for e, length in F.edge_lengths(numerical=True).items()
                ]
            )
            if cur_error <= prev_error:
                damping = damping * 1.25
            else:
                damping = damping / 2
            # If the damping becomes too small, raise an exception.

            if damping < 1e-10:
                raise RuntimeError("Newton's method did not converge.")
            prev_error = cur_error

        return {
            v: tuple(cur_sol[(self._dim * i) : (self._dim * (i + 1))])
            for i, v in enumerate(self._graph.vertex_list())
        }<|MERGE_RESOLUTION|>--- conflicted
+++ resolved
@@ -730,7 +730,6 @@
         self._parameter = symbols.pop()
         self._input_check_edge_lengths()
 
-<<<<<<< HEAD
     def interval(self) -> tuple[Number]:
         """Return the underlying interval of a ParametricMotion."""
         return deepcopy(self._interval)
@@ -741,10 +740,7 @@
             return deepcopy(self._parametrization)
         return {v: list(pos) for v, pos in self._parametrization.items()}
 
-    def check_edge_lengths(self) -> bool:
-=======
     def _input_check_edge_lengths(self) -> None:
->>>>>>> e5f28dfc
         """
         Check whether the motion preserves the edge lengths and
         raise an error otherwise.
