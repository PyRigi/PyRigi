"""
This module contains functionality related to motions (continuous flexes).
"""

from pyrigi.graph import Graph
from pyrigi.framework import Framework
from pyrigi.data_type import (
    Vertex,
    Point,
    Sequence,
    InfFlex,
    Number,
    DirectedEdge,
    Edge,
)
from pyrigi.plot_style import PlotStyle, PlotStyle2D, PlotStyle3D
from pyrigi import _plot
import pyrigi._input_check as _input_check
from sympy import simplify
from pyrigi.misc import point_to_vector, normalize_flex, vector_distance_pointwise
import numpy as np
import sympy as sp
from IPython.display import SVG
from typing import Any, Literal
from copy import deepcopy
from warnings import warn
from matplotlib.animation import FuncAnimation
import matplotlib.pyplot as plt


class Motion(object):
    """
    An abstract class representing a continuous flex of a framework.
    """

    def __init__(self, graph: Graph, dim: int) -> None:
        """
        Create an instance of a graph's motion.
        """

        self._graph = graph
        self._dim = dim

    def __str__(self) -> str:
        return f"{self.__class__.__name__} of a " + self._graph.__str__()

    def __repr__(self) -> str:
        return self.__str__()

    def graph(self) -> Graph:
        """
        Return a copy of the underlying graph.
        """
        return deepcopy(self._graph)

    @staticmethod
    def _normalize_realizations(
        realizations: Sequence[dict[Vertex, Point]],
        x_width: Number,
        y_width: Number,
        z_width: Number = None,
        padding: Number = 0.01,
    ) -> list[dict[Vertex, Point]]:
        """
        Normalize a given list of realizations
        so they fit exactly to the window with the given dimensions.
        """

        xmin = ymin = zmin = np.inf
        xmax = ymax = zmax = -np.inf
        for r in realizations:
            for v, placement in r.items():
                xmin = min(xmin, placement[0])
                xmax = max(xmax, placement[0])
                ymin = min(ymin, placement[1])
                ymax = max(ymax, placement[1])
                if z_width is not None:
                    zmin = min(zmin, placement[2])
                    zmax = max(zmax, placement[2])

        xnorm = (x_width - padding * 2) / (xmax - xmin)
        ynorm = (y_width - padding * 2) / (ymax - ymin)
        if z_width is not None:
            znorm = (z_width - padding * 2) / (zmax - zmin)
            norm_factor = min(xnorm, ynorm, znorm)
        else:
            norm_factor = min(xnorm, ynorm)

        realizations_normalized = []
        for r in realizations:
            r_norm = {}
            for v, placement in r.items():
                if z_width is not None:
                    r_norm[v] = [
                        (placement[0] - xmin) * norm_factor + padding,
                        (placement[1] - ymin) * norm_factor + padding,
                        (placement[2] - zmin) * norm_factor + padding,
                    ]
                else:
                    r_norm[v] = [
                        (placement[0] - xmin) * norm_factor + padding,
                        (placement[1] - ymin) * norm_factor + padding,
                    ]
            realizations_normalized.append(r_norm)
        return realizations_normalized

    def animate3D(
        self,
        realizations: Sequence[dict[Vertex, Point]],
        plot_style: PlotStyle,
        edge_coloring: Sequence[Sequence[Edge]] | dict[str, Sequence[Edge]] = None,
        duration: float = 8,
        **kwargs,
    ) -> Any:
        """
        Animate the continuous motion.

        See :class:`~.PlotStyle3D` for a list of possible visualization keywords.
        Not necessarily all of them apply (e.g. keywords related to infinitesimal
        flexes are ignored).

        Parameters
        ----------
        realizations:
            A list of realization samples describing the motion.
        plot_style:
            An instance of the ``PlotStyle`` class that defines the visual style
            for plotting, see :class:`~.PlotStyle` for more details.
        edge_coloring:
            Optional parameter to specify the coloring of edges. It can be
            a ``Sequence[Sequence[Edge]]`` to define groups of edges with the same color
            or a ``dict[str, Sequence[Edge]]`` where the keys are color strings and the
            values are lists of edges.
            The ommited edges are given the value ``plot_style.edge_color``.
        duration:
            The duration of one period of the animation in seconds.
        """
        _input_check.dimension_for_algorithm(self._dim, [3], "animate3D")
        if plot_style is None:
            # change some PlotStyle default values to fit 3D plotting better
            plot_style = PlotStyle3D(
                vertex_size=13.5, edge_width=1.5, dpi=150, vertex_labels=False
            )
        else:
            plot_style = PlotStyle3D.from_plot_style(plot_style)

        # Update the plot_style instance with any passed keyword arguments
        plot_style.update(**kwargs)

        delay = int(round(duration / len(realizations) * 1000))  # Set the delay in ms

        fig = plt.figure(dpi=plot_style.dpi)
        ax = fig.add_subplot(111, projection="3d")
        ax.grid(False)
        ax.set_axis_off()

        x_nodes = [r[node][0] for node in self._graph.nodes for r in realizations]
        y_nodes = [r[node][1] for node in self._graph.nodes for r in realizations]
        z_nodes = [r[node][2] for node in self._graph.nodes for r in realizations]
        min_val = min(x_nodes + y_nodes + z_nodes) - plot_style.padding
        max_val = max(x_nodes + y_nodes + z_nodes) + plot_style.padding
        aspect_ratio = plot_style.axis_scales
        ax.set_zlim(min_val * aspect_ratio[2], max_val * aspect_ratio[2])
        ax.set_ylim(min_val * aspect_ratio[1], max_val * aspect_ratio[1])
        ax.set_xlim(min_val * aspect_ratio[0], max_val * aspect_ratio[0])

        # Update the plot_style instance with any passed keyword arguments
        edge_color_array, edge_list_ref = _plot.resolve_edge_colors(
            self, plot_style.edge_color, edge_coloring
        )

        # Initializing points (vertices) and lines (edges) for display
        (vertices_plot,) = ax.plot(
            [],
            [],
            [],
            plot_style.vertex_shape,
            color=plot_style.vertex_color,
            markersize=plot_style.vertex_size,
        )
        lines = [
            ax.plot(
                [],
                [],
                [],
                c=edge_color_array[i],
                lw=plot_style.edge_width,
                linestyle=plot_style.edge_style,
            )[0]
            for i in range(len(edge_list_ref))
        ]
        annotated_text = []
        if plot_style.vertex_labels:
            annotated_text = [
                ax.text(
                    0,
                    0,
                    0,
                    f"{v}",
                    ha="center",
                    va="center",
                    color=plot_style.font_color,
                    size=plot_style.font_size,
                )
                for v in realizations[0].keys()
            ]

        # Animation initialization function.
        def init():
            vertices_plot.set_data([], [])  # Initial coordinates of vertices
            vertices_plot.set_3d_properties([])  # Initial 3D properties of vertices
            for line in lines:
                line.set_data([], [])
                line.set_3d_properties([])
            return [vertices_plot] + lines

        def update(frame):
            # Update vertices positions
            vertices_plot.set_data(
                [realizations[frame][v][0] for v in self._graph.nodes],
                [realizations[frame][v][1] for v in self._graph.nodes],
            )
            vertices_plot.set_3d_properties(
                [realizations[frame][v][2] for v in self._graph.nodes]
            )

            # Update the edges
            for i, (start, end) in enumerate(self._graph.edges):
                line = lines[i]
                line.set_data(
                    [realizations[frame][start][0], realizations[frame][end][0]],
                    [realizations[frame][start][1], realizations[frame][end][1]],
                )
                line.set_3d_properties(
                    [realizations[frame][start][2], realizations[frame][end][2]]
                )

<<<<<<< HEAD
            if plot_style.vertex_labels:
                for i in range(len(annotated_text)):
                    annotated_text[i].set_position(
                        (
                            realizations[frame][list(realizations[frame].keys())[i]][0],
                            realizations[frame][list(realizations[frame].keys())[i]][1],
                        )
                    )
                    annotated_text[i].set_3d_properties(
                        realizations[frame][list(realizations[frame].keys())[i]][2]
                    )
            return lines + [vertices_plot] + annotated_text

        ani = FuncAnimation(
            fig,
            update,
            frames=len(realizations),
            interval=delay,
            init_func=init,
            blit=True,
        )
=======
    @staticmethod
    def _normalize_realizations(
        realizations: Sequence[dict[Vertex, Point]],
        width: int | float,
        height: int | float,
        spacing: int | float,
    ) -> list[dict[Vertex, Point]]:
        """
        Normalize a given list of realizations
        so they fit exactly to the window with the given dimensions.
        """
>>>>>>> 38d495a7

        plt.tight_layout()
        # Checking if we are running from the terminal or from a notebook
        import sys

        if "ipykernel" in sys.modules:
            from IPython.display import HTML

            plt.close()
            return HTML(ani.to_jshtml())
        else:
            plt.show()
            return

    def animate2D_plt(
        self,
        realizations: Sequence[dict[Vertex, Point]],
        plot_style: PlotStyle,
        edge_coloring: Sequence[Sequence[Edge]] | dict[str, Sequence[Edge]] = None,
        duration: float = 8,
        **kwargs,
    ) -> Any:
        """
        Animate the continuous motion.

        See :class:`~.PlotStyle2D` for a list of possible visualization keywords.
        Not necessarily all of them apply (e.g. keywords related to infinitesimal
        flexes are ignored).
        If the dimension of the motion is 1, then we embed it in R2.

        Parameters
        ----------
        realizations:
            A list of realization samples describing the motion.
        plot_style:
            An instance of the ``PlotStyle`` class that defines the visual style
            for plotting, see :class:`~.PlotStyle` for more details.
        edge_coloring:
            Optional parameter to specify the coloring of edges. It can be
            a ``Sequence[Sequence[Edge]]`` to define groups of edges with the same color
            or a ``dict[str, Sequence[Edge]]`` where the keys are color strings and the
            values are lists of edges.
            The ommited edges are given the value ``plot_style.edge_color``.
        duration:
            The duration of one period of the animation in seconds.
        """
        if self._dim == 1:
            realizations = [{v: [p[0], 0] for p, v in r} for r in realizations]
        _input_check.dimension_for_algorithm(self._dim, [1, 2], "animate2D_plt")

        delay = int(round(duration / len(realizations) * 1000))  # Set the delay in ms

        if plot_style is None:
            plot_style = PlotStyle2D(vertex_size=15)
        else:
            plot_style = PlotStyle2D.from_plot_style(plot_style)
        # Update the plot_style instance with any passed keyword arguments
        plot_style.update(**kwargs)

        fig, ax = plt.subplots()
        fig.set_figwidth(plot_style.canvas_width)
        fig.set_figheight(plot_style.canvas_height)
        ax.set_aspect(plot_style.aspect_ratio)
        ax.grid(False)
        ax.set_axis_off()

        x_min = min([p[0] for r in realizations for p in r.values()])
        x_max = max([p[0] for r in realizations for p in r.values()])
        y_min = min([p[1] for r in realizations for p in r.values()])
        y_max = max([p[1] for r in realizations for p in r.values()])
        ax.scatter(
            [x_min, x_max],
            [y_min, y_max],
            color="white",
            s=plot_style.vertex_size,
            marker=plot_style.vertex_shape,
        )

        # Update the plot_style instance with any passed keyword arguments
        edge_color_array, edge_list_ref = _plot.resolve_edge_colors(
            self, plot_style.edge_color, edge_coloring
        )

        # Initializing points (vertices) and lines (edges) for display
        lines = [
            ax.plot(
                [],
                [],
                c=edge_color_array[i],
                lw=plot_style.edge_width,
                linestyle=plot_style.edge_style,
            )[0]
            for i in range(len(edge_list_ref))
        ]
        (vertices_plot,) = ax.plot(
            [],
            [],
            plot_style.vertex_shape,
            color=plot_style.vertex_color,
            markersize=plot_style.vertex_size,
        )
        annotated_text = []
        if plot_style.vertex_labels:
            annotated_text = [
                ax.text(
                    0,
                    0,
                    f"{v}",
                    ha="center",
                    va="center",
                    color=plot_style.font_color,
                    size=plot_style.font_size,
                )
                for v in realizations[0].keys()
            ]

        # Animation initialization function.
        def init():
            vertices_plot.set_data([], [])  # Initial coordinates of vertices
            for line in lines:
                line.set_data([], [])
            return [vertices_plot] + lines

        def update(frame):
            # Update the edges
            for i, (start, end) in enumerate(self._graph.edges):
                line = lines[i]
                line.set_data(
                    [realizations[frame][start][0], realizations[frame][end][0]],
                    [realizations[frame][start][1], realizations[frame][end][1]],
                )
            # Update vertices positions
            vertices_plot.set_data(
                [realizations[frame][v][0] for v in self._graph.nodes],
                [realizations[frame][v][1] for v in self._graph.nodes],
            )

            if plot_style.vertex_labels:
                for i in range(len(annotated_text)):
                    annotated_text[i].set_position(
                        (
                            realizations[frame][list(realizations[frame].keys())[i]][0],
                            realizations[frame][list(realizations[frame].keys())[i]][1],
                        )
                    )
            return lines + [vertices_plot] + annotated_text

        ani = FuncAnimation(
            fig,
            update,
            frames=len(realizations),
            interval=delay,
            init_func=init,
            blit=True,
        )

        # Checking if we are running from the terminal or from a notebook
        import sys

        if "ipykernel" in sys.modules:
            from IPython.display import HTML

            plt.close()
            return HTML(ani.to_jshtml())
        else:
            plt.show()
            return

    def animate2D_svg(
        self,
        realizations: Sequence[dict[Vertex, Point]],
        plot_style: PlotStyle,
        filename: str = None,
        duration: float = 8,
        **kwargs,
    ) -> Any:
        """
        See :class:`~.PlotStyle2D` for a list of possible visualization keywords.
        Not necessarily all of them apply (e.g. keywords related to infinitesimal
        flexes are ignored).

        Parameters
        ----------
        plot_style:
            An instance of the ``PlotStyle`` class that defines the visual style
            for plotting, see :class:`~.PlotStyle` for more details.
        filename:
            A name used to store the svg. If ``None``, the svg is not saved.
        duration:
            The duration of one period of the animation in seconds.

        Notes
        -----
        Picking the value ``plot_style.vertex_size*5/plot_style.edge_width`` for
        the ``markerWidth`` and ``markerHeight`` ensures that the
        ``plot_style.edge_width`` does not rescale the vertex size
        (seems to be an odd, inherent behavior of `.svg`).
        """
        if self._dim == 1:
            realizations = [{v: [p[0], 0] for p, v in r} for r in realizations]
        _input_check.dimension_for_algorithm(self._dim, [1, 2], "animate2D_svg")

        if plot_style is None:
            plot_style = PlotStyle2D(
                vertex_size=7, canvas_width=500, canvas_height=500, edge_width=6
            )
        else:
            plot_style = PlotStyle2D.from_plot_style(plot_style)
        # Update the plot_style instance with any passed keyword arguments
        plot_style.update(**kwargs)

        width = plot_style.canvas_width
        height = plot_style.canvas_height

        _realizations = self._normalize_realizations(
            realizations,
            width,
            height,
            padding=plot_style.vertex_size * 5 / plot_style.edge_width
            + 2 * plot_style.edge_width,
        )

        svg = f'<svg width="{width}" height="{height}" version="1.1" '
        svg += 'baseProfile="full" xmlns="http://www.w3.org/2000/svg" '
        svg += 'xmlns:xlink="http://www.w3.org/1999/xlink">\n'
        svg += '<rect width="%" height="100%" fill="white"/>\n'

        v_to_int = {}
        for i, v in enumerate(self._graph.nodes):
            v_to_int[v] = i
            tmp = """<defs>\n"""
            v_label = str(v)
            tmp += f'\t<marker id="vertex{i}" viewBox="-2 -2 32 32" '
            tmp += 'refX="15" refY="15" '
            tmp += f'markerWidth="{plot_style.vertex_size*5/plot_style.edge_width}" '
            tmp += f'markerHeight="{plot_style.vertex_size*5/plot_style.edge_width}">\n'
            tmp += (
                f'\t<circle cx="15" cy="15" r="13.5" fill="{plot_style.vertex_color}" '
            )
            tmp += 'stroke="white" stroke-width="0"/>\n'
            if plot_style.vertex_labels:
                tmp += (
                    '\t<text x="15" y="22" font-size="22.5" font-family="DejaVuSans" '
                )
                tmp += f'text-anchor="middle" fill="{plot_style.font_color}">'
                tmp += f"\n\t\t{v_label}\n\t</text>\n"
            tmp += "\t</marker>\n</defs>\n"
            svg = svg + "\n" + tmp

        inital_realization = _realizations[0]
        for u, v in self._graph.edges:
            ru = inital_realization[u]
            rv = inital_realization[v]
            path = f'<path fill="transparent" stroke="{plot_style.edge_color}" '
            path += f'stroke-width="{plot_style.edge_width}px" '
            path += f'id="edge{v_to_int[u]}-{v_to_int[v]}" d="M {ru[0]} {ru[1]} '
            path += f'L {rv[0]} {rv[1]}" marker-start="url(#vertex{v_to_int[u]})" '
            path += f'marker-end="url(#vertex{v_to_int[v]})" />'
            svg = svg + "\n" + path
        svg = svg + "\n"

        for u, v in self._graph.edges:
            positions_str = ""
            for r in _realizations:
                ru = r[u]
                rv = r[v]
                positions_str += f" M {ru[0]} {ru[1]} L {rv[0]} {rv[1]};"
            animation = f'<animate href="#edge{v_to_int[u]}-{v_to_int[v]}" '
            animation += f'attributeName="d" dur="{duration}s" '
            animation += 'repeatCount="indefinite" calcMode="linear" '
            animation += f'values="{positions_str}"/>'
            svg = svg + "\n" + animation
        svg = svg + "\n</svg>"

        if filename is not None:
            if not filename.endswith(".svg"):
                filename = filename + ".svg"
            with open(filename, "wt") as file:
                file.write(svg)
        return SVG(data=svg)

    def animate(
        self,
        realizations: Sequence[dict[Vertex, Point]],
        plot_style: PlotStyle,
        animation_format: Literal["svg", "matplotlib"] = "svg",
        **kwargs,
    ) -> Any:
        """
        Animates the continuous motion.

        The motion can be animated only if its dimension is less than 3.
        This method calls :meth:`.Motion.animate2D`` or
        :meth:`.Framework.animate3D`.
        For various formatting options, see :class:`.PlotStyle`.

        Parameters
        ----------
        realizations:
            A sequence of realizations of the underlying graph describing the motion.
        plot_style:
            An instance of the ``PlotStyle`` class that defines the visual style
            for plotting, see :class:`~.PlotStyle` for more details.
        animation_format:
            In 2 dimensions, the Literal ``animation_format`` can be set to determine,
            whether the output is in the `.svg` format or in the `matplotlib` format.
            The `"svg"` method is documented here: :meth:`~.Motion.animate2D_svg`.
            The method for `"matplotlib"` is documented here:
            :meth:`~.Motion.animate2D_plt`.
        """
        if self._dim == 3:
            return self.animate3D(realizations, plot_style=plot_style, **kwargs)
        _input_check.dimension_for_algorithm(self._dim, [1, 2, 3], "animate3D")

        if animation_format == "svg":
            return self.animate2D_svg(realizations, plot_style=plot_style, **kwargs)
        elif animation_format == "matplotlib":
            return self.animate2D_plt(realizations, plot_style=plot_style, **kwargs)
        else:
            raise ValueError(
                "The Literal `animation_format` needs to be "
                + 'either "svg" or "matplotlib".'
            )


class ParametricMotion(Motion):
    """
    Class representing a parametric motion.

    Definitions
    -----------
    :prf:ref:`Continuous flex (motion)<def-motion>`

    Parameters
    ----------
    graph:
    motion:
        A parametrization of a continuous flex using SymPy expressions,
        or strings that can be parsed by SymPy.
    interval:
        The interval in which the parameter is considered.

    Examples
    --------
    >>> from pyrigi import ParametricMotion
    >>> import sympy as sp
    >>> from pyrigi import graphDB as graphs
    >>> motion = ParametricMotion(
    ...     graphs.Cycle(4),
    ...     {
    ...         0: ("0", "0"),
    ...         1: ("1", "0"),
    ...         2: ("4 * (t**2 - 2) / (t**2 + 4)", "12 * t / (t**2 + 4)"),
    ...         3: (
    ...             "(t**4 - 13 * t**2 + 4) / (t**4 + 5 * t**2 + 4)",
    ...             "6 * (t**3 - 2 * t) / (t**4 + 5 * t**2 + 4)",
    ...         ),
    ...     },
    ...     [-sp.oo, sp.oo],
    ... )
    >>> motion
    ParametricMotion of a Graph with vertices [0, 1, 2, 3] and edges [[0, 1], [0, 3], [1, 2], [2, 3]] with motion defined for every vertex:
    0: Matrix([[0], [0]])
    1: Matrix([[1], [0]])
    2: Matrix([[(4*t**2 - 8)/(t**2 + 4)], [12*t/(t**2 + 4)]])
    3: Matrix([[(t**4 - 13*t**2 + 4)/(t**4 + 5*t**2 + 4)], [(6*t**3 - 12*t)/(t**4 + 5*t**2 + 4)]])
    """  # noqa: E501

    def __init__(
        self, graph: Graph, motion: dict[Vertex, Point], interval: tuple
    ) -> None:
        """
        Creates an instance.
        """

        super().__init__(graph, len(list(motion.values())[0]))

        if not len(motion) == self._graph.number_of_nodes():
            raise ValueError(
                "The realization does not contain the correct amount of vertices!"
            )

        self._parametrization = {i: point_to_vector(v) for i, v in motion.items()}
        for v in self._graph.nodes:
            if v not in motion:
                raise KeyError(f"Vertex {v} is not a key of the given realization!")
            if len(self._parametrization[v]) != self._dim:
                raise ValueError(
                    f"The point {self._parametrization[v]} in the parametrization"
                    f" corresponding to vertex {v} does not have the right dimension."
                )

        if not interval[0] < interval[1]:
            raise ValueError("The given interval is not a valid interval!")

        symbols = set()
        for _, position in self._parametrization.items():
            for coord in position:
                for symbol in coord.free_symbols:
                    if symbol.is_Symbol:
                        symbols.add(symbol)

        if len(symbols) != 1:
            raise ValueError(
                "Expected exactly one parameter in the motion! got: "
                f"{len(symbols)} parameters."
            )

        self._interval = interval
        self._parameter = symbols.pop()
        if not self.check_edge_lengths():
            raise ValueError("The given motion does not preserve edge lengths!")

    def check_edge_lengths(self) -> bool:
        """
        Check whether the saved motion preserves edge lengths.

        """

        for u, v in self._graph.edges:
            edge = self._parametrization[u] - self._parametrization[v]
            edge_len = edge.T * edge
            edge_len.simplify()
            if edge_len.has(self._parameter):
                return False
        return True

    def realization(self, value: Number, numerical: bool = False) -> dict[Vertex:Point]:
        """
        Return a specific realization for the given ``value`` of the parameter.

        Parameters
        ----------
        value:
            The parameter of the deformation path is substituted by ``value``.
        numerical:
            Boolean determining whether the sympy expressions are supposed to be
            evaluated (``True``) or not (``False``).
        """

        realization = {}
        for v in self._graph.nodes:
            if numerical:
                _value = sp.sympify(value).evalf()
                placement = (
                    self._parametrization[v]
                    .subs({self._parameter: float(_value)})
                    .evalf()
                )
            else:
                placement = simplify(
                    self._parametrization[v].subs({self._parameter: value})
                )
            realization[v] = placement
        return realization

    def __str__(self) -> str:
        res = super().__str__() + " with motion defined for every vertex:"
        for vertex, param in self._parametrization.items():
            res = res + "\n" + str(vertex) + ": " + str(param)
        return res

    def _realization_sampling(
        self, n: int, use_tan: bool = False
    ) -> list[dict[Vertex, Point]]:
        """
        Return n realizations for sampled values of the parameter.
        """

        realizations = []
        if not use_tan:
            for i in np.linspace(self._interval[0], self._interval[1], n):
                realizations.append(self.realization(i, numerical=True))
            return realizations

        newinterval = [
            sp.atan(self._interval[0]).evalf(),
            sp.atan(self._interval[1]).evalf(),
        ]
        for i in np.linspace(newinterval[0], newinterval[1], n):
            realizations.append(self.realization(f"tan({i})", numerical=True))
        return realizations

    def animate(
        self,
        sampling: int = 50,
        **kwargs,
    ) -> Any:
        """
        Animate the parametric motion.

        See the parent method :meth:`~.Motion.animate` for a list of possible keywords.

        Parameters
        ----------
        sampling:
            The number of discrete points or frames used to approximate the motion in the
            animation. A higher value results in a smoother and more accurate
            representation of the motion, while a lower value can speed up rendering
            but may lead to a less precise or jerky animation. This parameter controls
            the resolution of the animation's movement by setting the density of
            sampled data points between keyframes or time steps.
        """
        lower, upper = self._interval
        if lower == -np.inf or upper == np.inf:
            realizations = self._realization_sampling(sampling, use_tan=True)
        else:
            realizations = self._realization_sampling(sampling)

        return super().animate(
            realizations,
            None,
            **kwargs,
        )


class ApproximateMotion(Motion):
    """
    Class representing an approximated motion of a framework.

    Definitions
    -----------
    :prf:ref:`Continuous flex (motion)<def-motion>`

    Parameters
    ----------
    F:
        A framework.
    steps:
        The amount of retraction steps that are performed. This number is equal to the
        amount of ``motion_samples`` that are computed.
    step_size:
        The step size of each retraction step. If the output seems too jumpy or instable,
        consider reducing the step size.
    chosen_flex:
        An integer indicating the ``i``-th flex from the list of :meth:`Framework.inf_flexes`
        for ``i=chosen_flex``.
    turning_threshold:
        Determines when the reflected infinitesimal flex at position ``chosen_flex``
        is taken instead of the regular one. To decide this, the distance from the
        previous Euler step is calculated using the Euclidean norm. If the current
        distance is at least ``turning_threshold`` times as large as the distance
        of the negative infinitesimal flex, then the latter one is chosen instead.
        If instead the animation is too slow, consider increasing this value.
    fixed_pair:
        Two vertices of the underlying graph that are fixed in the list of realizations.
        By default, the first entry is pinned to the origin
        and the second is pinned to the ``x``-axis.
    fixed_direction:
        Vector to which the first direction is fixed. By default, this is given by
        the first and second entry of ``fixed_pair``.
    pin_vertex:
        If the keyword ``fixed_pair`` is not set, we can use the keyword ``pin_vertex``
        to pin one of the vertices to the origin instead during the motion.

    Attributes
    ----------
    edge_lengths:
        The edge lengths that ought to be preserved.
    motion_samples:
        A list of numerical configurations on the configuration space.

    Examples
    --------
    >>> from pyrigi import ApproximateMotion
    >>> from pyrigi import graphDB as graphs
    >>> motion = ApproximateMotion.from_graph(
    ...     graphs.Cycle(4),
    ...     {0:(0,0), 1:(1,0), 2:(1,1), 3:(0,1)},
    ...     10
    ... )
    >>> motion
    ApproximateMotion of a Graph with vertices [0, 1, 2, 3] and edges [[0, 1], [0, 3], [1, 2], [2, 3]] with starting configuration
    {0: [0.0, 0.0], 1: [1.0, 0.0], 2: [1.0, 1.0], 3: [0.0, 1.0]},
    10 retraction steps and initial step size 0.1.

    >>> F = Framework(graphs.Cycle(4), {0:(0,0), 1:(1,0), 2:(1,1), 3:(0,1)})
    >>> motion = ApproximateMotion(F, 10)
    >>> motion
    ApproximateMotion of a Graph with vertices [0, 1, 2, 3] and edges [[0, 1], [0, 3], [1, 2], [2, 3]] with starting configuration
    {0: [0.0, 0.0], 1: [1.0, 0.0], 2: [1.0, 1.0], 3: [0.0, 1.0]},
    10 retraction steps and initial step size 0.1.
    """  # noqa: E501

    def __init__(
        self,
        F: Framework,
        steps: int,
        step_size: float = 0.1,
        chosen_flex: int = 0,
        turning_threshold: float = 1.5,
        fixed_pair: DirectedEdge = None,
        fixed_direction: Sequence[Number] = None,
        pin_vertex: Vertex = None,
    ) -> None:
        """
        Creates an instance of `ApproximateMotion`.
        """
        super().__init__(F.graph(), F.dim())
        self._starting_realization = F.realization(as_points=True, numerical=True)
        self.steps = steps
        self.chosen_flex = chosen_flex
        self.step_size = step_size
        self._current_step_size = step_size
        self.edge_lengths = F.edge_lengths(numerical=True)
        self._compute_motion_samples(chosen_flex, turning_threshold)
        if fixed_pair is not None:
            if fixed_direction is None:
                fixed_direction = [1] + [0 for _ in range(self._dim - 1)]
            if len(fixed_direction) != self._dim:
                raise ValueError(
                    "`fixed_direction` does not have the same length as the"
                    + f" motion's dimension, which is {self._dim}."
                )
            self.motion_samples = self._fix_edge(
                self.motion_samples, fixed_pair, fixed_direction
            )
        elif pin_vertex is not None:
            self.motion_samples = self._pin_origin(self.motion_samples, pin_vertex)
        self.fixed_pair = fixed_pair
        self.fixed_direction = fixed_direction
        self.pin_vertex = pin_vertex

    @classmethod
    def from_graph(
        cls,
        G: Graph,
        realization: dict[Vertex, Point],
        steps: int,
        step_size: float = 0.1,
        chosen_flex: int = 0,
        turning_threshold: float = 1.5,
        fixed_pair: DirectedEdge = None,
        fixed_direction: Sequence[Number] = None,
        pin_vertex: Vertex = None,
    ):
        """
        Instantiates an ``ApproximateMotion`` from a ``Framework``.
        """
        if not len(realization) == G.number_of_nodes():
            raise ValueError(
                "The realization does not contain the correct amount of vertices!"
            )

        realization = {
            v: [float(sp.sympify(pt).evalf(15)) for pt in p]
            for v, p in realization.items()
        }
        p0 = realization[list(realization.keys())[0]]
        for v in G.nodes:
            if v not in realization:
                raise KeyError(f"Vertex {v} is not a key of the given realization!")
            if len(realization[v]) != len(p0):
                raise ValueError(
                    f"The point {realization[v]} in the parametrization"
                    f" corresponding to vertex {v} does not have the right dimension."
                )
        F = Framework(G, realization)
        return ApproximateMotion(
            F,
            steps,
            step_size=step_size,
            chosen_flex=chosen_flex,
            turning_threshold=turning_threshold,
            fixed_pair=fixed_pair,
            fixed_direction=fixed_direction,
            pin_vertex=pin_vertex,
        )

    def _compute_motion_samples(
        self, chosen_flex: int, turning_threshold: float
    ) -> None:
        """
        Perform path-tracking to compute the attribute `motion_samples`.
        """
        F = Framework(self._graph, self._starting_realization)
        cur_inf_flex = normalize_flex(
            F._transform_inf_flex_to_pointwise(F.inf_flexes()[chosen_flex]),
            numerical=True,
        )

        cur_sol = self._starting_realization
        self.motion_samples = [cur_sol]
        i = 1
        # To avoid an infinite loop, the step size rescaling is reduced if only too large
        # or too small step sizes are found Its value converges to 1.
        step_size_rescaling = 2
        jump_indicator = [False, False]
        while i < self.steps:
            euler_step, cur_inf_flex = self._euler_step(
                cur_inf_flex, cur_sol, turning_threshold
            )
            cur_sol = self._newton_steps(euler_step)
            self.motion_samples += [cur_sol]
            # Reject the step if the step size is not close to what we expect
            if (
                vector_distance_pointwise(
                    self.motion_samples[-1], self.motion_samples[-2], numerical=True
                )
                > self.step_size * 2
            ):
                self._current_step_size = self._current_step_size / step_size_rescaling
                self.motion_samples.pop()
                jump_indicator[0] = True
                if all(jump_indicator):
                    step_size_rescaling = step_size_rescaling ** (0.75)
                    jump_indicator = [False, False]
                continue
            elif (
                vector_distance_pointwise(
                    self.motion_samples[-1], self.motion_samples[-2], numerical=True
                )
                < self.step_size / 2
            ):
                self._current_step_size = self._current_step_size * step_size_rescaling
                self.motion_samples.pop()
                jump_indicator[1] = True
                if all(jump_indicator):
                    step_size_rescaling = step_size_rescaling ** (0.75)
                    jump_indicator = [False, False]
                continue
            jump_indicator = [False, False]
            i = i + 1

    def _pin_origin(
        self, realizations: Sequence[dict[Vertex, Point]], pinned_vertex: Vertex = None
    ) -> list[dict[Vertex, Point]]:
        """
        Pin the first vertex to the origin.

        Parameters
        ----------
        realizations:
            A list of realization samples describing the motion.
        pinned_vertex:
            Determines the vertex which is pinned to the origin.
        """
        _realizations = []
        if pinned_vertex is None:
            pinned_vertex = self._graph.vertex_list()[0]
        for r in realizations:
            if pinned_vertex not in r.keys():
                raise ValueError(
                    "The `pinned_vertex` does not have a value in the provided motion."
                )

            # Translate the realization to the origin
            _r = {
                v: [p[i] - r[pinned_vertex][i] for i in range(len(p))]
                for v, p in r.items()
            }
            _realizations.append(_r)
        return _realizations

    @staticmethod
    def _fix_edge(
        realizations: Sequence[dict[Vertex, Point]],
        fixed_pair: DirectedEdge,
        fixed_direction: Sequence[Number],
    ) -> list[dict[Vertex, Point]]:
        """
        Fix the two vertices in ``fixed_pair`` for every entry of ``realizations``.

        Parameters
        ----------
        realizations:
            A list of realization samples describing the motion.
        fixed_pair:
            Two vertices of the underlying graph that should not move during
            the animation. By default, the first entry is pinned to the origin
            and the second is pinned to the `x`-axis.
        fixed_direction:
            Vector to which the first direction is fixed. By default, this is given by
            the first and second entry.
        """
        if len(fixed_pair) != 2:
            raise TypeError("The length of `fixed_pair` is not 2.")
        (v1, v2) = (fixed_pair[0], fixed_pair[1])
        if not (v1 in realizations[0] and v2 in realizations[0]):
            raise ValueError(
                "The vertices of the edge {realizations} are not part of the graph."
            )

        # Translate the realization to the origin
        _realizations = [
            {v: [p[i] - r[v1][i] for i in range(len(p))] for v, p in r.items()}
            for r in realizations
        ]
        if fixed_direction is None:
            fixed_direction = [
                q - p for p, q in zip(_realizations[0][v1], _realizations[0][v2])
            ]
            if np.isclose(np.linalg.norm(fixed_direction), 0, rtol=1e-6):
                warn(
                    f"The entries of the edge {fixed_pair} are too close to each "
                    + "other. Thus, `fixed_direction=(1,0)` is chosen instead."
                )
                fixed_direction = [1] + [
                    0
                    for _ in range(
                        len(_realizations[list(_realizations.keys())[0]]) - 1
                    )
                ]
            else:
                fixed_direction = [
                    p / np.linalg.norm(fixed_direction) for p in fixed_direction
                ]

        output_realizations = []
        for r in _realizations:
            if any([len(p) not in [2, 3] for p in r.values()]):
                raise ValueError(
                    "This method is not implemented for dimensions other than 2 or 3."
                )
            if (
                len(fixed_direction) not in [2, 3]
                or np.linalg.norm(fixed_direction) != 1
            ):
                raise ValueError("`fixed_direction` does not have the correct format.")

            v_dist = np.linalg.norm(r[v2])
            theta = np.arccos(
                np.dot([v_dist * t for t in fixed_direction], r[v2]) / v_dist**2
            )

            if r[v2][0] * r[v2][1] < 0:
                rotation_matrix = np.array(
                    [[np.cos(theta), -np.sin(theta)], [np.sin(theta), np.cos(theta)]]
                )
            else:
                rotation_matrix = np.array(
                    [[np.cos(theta), np.sin(theta)], [-np.sin(theta), np.cos(theta)]]
                )
            # Rotate the realization to the `fixed_direction`.
            r = {v: np.dot(rotation_matrix, p) for v, p in r.items()}
            output_realizations.append(r)
        return output_realizations

    def animate(
        self,
        **kwargs,
    ) -> Any:
        """
        Animate the approximate motion.

        See the parent method :meth:`~.Motion.animate` for a list of possible keywords.
        """
        realizations = self.motion_samples
        return super().animate(
            realizations,
            None,
            **kwargs,
        )

    def _euler_step(
        self,
        old_inf_flex: InfFlex,
        realization: dict[Vertex, Point],
        turning_threshold: float,
    ) -> tuple[dict[Vertex, Point], InfFlex]:
        """
        Computes a single Euler step.

        This method returns the resulting configuration and the infinitesimal flex
        that was used in the computation as a tuple.
        """
        F = Framework(self._graph, realization)
        inf_flex = normalize_flex(
            F._transform_inf_flex_to_pointwise(F.inf_flexes()[self.chosen_flex]),
            numerical=True,
        )
        reflected_inf_flex = {v: [-pt for pt in p] for v, p in inf_flex.items()}

        if vector_distance_pointwise(
            inf_flex, old_inf_flex, numerical=True
        ) > turning_threshold * vector_distance_pointwise(
            reflected_inf_flex,
            old_inf_flex,
            numerical=True,
        ):
            inf_flex = reflected_inf_flex
        point = self.motion_samples[-1]
        return {
            v: tuple(
                [
                    p[i] + self._current_step_size * inf_flex[v][i]
                    for i in range(len(point[v]))
                ]
            )
            for v, p in point.items()
        }, inf_flex

    def _newton_steps(self, realization: dict[Vertex, Point]) -> dict[Vertex, Point]:
        """
        Computes a sequence of Newton steps to return to the constraint variety.

        Notes
        -----
        There are more robust implementations of Newton's method (using damped schemes and
        preconditioning), but that would blow method out of the current scope. Here, a
        naive damping scheme is implemented (so that the method is actually guaranteed
        to converge), but this means that in the case where dim(stresses=flexes), the
        damping goes to 0. MH has tested this so-called "damped Gauß-Newton scheme"
        extensively in two other packages. If the equations are randomized first, there
        are convergence and smoothness guarantees from numerical algebraic geometry,
        but that is currently out of the scope of the `ApproximateMotion` class.

        Suggested Improvements
        ----------------------
        Randomize the bar-length equations.
        """
        F = Framework(self._graph, realization)
        cur_sol = np.array(
            sum([list(realization[v]) for v in self._graph.vertex_list()], [])
        )
        cur_error = prev_error = sum(
            [
                np.abs(L - self.edge_lengths[e])
                for e, L in F.edge_lengths(numerical=True).items()
            ]
        )
        damping = 5e-2
        while not cur_error < 1e-4:
            mat = np.array(F.rigidity_matrix()).astype(np.float64)
            equations = [
                np.linalg.norm(
                    [
                        v - w
                        for v, w in zip(
                            cur_sol[(self._dim * e[0]) : (self._dim * (e[0] + 1))],
                            cur_sol[(self._dim * e[1]) : (self._dim * (e[1] + 1))],
                        )
                    ]
                )
                - self.edge_lengths[e]
                for e in self.edge_lengths.keys()
            ]
            newton_step = np.dot(np.linalg.pinv(mat), equations)
            cur_sol = [
                cur_sol[i] - damping * newton_step[i] for i in range(len(cur_sol))
            ]
            F = Framework(
                self._graph,
                {
                    i: [cur_sol[(self._dim * i) : (self._dim * (i + 1))]]
                    for i in range(len(realization.keys()))
                },
            )
            cur_error = sum(
                [
                    np.abs(L - self.edge_lengths[e])
                    for e, L in F.edge_lengths(numerical=True).items()
                ]
            )
            if cur_error <= prev_error:
                damping = damping * 1.25
            else:
                damping = damping / 2
            # If the damping becomes too small, raise an exception.

            if damping < 1e-10:
                raise RuntimeError("Newton's method did not converge.")
            prev_error = cur_error

        return {
            v: tuple(cur_sol[(self._dim * i) : (self._dim * (i + 1))])
            for i, v in enumerate(self._graph.vertex_list())
        }

    def __str__(self) -> str:
        res = super().__str__() + " with starting configuration\n"
        res += str(self.motion_samples[0]) + ",\n"
        res += str(self.steps) + " retraction steps and initial step size "
        res += str(self.step_size) + "."
        return res<|MERGE_RESOLUTION|>--- conflicted
+++ resolved
@@ -235,7 +235,6 @@
                     [realizations[frame][start][2], realizations[frame][end][2]]
                 )
 
-<<<<<<< HEAD
             if plot_style.vertex_labels:
                 for i in range(len(annotated_text)):
                     annotated_text[i].set_position(
@@ -257,19 +256,6 @@
             init_func=init,
             blit=True,
         )
-=======
-    @staticmethod
-    def _normalize_realizations(
-        realizations: Sequence[dict[Vertex, Point]],
-        width: int | float,
-        height: int | float,
-        spacing: int | float,
-    ) -> list[dict[Vertex, Point]]:
-        """
-        Normalize a given list of realizations
-        so they fit exactly to the window with the given dimensions.
-        """
->>>>>>> 38d495a7
 
         plt.tight_layout()
         # Checking if we are running from the terminal or from a notebook
