"""
Module for rigidity related graph properties.
"""

from __future__ import annotations

from copy import deepcopy
from itertools import combinations
from typing import Iterable

import networkx as nx
import matplotlib.pyplot as plt

from sympy import Matrix, oo, zeros
import numpy as np

import math
import distinctipy
from random import randint

from pyrigi.data_type import Vertex, Edge, Point, Inf, Sequence, Coordinate
from pyrigi.misc import doc_category, generate_category_tables
from pyrigi.exception import LoopError
import pyrigi._pebble_digraph

__doctest_requires__ = {("Graph.number_of_realizations",): ["lnumber"]}


class Graph(nx.Graph):
    """
    Class representing a graph.

    One option for *incoming_graph_data* is a list of edges.
    See :class:`networkx.Graph` for the other input formats
    or use class methods :meth:`~Graph.from_vertices_and_edges`
    or :meth:`~Graph.from_vertices` when specifying the vertex set is needed.

    Examples
    --------
    >>> from pyrigi import Graph
    >>> G = Graph([(0,1), (1,2), (2,3), (0,3)])
    >>> print(G)
    Graph with vertices [0, 1, 2, 3] and edges [[0, 1], [0, 3], [1, 2], [2, 3]]

    >>> G = Graph()
    >>> G.add_vertices([0,2,5,7,'a'])
    >>> G.add_edges([(0,7), (2,5)])
    >>> print(G)
    Graph with vertices [0, 2, 5, 7, 'a'] and edges [[0, 7], [2, 5]]

    TODO
    ----
    Implement an alias for plotting.
    Graphical output in Jupyter.
    Graph names.
    Describe in the documentation when an output
    of a randomized algorithm is guaranteed to be correct.
    Switch from  parameter `combinatorial=True/False`
    to `algorithm='combinatorial'/'randomized'...`

    METHODS

    Notes
    -----
    This class inherits the class :class:`networkx.Graph`.
    Some of the inherited methods are for instance:

    .. autosummary::

        networkx.Graph.add_edge

    Many of the :doc:`NetworkX <networkx:index>` algorithms are implemented as functions,
    namely, a :class:`Graph` instance has to be passed as the first parameter.
    See for instance:

    .. autosummary::

        ~networkx.classes.function.degree
        ~networkx.classes.function.neighbors
        ~networkx.classes.function.non_neighbors
        ~networkx.classes.function.subgraph
        ~networkx.classes.function.edge_subgraph
        ~networkx.classes.function.edges
        ~networkx.algorithms.connectivity.edge_augmentation.is_k_edge_connected
        ~networkx.algorithms.components.is_connected
        ~networkx.algorithms.tree.recognition.is_tree

    The following links give more information on :class:`networkx.Graph` functionality:

    - :doc:`Graph display <networkx:reference/drawing>`
    - :doc:`Directed Graphs <networkx:reference/classes/digraph>`
    - :doc:`Linear Algebra on Graphs <networkx:reference/linalg>`
    - :doc:`A Database of some Graphs <networkx:reference/generators>`
    - :doc:`Reading and Writing Graphs <networkx:reference/readwrite/index>`
    - :doc:`Converting to and from other Data Formats <networkx:reference/convert>`
    """

    def __str__(self) -> str:
        """
        Return the string representation.
        """
        return (
            self.__class__.__name__
            + f" with vertices {self.vertex_list()} and edges {self.edge_list()}"
        )

    def __repr__(self) -> str:
        """
        Return a representation.
        """
        return self.__str__()

    def __eq__(self, other: Graph):
        """
        Return whether the other graph has the same vertices and edges.

        Examples
        --------
        >>> from pyrigi import Graph
        >>> G = Graph([[1,2]])
        >>> H = Graph([[2,1]])
        >>> G == H
        True

        Note
        ----
        :func:`~networkx.utils.misc.graphs_equal(self, other)`
        behaves strangely, hence it is not used.
        """
        if (
            self.number_of_edges() != other.number_of_edges()
            or self.number_of_nodes() != other.number_of_nodes()
        ):
            return False
        for v in self.nodes:
            if v not in other.nodes:
                return False
        for e in self.edges:
            if not other.has_edge(*e):
                return False
        return True

    def __add__(self, other: Graph):
        r"""
        Return the union of self and other.

        Definitions
        -----------
        :prf:ref:`Union of two graphs <def-union-graph>`

        Examples
        --------
        >>> G = Graph([[0,1],[1,2],[2,0]])
        >>> H = Graph([[2,3],[3,4],[4,2]])
        >>> G + H
        Graph with vertices [0, 1, 2, 3, 4] and edges [[0, 1], [0, 2], [1, 2], [2, 3], [2, 4], [3, 4]]
        """  # noqa: E501
        return Graph(nx.compose(self, other))

    @classmethod
    @doc_category("Class methods")
    def from_vertices_and_edges(
        cls, vertices: Sequence[Vertex], edges: Sequence[Edge]
    ) -> Graph:
        """
        Create a graph from a list of vertices and edges.

        Parameters
        ----------
        vertices
        edges

        Examples
        --------
        >>> Graph.from_vertices_and_edges([0, 1, 2, 3], [])
        Graph with vertices [0, 1, 2, 3] and edges []
        >>> Graph.from_vertices_and_edges([0, 1, 2, 3], [[0, 1], [0, 2], [1, 3]])
        Graph with vertices [0, 1, 2, 3] and edges [[0, 1], [0, 2], [1, 3]]
        >>> Graph.from_vertices_and_edges(['a', 'b', 'c', 'd'], [['a','c'], ['a', 'd']])
        Graph with vertices ['a', 'b', 'c', 'd'] and edges [['a', 'c'], ['a', 'd']]
        """
        G = Graph()
        G.add_nodes_from(vertices)
        G._check_edge_format_list(edges)
        G.add_edges(edges)
        return G

    @classmethod
    @doc_category("Class methods")
    def from_vertices(cls, vertices: Sequence[Vertex]) -> Graph:
        """
        Create a graph with no edges from a list of vertices.

        Examples
        --------
        >>> from pyrigi import Graph
        >>> G = Graph.from_vertices([3, 1, 7, 2, 12, 3, 0])
        >>> G
        Graph with vertices [0, 1, 2, 3, 7, 12] and edges []
        """
        return Graph.from_vertices_and_edges(vertices, [])

    @classmethod
    @doc_category("Class methods")
    def CompleteOnVertices(cls, vertices: Sequence[Vertex]) -> Graph:
        """
        Generate a complete graph on ``vertices``.

        Examples
        --------
        >>> Graph.CompleteOnVertices([0, 1, 2, 3, 4])
        Graph with vertices [0, 1, 2, 3, 4] and edges [[0, 1], [0, 2], [0, 3], [0, 4], [1, 2], [1, 3], [1, 4], [2, 3], [2, 4], [3, 4]]
        >>> Graph.CompleteOnVertices(['a', 'b', 'c', 'd'])
        Graph with vertices ['a', 'b', 'c', 'd'] and edges [['a', 'b'], ['a', 'c'], ['a', 'd'], ['b', 'c'], ['b', 'd'], ['c', 'd']]
        """  # noqa: E501
        edges = list(combinations(vertices, 2))
        return Graph.from_vertices_and_edges(vertices, edges)

    def _check_edge_format(self, input_pair: Edge) -> None:
        """
        Check if an input_pair is a pair of distinct vertices of the graph.
        """
        if not isinstance(input_pair, list | tuple) or not len(input_pair) == 2:
            raise TypeError(
                f"The input {input_pair} must be a tuple or list of length 2."
            )
        if not input_pair[0] in self.nodes or not input_pair[1] in self.nodes:
            raise ValueError(
                f"The elements of the pair {input_pair} are not vertices of the graph."
            )
        if input_pair[0] == input_pair[1]:
            raise LoopError("The input {input_pair} must be two distinct vertices.")

    def _check_edge(self, edge: Edge, vertices: Sequence[Vertex] = None) -> None:
        """
        Check if the given input is an edge of the graph with endvertices in vertices.

        Parameters
        ----------
        edge:
            an edge to be checked
        vertices:
            Check if the endvertices of the edge are contained in the list ``vertices``.
            If None, the function considers all vertices of the graph.
        """
        self._check_edge_format(edge)
        if vertices and (not edge[0] in vertices or not edge[1] in vertices):
            raise ValueError(
                f"The elements of the edge {edge} are not among vertices {vertices}."
            )
        if not self.has_edge(edge[0], edge[1]):
            raise ValueError(f"Edge {edge} is not contained in the graph.")

    def _check_edge_list(
        self, edges: Sequence[Edge], vertices: Sequence[Vertex] = None
    ) -> None:
        """
        Apply _check_edge to all edges in a list.

        Parameters
        ----------
        edges:
            a list of edges to be checked
        vertices:
            Check if the endvertices of the edges are contained in the list ``vertices``.
            If None (default), the function considers all vertices of the graph.
        """
        for edge in edges:
            self._check_edge(edge, vertices)

    def _check_edge_format_list(self, pairs: Sequence[Edge]) -> None:
        """
        Apply _check_edge_format to all pairs in a list.

        Parameters
        ----------
        pairs:
            a list of pairs to be checked
        """
        for pair in pairs:
            self._check_edge_format(pair)

    @doc_category("Attribute getters")
    def vertex_list(self) -> list[Vertex]:
        """
        Return the list of vertices.

        Notes
        -----
        The output is sorted if possible,
        otherwise, the internal order is used instead.

        Examples
        --------
        >>> G = Graph.from_vertices_and_edges([2, 0, 3, 1], [[0, 1], [0, 2], [0, 3]])
        >>> G.vertex_list()
        [0, 1, 2, 3]

        >>> G = Graph.from_vertices(['c', 'a', 'b'])
        >>> G.vertex_list()
        ['a', 'b', 'c']

        >>> G = Graph.from_vertices(['b', 1, 'a']) # incomparable vertices
        >>> G.vertex_list()
        ['b', 1, 'a']
        """
        try:
            return sorted(self.nodes)
        except BaseException:
            return list(self.nodes)

    @doc_category("Attribute getters")
    def edge_list(self) -> list[Edge]:
        """
        Return the list of edges.

        Notes
        -----
        The output is sorted if possible,
        otherwise, the internal order is used instead.

        Examples
        --------
        >>> G = Graph([[0, 3], [3, 1], [0, 1], [2, 0]])
        >>> G.edge_list()
        [[0, 1], [0, 2], [0, 3], [1, 3]]

        >>> G = Graph.from_vertices(['a', 'c', 'b'])
        >>> G.edge_list()
        []

        >>> G = Graph([['c', 'b'], ['b', 'a']])
        >>> G.edge_list()
        [['a', 'b'], ['b', 'c']]

        >>> G = Graph([['c', 1], [2, 'a']]) # incomparable vertices
        >>> G.edge_list()
        [('c', 1), (2, 'a')]
        """
        try:
            return sorted([sorted(e) for e in self.edges])
        except BaseException:
            return list(self.edges)

    @doc_category("Graph manipulation")
    def delete_vertex(self, vertex: Vertex) -> None:
        """Alias for :meth:`networkx.Graph.remove_node`."""
        self.remove_node(vertex)

    @doc_category("Graph manipulation")
    def delete_vertices(self, vertices: Sequence[Vertex]) -> None:
        """Alias for :meth:`networkx.Graph.remove_nodes_from`."""
        self.remove_nodes_from(vertices)

    @doc_category("Graph manipulation")
    def delete_edge(self, edge: Edge) -> None:
        """Alias for :meth:`networkx.Graph.remove_edge`"""
        self.remove_edge(*edge)

    @doc_category("Graph manipulation")
    def delete_edges(self, edges: Sequence[Edge]) -> None:
        """Alias for :meth:`networkx.Graph.remove_edges_from`."""
        self.remove_edges_from(edges)

    @doc_category("Graph manipulation")
    def add_vertex(self, vertex: Vertex) -> None:
        """Alias for :meth:`networkx.Graph.add_node`."""
        self.add_node(vertex)

    @doc_category("Graph manipulation")
    def add_vertices(self, vertices: Sequence[Vertex]) -> None:
        """Alias for :meth:`networkx.Graph.add_nodes_from`."""
        self.add_nodes_from(vertices)

    @doc_category("Graph manipulation")
    def add_edges(self, edges: Sequence[Edge]) -> None:
        """Alias for :meth:`networkx.Graph.add_edges_from`."""
        self.add_edges_from(edges)

    @doc_category("Graph manipulation")
    def delete_loops(self) -> None:
        """Removes all the loops from the edges to get a loop free graph."""
        self.delete_edges(nx.selfloop_edges(self))

    @doc_category("General graph theoretical properties")
    def vertex_connectivity(self) -> int:
        """Alias for :func:`networkx.algorithms.connectivity.connectivity.node_connectivity`."""  # noqa: E501
        return nx.node_connectivity(self)

    @doc_category("General graph theoretical properties")
    def degree_sequence(self, vertex_order: Sequence[Vertex] = None) -> list[int]:
        """
        Return a list of degrees of the vertices of the graph.

        Parameters
        ----------
        vertex_order:
            By listing vertices in the preferred order, the degree_sequence
            can be computed in a way the user expects. If no vertex order is
            provided, :meth:`~.Graph.vertex_list()` is used.

        Examples
        --------
        >>> G = Graph([(0,1), (1,2)])
        >>> G.degree_sequence()
        [1, 2, 1]
        """
        if vertex_order is None:
            vertex_order = self.vertex_list()
        else:
            if not set(self.nodes) == set(
                vertex_order
            ) or not self.number_of_nodes() == len(vertex_order):
                raise IndexError(
                    "The vertex_order must contain the same vertices as the graph!"
                )
        return [self.degree(v) for v in vertex_order]

    @doc_category("General graph theoretical properties")
    def min_degree(self) -> int:
        """
        Return the minimum of the vertex degrees.

        Examples
        --------
        >>> G = Graph([(0,1), (1,2)])
        >>> G.min_degree()
        1
        """
        return min([self.degree(v) for v in self.nodes])

    @doc_category("General graph theoretical properties")
    def max_degree(self) -> int:
        """
        Return the maximum of the vertex degrees.

        Examples
        --------
        >>> G = Graph([(0,1), (1,2)])
        >>> G.max_degree()
        2
        """
        return max([self.degree(v) for v in self.nodes])

    @staticmethod
    @doc_category("Sparseness")
    def _pebble_values_are_correct(K: int, L: int) -> bool:
        r"""
        Check if K and L satisfy pebble game conditions.

        K and L need to be integers that satisfy the conditions
        K > 0, L >= 0 and L < 2K
        """
        if not (isinstance(K, int) and isinstance(L, int)):
            return False
        if K <= 0 or L < 0 or L >= 2 * K:
            return False
        return True

    @doc_category("Sparseness")
    def _build_pebble_digraph(self, K: int, L: int) -> None:
        r"""
        Build and save the pebble digraph from scratch.

        Adds edges one-by-one, as long as it can.
        Discard edges that are not :prf:ref:`(K, L)-independent <def-kl-sparse-tight>`
        from the rest of the graph.
        """
        if not self._pebble_values_are_correct(K, L):
            raise TypeError(
                "K and L need to be integers that satisfy the conditions of\
                 K > 0, L >= 0 and L < 2K."
            )

        dir_graph = pyrigi._pebble_digraph.PebbleDiGraph(K, L)
        dir_graph.add_nodes_from(self.nodes)
        for edge in self.edges:
            u, v = edge[0], edge[1]
            dir_graph.add_edge_maintaining_digraph(u, v)
        self._pebble_digraph = dir_graph

    @doc_category("Sparseness")
    def spanning_sparse_subgraph(
        self, K: int, L: int, use_precomputed_pebble_digraph: bool = False
    ) -> Graph:
        r"""
        Return a maximal :prf:ref:`(K, L)-sparse <def-kl-sparse-tight>` subgraph.

        Based on the directed graph calculated by the pebble game algorithm, return
        a maximal :prf:ref:`(K, L)-sparse <def-kl-sparse-tight>` of the graph.
        There are multiple possible maximal (K, L)-sparse subgraphs, all of which have
        the same number of edges.

        Parameters
        ----------
        K:
        L:
        use_precomputed_pebble_digraph:
            If ``True``, the pebble digraph present in the cache is used.
            If ``False``, recompute the pebble digraph.
            Use ``True`` only if you are certain that the pebble game digraph
            is consistent with the graph.
        """
        if (
            not use_precomputed_pebble_digraph
            or K != self._pebble_digraph.K
            or L != self._pebble_digraph.L
        ):
            self._build_pebble_digraph(K, L)

        return self._pebble_digraph.to_undirected()

    @doc_category("Sparseness")
    def _is_pebble_digraph_sparse(
        self, K: int, L: int, use_precomputed_pebble_digraph: bool = False
    ) -> bool:
        """
        Check whether the pebble digraph has the same number of edges as the graph.

        Parameters
        ----------
        K:
        L:
        use_precomputed_pebble_digraph:
            If ``True``, the pebble digraph present in the cache is used.
            If ``False``, recompute the pebble digraph.
            Use ``True`` only if you are certain that the pebble game digraph
            is consistent with the graph.
        """
        if (
            not use_precomputed_pebble_digraph
            or K != self._pebble_digraph.K
            or L != self._pebble_digraph.L
        ):
            self._build_pebble_digraph(K, L)

        # all edges are in fact inside the pebble digraph
        return self.number_of_edges() == self._pebble_digraph.number_of_edges()

    @doc_category("Sparseness")
    def is_sparse(
        self,
        K: int,
        L: int,
        algorithm: str = "default",
        use_precomputed_pebble_digraph: bool = False,
    ) -> bool:
        r"""
        Check whether the graph is :prf:ref:`(K, L)-sparse <def-kl-sparse-tight>`.

        Parameters
        ----------
        K:
        L:
        algorithm:
            "pebble" or "subgraph".
            If "pebble", the function uses the pebble game algorithm to check
            for sparseness. If "subgraph", it uses the subgraph method.
            If not specified, it defaults to "pebble" whenever possible,
            otherwise "subgraph".
        use_precomputed_pebble_digraph:
            If ``True``, the pebble digraph present in the cache is used.
            If ``False``, recompute the pebble digraph.
            Use ``True`` only if you are certain that the pebble game digraph
            is consistent with the graph.

        Examples
        ----
        >>> import pyrigi.graphDB as graphs
        >>> G = graphs.DoubleBanana()
        >>> G.is_sparse(3,6)
        True
        >>> G.add_edge(0,1)
        >>> G.is_sparse(3,6)
        False
        """
        if not (isinstance(K, int) and isinstance(L, int)):
            raise TypeError("K and L need to be integers!")

        if algorithm == "pebble":
            if self._pebble_values_are_correct(K, L):
                return self._is_pebble_digraph_sparse(
                    K, L, use_precomputed_pebble_digraph=use_precomputed_pebble_digraph
                )
            else:
                raise ValueError(
                    "K and L with pebble algorithm need to satisfy the\
                     conditions of K > 0, 0 <= L < 2K."
                )
        if algorithm == "subgraph":
            for j in range(K, self.number_of_nodes() + 1):
                for vertex_set in combinations(self.nodes, j):
                    G = self.subgraph(vertex_set)
                    if G.number_of_edges() > K * G.number_of_nodes() - L:
                        return False
            return True
        if algorithm == "default":
            if self._pebble_values_are_correct(K, L):
                # use "pebble" if possible
                algorithm = "pebble"
            else:
                # otherwise use "subgraph"
                algorithm = "subgraph"
            return self.is_sparse(
                K,
                L,
                algorithm,
                use_precomputed_pebble_digraph=use_precomputed_pebble_digraph,
            )

        # reaching this position means that the algorithm is unknown
        raise ValueError(
            f"If specified, the value of the algorithm parameter must be one of "
            f'"pebble", "subgraph", or "default". Instead, it is {algorithm}.'
        )

    @doc_category("Sparseness")
    def is_tight(
        self,
        K: int,
        L: int,
        algorithm: str = "default",
        use_precomputed_pebble_digraph: bool = False,
    ) -> bool:
        r"""
        Check whether the graph is :prf:ref:`(K, L)-tight <def-kl-sparse-tight>`.

        Parameters
        ----------
        K:
        L:
        algorithm:
            "pebble" or "subgraph".
            If "pebble", the function uses the pebble game algorithm to check
            for sparseness. If "subgraph", it uses the subgraph method.
            If not specified, it defaults to "pebble".
        use_precomputed_pebble_digraph:
            If ``True``, the pebble digraph present in the cache is used.
            If ``False``, recompute the pebble digraph.
            Use ``True`` only if you are certain that the pebble game digraph
            is consistent with the graph.

        Examples
        ----´
        >>> import pyrigi.graphDB as graphs
        >>> G = graphs.Complete(4)
        >>> G.is_tight(2,2)
        True
        >>> G1 = graphs.CompleteBipartite(4,4)
        >>> G1.is_tight(3,6)
        False
        """
        return (
            self.is_sparse(
                K,
                L,
                algorithm,
                use_precomputed_pebble_digraph=use_precomputed_pebble_digraph,
            )
            and self.number_of_edges() == K * self.number_of_nodes() - L
        )

    @doc_category("Graph manipulation")
    def zero_extension(
        self,
        vertices: Sequence[Vertex],
        new_vertex: Vertex = None,
        dim: int = 2,
        inplace: bool = False,
    ) -> Graph:
        """
        Return a :prf:ref:`dim-dimensional 0-extension <def-k-extension>`.

        Parameters
        ----------
        vertices:
            A new vertex will be connected to these vertices.
            All the vertices must be contained in the graph
            and there must be ``dim`` of them.
        new_vertex:
            Newly added vertex will be named according to this parameter.
            If None, the name will be set as the lowest possible integer value
            greater or equal than the number of nodes.
        dim:
            The dimension in which the k-extension is created.
        inplace:
            If True, the graph will be modified,
            otherwise a new modified graph will be created,
            while the original graph remains unchanged (default).

        Examples
        --------
        >>> import pyrigi.graphDB as graphs
        >>> G = graphs.Complete(3)
        >>> G
        Graph with vertices [0, 1, 2] and edges [[0, 1], [0, 2], [1, 2]]
        >>> G.zero_extension([0, 2])
        Graph with vertices [0, 1, 2, 3] and edges [[0, 1], [0, 2], [0, 3], [1, 2], [2, 3]]
        >>> G.zero_extension([0, 2], 5)
        Graph with vertices [0, 1, 2, 5] and edges [[0, 1], [0, 2], [0, 5], [1, 2], [2, 5]]
        >>> G
        Graph with vertices [0, 1, 2] and edges [[0, 1], [0, 2], [1, 2]]
        >>> G.zero_extension([0, 1, 2], 5, dim=3, inplace=True);
        Graph with vertices [0, 1, 2, 5] and edges [[0, 1], [0, 2], [0, 5], [1, 2], [1, 5], [2, 5]]
        >>> G
        Graph with vertices [0, 1, 2, 5] and edges [[0, 1], [0, 2], [0, 5], [1, 2], [1, 5], [2, 5]]
        """  # noqa: E501
        return self.k_extension(0, vertices, [], new_vertex, dim, inplace)

    @doc_category("Graph manipulation")
    def one_extension(
        self,
        vertices: Sequence[Vertex],
        edge: Edge,
        new_vertex: Vertex = None,
        dim: int = 2,
        inplace: bool = False,
    ) -> Graph:
        """
        Return a :prf:ref:`dim-dimensional 1-extension <def-k-extension>`.

        Parameters
        ----------
        vertices:
            A new vertex will be connected to these vertices.
            All the vertices must be contained in the graph
            and there must be ``dim + 1`` of them.
        edge:
            An edge with endvertices from the list ``vertices`` that will be deleted.
            The edge must be contained in the graph.
        new_vertex:
            Newly added vertex will be named according to this parameter.
            If None, the name will be set as the lowest possible integer value
            greater or equal than the number of nodes.
        dim:
            The dimension in which the k-extension is created.
        inplace:
            If True, the graph will be modified,
            otherwise a new modified graph will be created,
            while the original graph remains unchanged (default).

        Examples
        --------
        >>> import pyrigi.graphDB as graphs
        >>> G = graphs.Complete(3)
        >>> G
        Graph with vertices [0, 1, 2] and edges [[0, 1], [0, 2], [1, 2]]
        >>> G.one_extension([0, 1, 2], [0, 1])
        Graph with vertices [0, 1, 2, 3] and edges [[0, 2], [0, 3], [1, 2], [1, 3], [2, 3]]
        >>> G
        Graph with vertices [0, 1, 2] and edges [[0, 1], [0, 2], [1, 2]]
        >>> G = graphs.ThreePrism()
        >>> G
        Graph with vertices [0, 1, 2, 3, 4, 5] and edges [[0, 1], [0, 2], [0, 3], [1, 2], [1, 4], [2, 5], [3, 4], [3, 5], [4, 5]]
        >>> G.one_extension([0, 1], [0, 1], dim=1)
        Graph with vertices [0, 1, 2, 3, 4, 5, 6] and edges [[0, 2], [0, 3], [0, 6], [1, 2], [1, 4], [1, 6], [2, 5], [3, 4], [3, 5], [4, 5]]
        >>> G = graphs.CompleteBipartite(3, 2)
        >>> G
        Graph with vertices [0, 1, 2, 3, 4] and edges [[0, 3], [0, 4], [1, 3], [1, 4], [2, 3], [2, 4]]
        >>> G.one_extension([0, 1, 2, 3, 4], [0, 3], dim=4, inplace = True)
        Graph with vertices [0, 1, 2, 3, 4, 5] and edges [[0, 4], [0, 5], [1, 3], [1, 4], [1, 5], [2, 3], [2, 4], [2, 5], [3, 5], [4, 5]]
        >>> G
        Graph with vertices [0, 1, 2, 3, 4, 5] and edges [[0, 4], [0, 5], [1, 3], [1, 4], [1, 5], [2, 3], [2, 4], [2, 5], [3, 5], [4, 5]]
        """  # noqa: E501
        return self.k_extension(1, vertices, [edge], new_vertex, dim, inplace)

    @doc_category("Graph manipulation")
    def k_extension(
        self,
        k: int,
        vertices: Sequence[Vertex],
        edges: Sequence[Edge],
        new_vertex: Vertex = None,
        dim: int = 2,
        inplace: bool = False,
    ) -> Graph:
        """
        Return a :prf:ref:`dim-dimensional k-extension <def-k-extension>`.

        Parameters
        ----------
        k
        vertices:
            A new vertex will be connected to these vertices.
            All the vertices must be contained in the graph
            and there must be ``dim + k`` of them.
        edges:
            A list of edges that will be deleted.
            The endvertices of all the edges must be contained
            in the list ``vertices``.
            The edges must be contained in the graph and there must be k of them.
        new_vertex:
            Newly added vertex will be named according to this parameter.
            If None, the name will be set as the lowest possible integer value
            greater or equal than the number of nodes.
        dim:
            The dimension in which the k-extension is created.
        inplace:
            If True, the graph will be modified,
            otherwise a new modified graph will be created,
            while the original graph remains unchanged (default).

        Notes
        -----
        See also :meth:`~Graph.zero_extension` and :meth:`~Graph.one_extension`.

        Examples
        --------
        >>> import pyrigi.graphDB as graphs
        >>> G = graphs.Complete(5)
        >>> G
        Graph with vertices [0, 1, 2, 3, 4] and edges [[0, 1], [0, 2], [0, 3], [0, 4], [1, 2], [1, 3], [1, 4], [2, 3], [2, 4], [3, 4]]
        >>> G.k_extension(2, [0, 1, 2, 3], [[0, 1], [0,2]])
        Graph with vertices [0, 1, 2, 3, 4, 5] and edges [[0, 3], [0, 4], [0, 5], [1, 2], [1, 3], [1, 4], [1, 5], [2, 3], [2, 4], [2, 5], [3, 4], [3, 5]]
        >>> G
        Graph with vertices [0, 1, 2, 3, 4] and edges [[0, 1], [0, 2], [0, 3], [0, 4], [1, 2], [1, 3], [1, 4], [2, 3], [2, 4], [3, 4]]
        >>> G = graphs.Complete(5)
        >>> G
        Graph with vertices [0, 1, 2, 3, 4] and edges [[0, 1], [0, 2], [0, 3], [0, 4], [1, 2], [1, 3], [1, 4], [2, 3], [2, 4], [3, 4]]
        >>> G.k_extension(2, [0, 1, 2, 3, 4], [[0, 1], [0,2]], dim = 3)
        Graph with vertices [0, 1, 2, 3, 4, 5] and edges [[0, 3], [0, 4], [0, 5], [1, 2], [1, 3], [1, 4], [1, 5], [2, 3], [2, 4], [2, 5], [3, 4], [3, 5], [4, 5]]
        >>> G = graphs.Path(6)
        >>> G
        Graph with vertices [0, 1, 2, 3, 4, 5] and edges [[0, 1], [1, 2], [2, 3], [3, 4], [4, 5]]
        >>> G.k_extension(2, [0, 1, 2], [[0, 1], [1,2]], dim = 1, inplace = True)
        Graph with vertices [0, 1, 2, 3, 4, 5, 6] and edges [[0, 6], [1, 6], [2, 3], [2, 6], [3, 4], [4, 5]]
        >>> G
        Graph with vertices [0, 1, 2, 3, 4, 5, 6] and edges [[0, 6], [1, 6], [2, 3], [2, 6], [3, 4], [4, 5]]
        """  # noqa: E501
        if not isinstance(dim, int) or dim < 1:
            raise TypeError(
                f"The dimension needs to be a positive integer, but is {dim}!"
            )
        for vertex in vertices:
            if vertex not in self.nodes:
                raise ValueError(f"Vertex {vertex} is not contained in the graph")
        if len(set(vertices)) != dim + k:
            raise ValueError(
                f"List of vertices must contain {dim + k} distinct vertices"
            )
        self._check_edge_list(edges, vertices)
        if len(edges) != k:
            raise ValueError(f"List of edges must contain {k} distinct edges")
        if new_vertex is None:
            candidate = self.number_of_nodes()
            while candidate in self.nodes:
                candidate += 1
            new_vertex = candidate
        if new_vertex in self.nodes:
            raise ValueError(f"Vertex {new_vertex} is already a vertex of the graph!")
        G = self
        if not inplace:
            G = deepcopy(self)
        G.remove_edges_from(edges)
        for vertex in vertices:
            G.add_edge(vertex, new_vertex)
        return G

    @doc_category("Graph manipulation")
    def all_k_extensions(
        self,
        k: int,
        dim: int = 2,
        only_non_isomorphic: bool = False,
    ) -> Iterable[Graph]:
        """
        Return an iterator over all possible
        :prf:ref:`dim-dimensional k-extensions <def-k-extension>`.

        Parameters
        ----------
        k
        dim
        only_non_isomorphic:
            If True, only one graph per isomorphism class is included.

        Examples
        --------
        >>> import pyrigi.graphDB as graphs
        >>> G = graphs.Complete(3)
        >>> type(G.all_k_extensions(0))
        <class 'generator'>
        >>> len(list(G.all_k_extensions(0)))
        3
        >>> len(list(G.all_k_extensions(0, only_non_isomorphic=True)))
        1

        >>> len(list(graphs.Diamond().all_k_extensions(1, 2, only_non_isomorphic=True)))
        2
        """
        if not isinstance(dim, int) or dim < 1:
            raise TypeError(
                f"The dimension needs to be a positive integer, but is {dim}!"
            )
        if self.number_of_nodes() < (dim + k):
            raise ValueError(
                f"The number of nodes in the graph needs to be "
                f"greater or equal than {dim + k}!"
            )
        if self.number_of_edges() < k:
            raise ValueError(
                f"The number of edges in the graph needs to be greater or equal than {k}!"
            )
        solutions = []
        for edges in combinations(self.edges, k):
            s = set(self.nodes)
            w = set()
            for edge in edges:
                s.discard(edge[0])
                s.discard(edge[1])
                w.add(edge[0])
                w.add(edge[1])
            if len(w) > (dim + k):
                break
            w = list(w)
            for vertices in combinations(s, dim + k - len(w)):
                current = self.k_extension(k, list(vertices) + w, edges, dim=dim)
                if only_non_isomorphic:
                    for other in solutions:
                        if current.is_isomorphic(other):
                            break
                    else:
                        solutions.append(current)
                        yield current
                else:
                    yield current

    @doc_category("Generic rigidity")
    def extension_sequence(
        self, dim: int = 2, return_solution: bool = False
    ) -> list[Graph] | bool | None:
        """
        Check the existence of a sequence of
        :prf:ref:`0 and 1-extensions <def-k-extension>`.

        The method returns whether the graph can be constructed
        by a sequence of 0 and 1-extensions starting from an edge.

        Parameters
        ----------
        dim:
            The dimension in which the extensions are created.
            Currently implemented only for ``dim==2``.
        return_solution:
            If False, a boolean value indicating if the graph can be
            created by a sequence of extensions is returned.
            If True, an extension sequence of graphs that creates the graph
            is returned, or None if no such extension sequence exists.

        Examples
        --------
        >>> import pyrigi.graphDB as graphs
        >>> G = graphs.ThreePrism()
        >>> G
        Graph with vertices [0, 1, 2, 3, 4, 5] and edges [[0, 1], [0, 2], [0, 3], [1, 2], [1, 4], [2, 5], [3, 4], [3, 5], [4, 5]]
        >>> G.extension_sequence()
        True
        >>> G = graphs.CompleteBipartite(1, 2)
        >>> G
        Graph with vertices [0, 1, 2] and edges [[0, 1], [0, 2]]
        >>> G.extension_sequence()
        False
        >>> G = graphs.Complete(3)
        >>> G
        Graph with vertices [0, 1, 2] and edges [[0, 1], [0, 2], [1, 2]]
        >>> G.extension_sequence(return_solution=True)
        [Graph with vertices [1, 2] and edges [[1, 2]], Graph with vertices [0, 1, 2] and edges [[0, 1], [0, 2], [1, 2]]]
        >>> G = graphs.Diamond()
        >>> G
        Graph with vertices [0, 1, 2, 3] and edges [[0, 1], [0, 2], [0, 3], [1, 2], [2, 3]]
        >>> G.extension_sequence(return_solution=True)
        [Graph with vertices [2, 3] and edges [[2, 3]], Graph with vertices [0, 2, 3] and edges [[0, 2], [0, 3], [2, 3]], Graph with vertices [0, 1, 2, 3] and edges [[0, 1], [0, 2], [0, 3], [1, 2], [2, 3]]]
        """  # noqa: E501
        if not isinstance(dim, int) or dim < 1:
            raise TypeError(
                f"The dimension needs to be a positive integer, but is {dim}!"
            )
        if not dim == 2:
            raise NotImplementedError()
        if not self.number_of_edges() == 2 * self.number_of_nodes() - 3:
            return None if return_solution else False
        if self.number_of_nodes() == 2:
            return [self] if return_solution else True
        degrees = sorted(self.degree, key=lambda node: node[1])
        if degrees[0][1] < 2 or degrees[0][1] > 3:
            return None if return_solution else False
        if degrees[0][1] == 2:
            G = deepcopy(self)
            G.remove_node(degrees[0][0])
            branch = G.extension_sequence(dim, return_solution)
            if return_solution:
                if branch is not None:
                    return branch + [self]
                return None
            return branch
        if degrees[0][1] == 3:
            neighbors = list(self.neighbors(degrees[0][0]))
            G = deepcopy(self)
            G.remove_node(degrees[0][0])
            for i, j in [[0, 1], [0, 2], [1, 2]]:
                if not G.has_edge(neighbors[i], neighbors[j]):
                    G.add_edge(neighbors[i], neighbors[j])
                    branch = G.extension_sequence(dim, return_solution)
                    if return_solution and branch is not None:
                        return branch + [self]
                    elif branch:
                        return True
                    G.remove_edge(neighbors[i], neighbors[j])
        return None if return_solution else False

    @doc_category("Generic rigidity")
    def number_of_realizations(
        self,
        spherical_realizations: bool = False,
        check_min_rigid: bool = True,
        count_reflection: bool = False,
    ) -> int:
        """
        Count the number of complex planar or spherical realizations
        of a minimally 2-rigid graph.

        Algorithms of :cite:p:`CapcoGalletGraseggerEtAl2018` and
        :cite:p:`GalletGraseggerSchicho2020` are used.
        Note, however, that here the result from these algorithms
        is by default divided by two.
        This behaviour accounts better for global rigidity,
        but it can be changed using the parameter ``count_reflection``.

        Note that by default,
        the method checks if the input graph is indeed minimally 2-rigid.

        Caution: Currently the method only works if the python package ``lnumber``
        is installed :cite:p:`Capco2024`.
        See :ref:`installation-guide` for details on installing.

        Definitions
        -----------
        :prf:ref:`Number of complex realizations<def-number-of-realizations>`

        :prf:ref:`Number of complex spherical realizations
        <def-number-of-spherical-realizations>`


        Parameters
        ----------
        check_min_rigid:
            If ``True``, ``ValueError`` is raised if the graph is not minimally 2-rigid
            If ``False``, it is assumed that the user is inputing a minimally rigid graph.

        spherical_realizations:
            If ``True``, the number of spherical realizations of the graph is returned.
            If ``False`` (default), the number of planar realizations is returned.

        count_reflection:
            If ``True``, the number of realizations is computed modulo direct isometries.
            But reflection is counted to be non-congruent as used in
            :cite:p:`CapcoGalletGraseggerEtAl2018` and
            :cite:p:`GalletGraseggerSchicho2020`.
            If ``False`` (default), reflection is not counted.

        Examples
        --------
        >>> from pyrigi import Graph
        >>> import pyrigi.graphDB as graphs
        >>> G = Graph([(0,1),(1,2),(2,0)])
        >>> G.number_of_realizations() # number of planar realizations
        1
        >>> G.number_of_realizations(spherical_realizations=True)
        1
        >>> G = graphs.ThreePrism()
        >>> G.number_of_realizations() # number of planar realizations
        12

        """
        try:
            import lnumber

            if check_min_rigid and not self.is_min_rigid():
                raise ValueError("The graph must be minimally 2-rigid.")

            if self.number_of_nodes() == 1:
                return 1

            if self.number_of_nodes() == 2 and self.number_of_edges() == 1:
                return 1

            graph_int = self.to_int()
            if count_reflection:
                fac = 1
            else:
                fac = 2
            if spherical_realizations:
                return lnumber.lnumbers(graph_int) // fac
            else:
                return lnumber.lnumber(graph_int) // fac
        except ImportError:
            raise ImportError(
                "For counting the number of realizations, "
                "the optional package 'lnumber' is used, "
                "run `pip install pyrigi[realization-counting]`."
            )

    @doc_category("Generic rigidity")
    def is_vertex_redundantly_rigid(
        self, dim: int = 2, combinatorial: bool = True, prob: float = 0.0001
    ) -> bool:
        """
        Check whether the graph is :prf:ref:`vertex redundantly (generically) dim-rigid
        <def-redundantly-rigid-graph>`.

        See :meth:`.is_k_vertex_redundantly_rigid` (using k = 1) for details.
        """
        if not isinstance(dim, int) or dim < 1:
            raise TypeError(
                f"The dimension needs to be a positive integer, but is {dim}!"
            )
        return self.is_k_vertex_redundantly_rigid(1, dim, combinatorial, prob)

    @doc_category("Generic rigidity")
    def is_k_vertex_redundantly_rigid(
        self, k: int, dim: int = 2, combinatorial: bool = True, prob: float = 0.0001
    ) -> bool:
        """
        Check whether the graph is :prf:ref:`k-vertex redundantly (generically) dim-rigid
        <def-redundantly-rigid-graph>`.

        Preliminary checks from
        :prf:ref:`thm-k-vertex-redundant-edge-bound-general`,
        :prf:ref:`thm-k-vertex-redundant-edge-bound-general2`,
        :prf:ref:`thm-1-vertex-redundant-edge-bound-dim2`,
        :prf:ref:`thm-2-vertex-redundant-edge-bound-dim2`
        :prf:ref:`thm-k-vertex-redundant-edge-bound-dim2`,
        :prf:ref:`thm-3-vertex-redundant-edge-bound-dim3`,
        :prf:ref:`thm-k-vertex-redundant-edge-bound-dim3`
        ... are used

        Parameters
        ----------
        k:
            level of redundancy
        dim:
            dimension
        combinatorial:
            determines whether a combinatinatorial algorithm shall be used in rigidity checking.
            Otherwise a probabilistic check is used that may give false results.
            See :meth:`~.Graph.is_rigid` for details.
        prob:
            bound on the probability for false negatives of the rigidity testing
            Warning: this is not the probability of wrong results in this method but is just passed on to rigidity testing

        Examples
        --------
        >>> G = Graph([[0, 2], [0, 3], [0, 4], [1, 2], [1, 3], [1, 4], [2, 3], [2, 4], [3, 4]])
        >>> G.is_k_vertex_redundantly_rigid(1, 2)
        True
        >>> G.is_k_vertex_redundantly_rigid(2, 2)
        False
        >>> G = Graph([[0, 2], [0, 3], [0, 4], [1, 2], [1, 3], [1, 4], [2, 4], [3, 4]])
        >>> G.is_k_vertex_redundantly_rigid(1, 2)
        False

        """  # noqa: E501
        if not isinstance(dim, int) or dim < 1:
            raise TypeError(
                f"The dimension needs to be a positive integer, but is {dim}!"
            )
        if not isinstance(k, int):
            raise TypeError(f"k needs to be a nonnegative integer, but is {k}!")
        if nx.number_of_selfloops(self) > 0:
            raise LoopError()

        n = self.number_of_nodes()
        m = self.number_of_edges()
        if n >= dim + k + 1 and self.min_degree() < dim + k:
            return False
        if dim == 1:
            return self.vertex_connectivity() >= k + 1
        if (
            dim == 2
            and (
                # edge bound from :prf:ref:`thm-1-vertex-redundant-edge-bound-dim2`
                (k == 1 and n >= 5 and m < 2 * n - 1)
                or
                # edge bound from :prf:ref:`thm-2-vertex-redundant-edge-bound-dim2`
                (k == 2 and n >= 6 and m < 2 * n + 2)
                or
                # edge bound from :prf:ref:`thm-k-vertex-redundant-edge-bound-dim2`
                (k >= 3 and n >= 6 * (k + 1) + 23 and m < ((k + 2) * n + 1) // 2)
            )
        ) or (
            dim == 3
            and (
                # edge bound from :prf:ref:`thm-3-vertex-redundant-edge-bound-dim3`
                (k == 3 and n >= 15 and m < 3 * n + 5)
                or
                # edge bound from :prf:ref:`thm-k-vertex-redundant-edge-bound-dim3`
                (
                    k >= 4
                    and n >= 12 * (k + 1) + 10
                    and n % 2 == 0
                    and m < ((k + 3) * n + 1) // 2
                )
            )
        ):
            return False
        # edge bound from :prf:ref:`thm-k-vertex-redundant-edge-bound-general`
        if (
            #
            n >= dim * dim + dim + k + 1
            and m
            < dim * n - math.comb(dim + 1, 2) + k * dim + max(0, k - (dim + 1) // 2)
        ):
            return False
        # edge bound from :prf:ref:`thm-vertex-redundant-edge-bound-general2`
        if k >= dim + 1 and n >= dim + k + 1 and m < ((dim + k) * n + 1) // 2:
            return False

        # in all other cases check by definition
        G = deepcopy(self)
        for vertex_set in combinations(self.nodes, k):
            adj = [[v, list(G.neighbors(v))] for v in vertex_set]
            G.delete_vertices(vertex_set)
            if not G.is_rigid(dim, combinatorial, prob):
                return False
            # add vertices and edges back
            G.add_vertices(vertex_set)
            for v, neighbors in adj:
                for neighbor in neighbors:
                    G.add_edge(v, neighbor)
        return True

    @doc_category("Generic rigidity")
    def is_min_vertex_redundantly_rigid(
        self, dim: int = 2, combinatorial: bool = True, prob: float = 0.0001
    ) -> bool:
        """
        Check whether the graph is
        :prf:ref:`minimally vertex redundantly (generically) dim-rigid
        <def-min-redundantly-rigid-graph>`.

        See :meth:`.is_min_k_vertex_redundantly_rigid` (using k = 1) for details.
        """
        if not isinstance(dim, int) or dim < 1:
            raise TypeError(
                f"The dimension needs to be a positive integer, but is {dim}!"
            )
        return self.is_min_k_vertex_redundantly_rigid(1, dim, combinatorial, prob)

    @doc_category("Generic rigidity")
    def is_min_k_vertex_redundantly_rigid(
        self, k: int, dim: int = 2, combinatorial: bool = True, prob: float = 0.0001
    ) -> bool:
        """
        Check whether the graph is :prf:ref:`minimally k-vertex redundantly (generically) dim-rigid
        <def-redundantly-rigid-graph>`.

        Preliminary checks from
        :prf:ref:`thm-minimal-k-vertex-redundant-upper-edge-bound`,
        :prf:ref:`thm-minimal-k-vertex-redundant-upper-edge-bound-dim1`
        are used.

        Parameters
        ----------
        k:
            level of redundancy
        dim:
            dimension
        combinatorial:
            determines whether a combinatinatorial algorithm shall be used in rigidity checking.
            Otherwise a probabilistic check is used that may give false results.
            See :meth:`~.Graph.is_rigid` for details.
        prob:
            bound on the probability for false negatives of the rigidity testing
            Warning: this is not the probability of wrong results in this method but is just passed on to rigidity testing

        Examples
        --------
        >>> G = Graph([[0, 3], [0, 4], [0, 5], [1, 3], [1, 4], [1, 5], [2, 3], [2, 4], [2, 5], [3, 4], [3, 5], [4, 5]])
        >>> G.is_min_k_vertex_redundantly_rigid(1, 2)
        True
        >>> G.is_min_k_vertex_redundantly_rigid(2, 2)
        False
        >>> G = Graph([[0, 2], [0, 3], [0, 4], [0, 5], [1, 2], [1, 3], [1, 4], [1, 5], [2, 4], [2, 5], [3, 4], [3, 5]])
        >>> G.is_k_vertex_redundantly_rigid(1, 2)
        True
        >>> G.is_min_k_vertex_redundantly_rigid(1, 2)
        False

        """  # noqa: E501

        if not isinstance(dim, int) or dim < 1:
            raise TypeError(
                f"The dimension needs to be a positive integer, but is {dim}!"
            )
        if not isinstance(k, int):
            raise TypeError(f"k needs to be a nonnegative integer, but is {k}!")
        if nx.number_of_selfloops(self) > 0:
            raise LoopError()

        n = self.number_of_nodes()
        m = self.number_of_edges()
        # edge bound from :prf:ref:`thm-minimal-k-vertex-redundant-upper-edge-bound`
        if m > (dim + k) * n - math.comb(dim + k + 1, 2):
            return False
        # edge bound from :prf:ref:`thm-minimal-k-vertex-redundant-upper-edge-bound-dim1`
        if dim == 1:
            if n >= 3 * (k + 1) - 1 and m > (k + 1) * n - (k + 1) * (k + 1):
                return False

        if not self.is_k_vertex_redundantly_rigid(k, dim, combinatorial, prob):
            return False

        # for the following we need to know that the graph is k-vertex-redundantly rigid
        if (
            dim == 2
            and (
                # edge bound from :prf:ref:`thm-1-vertex-redundant-edge-bound-dim2`
                (k == 1 and n >= 5 and m == 2 * n - 1)
                or
                # edge bound from :prf:ref:`thm-2-vertex-redundant-edge-bound-dim2`
                (k == 2 and n >= 6 and m == 2 * n + 2)
                or
                # edge bound from :prf:ref:`thm-k-vertex-redundant-edge-bound-dim2`
                (k >= 3 and n >= 6 * (k + 1) + 23 and m == ((k + 2) * n + 1) // 2)
            )
        ) or (
            dim == 3
            and (
                # edge bound from :prf:ref:`thm-3-vertex-redundant-edge-bound-dim3`
                (k == 3 and n >= 15 and m == 3 * n + 5)
                or
                # edge bound from :prf:ref:`thm-k-vertex-redundant-edge-bound-dim3`
                (
                    k >= 4
                    and n >= 12 * (k + 1) + 10
                    and n % 2 == 0
                    and m == ((k + 3) * n + 1) // 2
                )
            )
        ):
            return True
        # edge bound from :prf:ref:`thm-k-vertex-redundant-edge-bound-general`
        if (
            #
            n >= dim * dim + dim + k + 1
            and m
            == dim * n - math.comb(dim + 1, 2) + k * dim + max(0, k - (dim + 1) // 2)
        ):
            return True
        # edge bound from :prf:ref:`thm-vertex-redundant-edge-bound-general2`
        if k >= dim + 1 and n >= dim + k + 1 and m == ((dim + k) * n + 1) // 2:
            return True

        # in all other cases check by definition
        G = deepcopy(self)
        for edge in self.edge_list():
            G.delete_edges([edge])
            if G.is_k_vertex_redundantly_rigid(k, dim, combinatorial, prob):
                return False
            G.add_edges([edge])
        return True

    @doc_category("Generic rigidity")
    def is_redundantly_rigid(
        self, dim: int = 2, combinatorial: bool = True, prob: float = 0.0001
    ) -> bool:
        """
        Check whether the graph is :prf:ref:`redundantly (generically) dim-rigid
        <def-redundantly-rigid-graph>`.

        See :meth:`.is_k_redundantly_rigid` (using k = 1) for details.
        """
        return self.is_k_redundantly_rigid(1, dim, combinatorial, prob)

    @doc_category("Generic rigidity")
    def is_k_redundantly_rigid(
        self, k: int, dim: int = 2, combinatorial: bool = True, prob: float = 0.0001
    ) -> bool:
        """
        Check whether the graph is :prf:ref:`k-redundantly (generically) dim-rigid
        <def-redundantly-rigid-graph>`.

        Preliminary checks from
        :prf:ref:`thm-k-edge-redundant-edge-bound-dim2`,
        :prf:ref:`thm-2-edge-redundant-edge-bound-dim2`,
        :prf:ref:`thm-2-edge-redundant-edge-bound-dim3`,
        :prf:ref:`thm-k-edge-redundant-edge-bound-dim3`,
        :prf:ref:`thm-globally-redundant-3connected` and
        :prf:ref:`thm-globally-mindeg6-dim2`.
        are used

        Parameters
        ----------
        k:
            level of redundancy
        dim:
            dimension
        combinatorial:
            determines whether a combinatinatorial algorithm shall be used in rigidity checking.
            Otherwise a probabilistic check is used that may give false results.
            See :meth:`~.Graph.is_rigid` for details.
        prob:
            bound on the probability for false negatives of the rigidity testing
            Warning: this is not the probability of wrong results in this method but is just passed on to rigidity testing

        Examples
        --------
        >>> G = Graph([[0, 1], [0, 2], [0, 3], [0, 5], [1, 2], [1, 4], [2, 5], [3, 4], [3, 5], [4, 5]])
        >>> G.is_k_redundantly_rigid(1, 2)
        True
        >>> G = Graph([[0, 3], [0, 4], [1, 2], [1, 3], [1, 4], [2, 3], [2, 4], [3, 4]])
        >>> G.is_k_redundantly_rigid(1, 2)
        False
        >>> G = Graph([[0, 1], [0, 2], [0, 3], [0, 4], [1, 2], [1, 3], [1, 4], [2, 3], [2, 4], [3, 4]])
        >>> G.is_k_redundantly_rigid(2, 2)
        True

        TODO
        ----
        Improve with pebble games.
        """  # noqa: E501
        if not isinstance(dim, int) or dim < 1:
            raise TypeError(
                f"The dimension needs to be a positive integer, but is {dim}!"
            )
        if not isinstance(k, int):
            raise TypeError(f"k needs to be a nonnegative integer, but is {k}!")
        if nx.number_of_selfloops(self) > 0:
            raise LoopError()

        n = self.number_of_nodes()
        m = self.number_of_edges()

        if m < dim * n - math.comb(dim + 1, 2) + k:
            return False
        if self.min_degree() < dim + k:
            return False
        if dim == 1:
            return nx.edge_connectivity(self) >= k + 1
        # edge bounds
        if (
            dim == 2
            and (
                # basic edge bound
                (k == 1 and m < 2 * n - 2)
                or
                # edge bound from :prf:ref:`thm-2-edge-redundant-edge-bound-dim2`
                (k == 2 and n >= 5 and m < 2 * n)
                or
                # edge bound from :prf:ref:`thm-k-edge-redundant-edge-bound-dim2`
                (k >= 3 and n >= 6 * (k + 1) + 23 and m < ((k + 2) * n + 1) // 2)
            )
        ) or (
            dim == 3
            and (
                # edge bound from :prf:ref:`thm-2-edge-redundant-edge-bound-dim3`
                (k == 2 and n >= 14 and m < 3 * n - 4)
                or
                # edge bound from :prf:ref:`thm-k-edge-redundant-edge-bound-dim3`
                (
                    k >= 4
                    and n >= 12 * (k + 1) + 10
                    and n % 2 == 0
                    and m < ((k + 3) * n + 1) // 2
                )
            )
        ):
            return False
        # use global rigidity property of :prf:ref:`thm-globally-redundant-3connected`
        # and :prf:ref:`thm-globally-mindeg6-dim2`
        if dim == 2 and k == 1 and self.vertex_connectivity() >= 6:
            return True

        # in all other cases check by definition
        G = deepcopy(self)
        for edge_set in combinations(self.edge_list(), k):
            G.delete_edges(edge_set)
            if not G.is_rigid(dim, combinatorial, prob):
                return False
            G.add_edges(edge_set)
        return True

    @doc_category("Generic rigidity")
    def is_min_redundantly_rigid(
        self, dim: int = 2, combinatorial: bool = True, prob: float = 0.0001
    ) -> bool:
        """
        Check whether the graph is :prf:ref:`minimally redundantly (generically) dim-rigid
        <def-min-redundantly-rigid-graph>`.

        See :meth:`.is_min_k_redundantly_rigid` (using k = 1) for details.
        """
        if not isinstance(dim, int) or dim < 1:
            raise TypeError(
                f"The dimension needs to be a positive integer, but is {dim}!"
            )
        return self.is_min_k_redundantly_rigid(1, dim, combinatorial, prob)

    @doc_category("Generic rigidity")
    def is_min_k_redundantly_rigid(
        self, k: int, dim: int = 2, combinatorial: bool = True, prob: float = 0.0001
    ) -> bool:
        """
        Check whether the graph is :prf:ref:`minimally k-redundantly (generically) dim-rigid
        <def-redundantly-rigid-graph>`.

        Preliminary checks from
        :prf:ref:`thm-minimal-1-edge-redundant-upper-edge-bound-dim2`
        are used.

        Parameters
        ----------
        k:
            level of redundancy
        dim:
            dimension
        combinatorial:
            determines whether a combinatinatorial algorithm shall be used in rigidity checking.
            Otherwise a probabilistic check is used that may give false results.
            See :meth:`~.Graph.is_rigid` for details.
        prob:
            bound on the probability for false negatives of the rigidity testing
            Warning: this is not the probability of wrong results in this method but is just passed on to rigidity testing


        Examples
        --------
         >>> G = Graph([[0, 2], [0, 3], [0, 4], [1, 2], [1, 3], [1, 4], [2, 4], [3, 4]])
        >>> G.is_min_k_redundantly_rigid(1, 2)
        True
        >>> G.is_min_k_redundantly_rigid(2, 2)
        False
        >>> G = Graph([[0, 2], [0, 3], [0, 4], [1, 2], [1, 3], [1, 4], [2, 3], [2, 4], [3, 4]])
        >>> G.is_k_redundantly_rigid(1, 2)
        True
        >>> G.is_min_k_redundantly_rigid(1, 2)
        False

        """  # noqa: E501

        if not isinstance(dim, int) or dim < 1:
            raise TypeError(
                f"The dimension needs to be a positive integer, but is {dim}!"
            )
        if not isinstance(k, int):
            raise TypeError(f"k needs to be a nonnegative integer, but is {k}!")
        if nx.number_of_selfloops(self) > 0:
            raise LoopError()

        n = self.number_of_nodes()
        m = self.number_of_edges()
        # use bound from thm-minimal-1-edge-redundant-upper-edge-bound-dim2
        if dim == 2:
            if k == 1:
                if n >= 7 and m > 3 * n - 9:
                    return False

        if not self.is_k_redundantly_rigid(k, dim, combinatorial, prob):
            return False

        # for the following we need to know that the graph is k-redundantly rigid
        if (
            dim == 2
            and (
                # basic edge bound
                (k == 1 and m == 2 * n - 2)
                or
                # edge bound from :prf:ref:`thm-2-edge-redundant-edge-bound-dim2`
                (k == 2 and n >= 5 and m == 2 * n)
                or
                # edge bound from :prf:ref:`thm-k-edge-redundant-edge-bound-dim2`
                (k >= 3 and n >= 6 * (k + 1) + 23 and m == ((k + 2) * n + 1) // 2)
            )
        ) or (
            dim == 3
            and (
                # edge bound from :prf:ref:`thm-2-edge-redundant-edge-bound-dim3`
                (k == 2 and n >= 14 and m == 3 * n - 4)
                or
                # edge bound from :prf:ref:`thm-k-edge-redundant-edge-bound-dim3`
                (
                    k >= 4
                    and n >= 12 * (k + 1) + 10
                    and n % 2 == 0
                    and m == ((k + 3) * n + 1) // 2
                )
            )
        ):
            return True

        # in all other cases check by definition
        G = deepcopy(self)
        for edge in self.edge_list():
            G.delete_edges([edge])
            if G.is_k_redundantly_rigid(k, dim, combinatorial, prob):
                return False
            G.add_edges([edge])
        return True

    @doc_category("Generic rigidity")
    def is_rigid(
        self, dim: int = 2, combinatorial: bool = True, prob: float = 0.0001
    ) -> bool:
        """
        Check whether the graph is :prf:ref:`(generically) dim-rigid <def-gen-rigid>`.

        Parameters
        ----------
        dim:
            dimension
        combinatorial:
            determines whether a combinatinatorial algorithm shall be used
            If combinatorial is true, a pebble game algorithm is used.
            Otherwise a probabilistic check is used that may give false negatives
            (see :prf:ref:`thm-probabilistic-rigidity-check`).
        prob:
            bound on the probability of a randomized algorithm to yield false negatives

        Examples
        --------
        >>> G = Graph([(0,1), (1,2), (2,3), (3,0)])
        >>> G.is_rigid()
        False
        >>> G.add_edge(0,2)
        >>> G.is_rigid()
        True

        TODO
        ----
        Pebble game algorithm for dim=2.

        Notes
        -----
         * dim=1: Connectivity
         * dim=2: Pebble-game/(2,3)-rigidity
         * dim>=1: Rigidity Matrix if ``combinatorial==False``
        By default, the graph is in dimension two and a combinatorial check is employed.
        """
        if not isinstance(dim, int) or dim < 1:
            raise TypeError(
                f"The dimension needs to be a positive integer, but is {dim}!"
            )
        if not isinstance(combinatorial, bool):
            raise TypeError(
                "combinatorial determines the method of rigidity-computation. "
                "It needs to be a Boolean."
            )
        if nx.number_of_selfloops(self) > 0:
            raise LoopError()

        n = self.number_of_nodes()
        # edge count, compare :prf:ref:`thm-gen-rigidity-tight`
        if self.number_of_edges() < dim * n - math.comb(dim + 1, 2):
            return False
        # small graphs are rigid iff complete :pref:ref:`thm-gen-rigidity-small-complete`
        elif n <= dim + 1:
            return self.number_of_edges() == math.comb(n, 2)

        elif dim == 1 and combinatorial:
            return nx.is_connected(self)
        elif dim == 2 and combinatorial:
            deficiency = -(2 * n - 3) + self.number_of_edges()
            if deficiency < 0:
                return False
            else:
                self._build_pebble_digraph(2, 3)
                return self._pebble_digraph.number_of_edges() == 2 * n - 3
        elif not combinatorial:
            N = int((n * dim - math.comb(dim + 1, 2)) / prob)
            if N < 1:
                raise ValueError("The parameter prob is too large.")
            from pyrigi.framework import Framework

            F = Framework.Random(self, dim, rand_range=[1, N])
            return F.is_inf_rigid()
        else:
            raise ValueError(
                f"The Dimension for combinatorial computation must be either 1 or 2, "
                f"but is {dim}"
            )

    @doc_category("Generic rigidity")
    def is_min_rigid(
        self,
        dim: int = 2,
        combinatorial: bool = True,
        use_precomputed_pebble_digraph: bool = False,
        prob: float = 0.0001,
    ) -> bool:
        """
        Check whether the graph is :prf:ref:`minimally (generically) dim-rigid
        <def-min-rigid-graph>`.

        Parameters
        ----------
        dim:
            dimension
        combinatorial:
            determines whether a combinatinatorial algorithm shall be used
            If combinatorial is true, a pebble game algorithm is used.
            Otherwise a probabilistic check is used that may give false negatives
            (see :prf:ref:`thm-probabilistic-rigidity-check`).
        use_precomputed_pebble_digraph:
            Only relevant if ``dim=2`` and ``combinatorial=True``.
            If ``True``, the pebble digraph present in the cache is used.
            If ``False``, recompute the pebble digraph.
            Use ``True`` only if you are certain that the pebble game digraph
            is consistent with the graph.
        prob:
            bound on the probability of a randomized algorithm to yield false negatives

        Examples
        --------
        >>> G = Graph([(0,1), (1,2), (2,3), (3,0), (1,3)])
        >>> G.is_min_rigid()
        True
        >>> G.add_edge(0,2)
        >>> G.is_min_rigid()
        False

        Notes
        -----
         * dim=1: Tree
         * dim=2: Pebble-game/(2,3)-tight
         * dim>=1: Probabilistic Rigidity Matrix (maybe symbolic?)
        """
        if not isinstance(dim, int) or dim < 1:
            raise TypeError(
                f"The dimension needs to be a positive integer, but is {dim}!"
            )
        if not isinstance(combinatorial, bool):
            raise TypeError(
                "combinatorial determines the method of rigidity-computation. "
                "It needs to be a Boolean."
            )
        if nx.number_of_selfloops(self) > 0:
            raise LoopError()

        n = self.number_of_nodes()
        # edge count, compare :prf:ref:`thm-gen-rigidity-tight`
        if self.number_of_edges() != dim * n - math.comb(dim + 1, 2):
            return False
        # small graphs are minimally rigid iff complete
        # :pref:ref:`thm-gen-rigidity-small-complete`
        elif n <= dim + 1:
            return self.number_of_edges() == math.comb(n, 2)

        elif dim == 1 and combinatorial:
            return nx.is_tree(self)
        elif dim == 2 and combinatorial:
            return self.is_tight(
                2,
                3,
                algorithm="pebble",
                use_precomputed_pebble_digraph=use_precomputed_pebble_digraph,
            )
        elif not combinatorial:
            N = int((n * dim - math.comb(dim + 1, 2)) / prob)
            if N < 1:
                raise ValueError("The parameter prob is too large.")
            from pyrigi.framework import Framework

            F = Framework.Random(self, dim, rand_range=[1, N])
            return F.is_min_inf_rigid()
        else:
            raise ValueError(
                f"The dimension for combinatorial computation must be either 1 or 2, "
                f"but is {dim}"
            )

    @doc_category("Generic rigidity")
    def is_globally_rigid(self, dim: int = 2, prob: float = 0.0001) -> bool:
        """
        Check whether the graph is :prf:ref:`globally dim-rigid
        <def-globally-rigid-graph>`.

        Parameters
        ----------
        dim: dimension d for which we test whether the graph is globally $d$-rigid
        prob: probability of getting a wrong `False` answer

        Definitions
        -----
        :prf:ref:`Globally d-rigid graph <def-globally-rigid-graph>`

        Examples
        --------
        >>> G = Graph([(0,1), (1,2), (2,0)])
        >>> G.is_globally_rigid()
        True
        >>> import pyrigi.graphDB as graphs
        >>> J = graphs.ThreePrism()
        >>> J.is_globally_rigid(dim=3)
        False
        >>> J.is_globally_rigid()
        False
        >>> K = graphs.Complete(6)
        >>> K.is_globally_rigid()
        True
        >>> K.is_globally_rigid(dim=3)
        True
        >>> C = graphs.CompleteMinusOne(5)
        >>> C.is_globally_rigid()
        True
        >>> C.is_globally_rigid(dim=3)
        False

        Notes
        -----
         * dim=1: 2-connectivity
         * dim=2: :prf:ref:`Theorem globally 2-rigid graph <thm-globally-redundant-3connected>`
         * dim>=3: :prf:ref:`Theorem randomize algorithm <thm-globally-randomize-algorithm>`

        By default, the graph is in dimension 2.
        A complete graph is automatically globally rigid

        Since the deterministic algorithm is not very efficient, in the code we use a
        polynomial-time randomize algorithm, which will answer `False` all the time if
        the graph is not generically globally d-rigid, and it will give a wrong answer
        `False` with probability less than `prob`, which is 0.0001 by default.
        """  # noqa: E501
        if not isinstance(dim, int) or dim < 1:
            raise TypeError(
                f"The dimension needs to be a positive integer, but is {dim}!"
            )
        if nx.number_of_selfloops(self) > 0:
            raise LoopError()

        elif dim == 1:
            if (self.number_of_nodes() == 2 and self.number_of_edges() == 1) or (
                self.number_of_nodes() == 1 or self.number_of_nodes() == 0
            ):
                return True
            return self.vertex_connectivity() >= 2
        elif dim == 2:
            if (
                (self.number_of_nodes() == 3 and self.number_of_edges() == 3)
                or (self.number_of_nodes() == 2 and self.number_of_edges() == 1)
                or (self.number_of_nodes() == 1 or self.number_of_nodes() == 0)
            ):
                return True
            return self.is_redundantly_rigid() and self.vertex_connectivity() >= 3
        else:
            n = self.number_of_nodes()
            m = self.number_of_edges()
            t = n * dim - math.comb(dim + 1, 2)  # rank of the rigidity matrix
            N = int(1 / prob) * n * math.comb(n, 2) + 2
            if n < dim + 2:
                return self.is_isomorphic(nx.complete_graph(n))
            elif self.is_isomorphic(nx.complete_graph(n)):
                return True
            if m < t:
                return False
            # take a random framework with integer coordinates
            from pyrigi.framework import Framework

            F = Framework.Random(self, dim=dim, rand_range=[1, N])
            stresses = F.stresses()
            if m == t:
                omega = zeros(F.rigidity_matrix().rows, 1)
                return F.stress_matrix(omega).rank() == n - dim - 1
            elif stresses:
                omega = sum([randint(1, N) * w for w in stresses], stresses[0])
                return F.stress_matrix(omega).rank() == n - dim - 1
            else:
                raise ValueError(
                    "There must be at least one stress but none was found."
                )

    @doc_category("Partially implemented")
    def is_Rd_dependent(
        self, dim: int = 2, use_precomputed_pebble_digraph: bool = False
    ) -> bool:
        """
        Checks whether the graph's edge set is dependent in the d-rigidity matroid.

        Notes
        -----
         * dim=1: Graphic Matroid
         * dim=2: not (2,3)-sparse
         * dim>=1: Compute the rank of the rigidity matrix and compare with edge count

        use_precomputed_pebble_digraph:
            Only relevant if ``dim=2``.
            If ``True``, the pebble digraph present in the cache is used.
            If ``False``, recompute the pebble digraph.
            Use ``True`` only if you are certain that the pebble game digraph
            is consistent with the graph.

        TODO
        -----
         Add unit tests
        """
        return not self.is_Rd_independent(
            dim, use_precomputed_pebble_digraph=use_precomputed_pebble_digraph
        )

    @doc_category("Partially implemented")
    def is_Rd_independent(
        self, dim: int = 2, use_precomputed_pebble_digraph: bool = False
    ) -> bool:
        """
        Checks whether the graph's edge set is independent in the d-rigidity matroid.

        Notes
        -----
         * dim=1: Graphic Matroid
         * dim=2: (2,3)-sparse
         * dim>=1: Compute the rank of the rigidity matrix and compare with edge count

        use_precomputed_pebble_digraph:
            Only relevant if ``dim=2``.
            If ``True``, the pebble digraph present in the cache is used.
            If ``False``, recompute the pebble digraph.
            Use ``True`` only if you are certain that the pebble game digraph
            is consistent with the graph.

        TODO
        -----
         Add unit tests
        """
        if not isinstance(dim, int) or dim < 1:
            raise TypeError(
                f"The dimension needs to be a positive integer, but is {dim}!"
            )
        if nx.number_of_selfloops(self) > 0:
            raise LoopError()
        if dim == 1:
            return len(self.cycle_basis()) == 0

        if dim == 2:
            self.is_sparse(
                2, 3, use_precomputed_pebble_digraph=use_precomputed_pebble_digraph
            )

        raise NotImplementedError()

    @doc_category("Partially implemented")
    def is_Rd_circuit(
        self, dim: int = 2, use_precomputed_pebble_digraph: bool = False
    ) -> bool:
        """
        Checks whether the graph's edge set is a circuit in the d-rigidity matroid.

        Notes
        -----
         * dim=1: Graphic Matroid
         * dim=2: It is not sparse, but remove any edge and it becomes sparse
                  Fundamental circuit is the whole graph
         * Not combinatorially:
         * dim>=1: Dependent + Remove every edge and compute the rigidity matrix' rank

         use_precomputed_pebble_digraph:
            Only relevant if ``dim=2``.
            If ``True``, the pebble digraph present in the cache is used.
            If ``False``, recompute the pebble digraph.
            Use ``True`` only if you are certain that the pebble game digraph
            is consistent with the graph.

        TODO
        -----
         Add unit tests,
         make computation of ``remaining_edge`` more robust
        """
        if not isinstance(dim, int) or dim < 1:
            raise TypeError(
                f"The dimension needs to be a positive integer, but is {dim}!"
            )
        if nx.number_of_selfloops(self) > 0:
            raise LoopError()
        if dim == 1:
            if not nx.is_connected(self):
                return False

            # Check if every vertex has degree 2
            for vertex in self.nodes():
                if self.degree(vertex) != 2:
                    return False
            return True

        if dim == 2:
            # get max sparse sugraph and check the fundamental circuit of
            # the one last edge
            if self.number_of_edges() != 2 * self.number_of_nodes() - 2:
                return False
            max_sparse_subgraph = self.spanning_sparse_subgraph(
                K=2, L=3, use_precomputed_pebble_digraph=use_precomputed_pebble_digraph
            )
            if max_sparse_subgraph.number_of_edges() != 2 * self.number_of_nodes() - 3:
                return False

            remaining_edge = list(set(self.edges()) - set(max_sparse_subgraph.edges()))
            if len(remaining_edge) != 1:
                # this should not happen
                raise RuntimeError

            return (
                len(
                    self._pebble_digraph.fundamental_circuit(
                        u=remaining_edge[0][0],
                        v=remaining_edge[0][1],
                    )
                )
                == self.number_of_nodes()
            )

        raise NotImplementedError()

    @doc_category("Waiting for implementation")
    def is_Rd_closed(self, dim: int = 2) -> bool:
        """
        Checks whether the graph's edge set is closed in the d-rigidity matroid.

        Notes
        -----
         * dim=1: Graphic Matroid
         * dim=2: ??
         * dim>=1: Adding any edge does not increase the rigidity matrix rank
        """
        if not isinstance(dim, int) or dim < 1:
            raise TypeError(
                f"The dimension needs to be a positive integer, but is {dim}!"
            )
        if nx.number_of_selfloops(self) > 0:
            raise LoopError()
        raise NotImplementedError()

    @doc_category("Generic rigidity")
    def rigid_components(self, dim: int = 2) -> Sequence[Sequence[Vertex]]:
        """
        List the vertex sets inducing vertex-maximal rigid subgraphs.

        Definitions
        -----
        :prf:ref:`Rigid components <def-rigid-components>`

        Notes
        -----
        If the graph itself is rigid, it is clearly maximal and is returned.
        Every edge is part of a rigid component. Isolated vertices form
        additional rigid components.

        Examples
        --------
        >>> G = Graph([(0,1), (1,2), (2,3), (3,0)])
        >>> G.rigid_components()
        [[0, 1], [0, 3], [1, 2], [2, 3]]

        >>> G = Graph([(0,1), (1,2), (2,3), (3,4), (4,5), (5,0), (0,2), (5,3)])
        >>> G.is_rigid()
        False
        >>> G.rigid_components()
        [[0, 5], [2, 3], [0, 1, 2], [3, 4, 5]]
        """
        if not isinstance(dim, int) or dim < 1:
            raise TypeError(
                f"The dimension needs to be a positive integer, but is {dim}!"
            )
        if nx.number_of_selfloops(self) > 0:
            raise LoopError()

        if not nx.is_connected(self):
            res = []
            for comp in nx.connected_components(self):
                res += self.subgraph(comp).rigid_components(dim)
            return res

        if self.is_rigid(dim, combinatorial=(dim < 3)):
            return [list(self)]
        rigid_subgraphs = {
            tuple(vertex_subset): True
            for r in range(2, self.number_of_nodes() - 1)
            for vertex_subset in combinations(self.nodes, r)
            if self.subgraph(vertex_subset).is_rigid(dim, combinatorial=(dim < 3))
        }

        sorted_rigid_subgraphs = sorted(
            rigid_subgraphs.keys(), key=lambda t: len(t), reverse=True
        )
        for i, H1 in enumerate(sorted_rigid_subgraphs):
            if rigid_subgraphs[H1] and i + 1 < len(sorted_rigid_subgraphs):
                for H2 in sorted_rigid_subgraphs[i + 1 :]:
                    if set(H2).issubset(set(H1)):
                        rigid_subgraphs[H2] = False
        return [list(H) for H, is_max in rigid_subgraphs.items() if is_max]

    @doc_category("Generic rigidity")
    def max_rigid_dimension(self) -> int | Inf:
        """
        Compute the maximum dimension, in which a graph is
        :prf:ref:`generically rigid <def-gen-rigid>`.

        Notes
        -----
        This is done by taking the dimension predicted by the Maxwell count
        as a starting point and iteratively reducing the dimension until
        generic rigidity is found.
        This method returns `sympy.oo` (infinity) if and only if the graph
        is complete. It has the data type `Inf`.

        Examples
        --------
        >>> import pyrigi.graphDB as graphs
        >>> G = graphs.Complete(3)
        >>> rigid_dim = G.max_rigid_dimension(); rigid_dim
        oo
        >>> rigid_dim.is_infinite
        True

        >>> import pyrigi.graphDB as graphs
        >>> G = graphs.Complete(4)
        >>> G.add_edges([(0,4),(1,4),(2,4)])
        >>> G.max_rigid_dimension()
        3
        """
        if nx.number_of_selfloops(self) > 0:
            raise LoopError()
        if not nx.is_connected(self):
            return 0

        n = self.number_of_nodes()
        m = self.number_of_edges()
        # Only the complete graph is rigid in all dimensions
        if m == n * (n - 1) / 2:
            return oo
        # Find the largest d such that d*(d+1)/2 - d*n + m = 0
        max_dim = int(
            math.floor(0.5 * (2 * n + math.sqrt((1 - 2 * n) ** 2 - 8 * m) - 1))
        )

        for dim in range(max_dim, 0, -1):
            if self.is_rigid(dim, combinatorial=False):
                return dim

    @doc_category("General graph theoretical properties")
    def is_isomorphic(self, graph: Graph) -> bool:
        """
        Check whether two graphs are isomorphic.

        Notes
        -----
        For further details, see :func:`networkx.algorithms.isomorphism.is_isomorphic`.

        Examples
        --------
        >>> G = Graph([(0,1), (1,2)])
        >>> G_ = Graph([('b','c'), ('c','a')])
        >>> G.is_isomorphic(G_)
        True
        """
        return nx.is_isomorphic(self, graph)

    @doc_category("Other")
    def to_int(self, vertex_order: Sequence[Vertex] = None) -> int:
        r"""
        Return the integer representation of the graph.

        The graph integer representation is the integer whose binary
        expansion is given by the sequence obtained by concatenation
        of the rows of the upper triangle of the adjacency matrix,
        excluding the diagonal.

        Parameters
        ----------
        vertex_order:
            By listing vertices in the preferred order, the adjacency matrix
            is computed with the given order. If no vertex order is
            provided, :meth:`~.Graph.vertex_list()` is used.

        Examples
        --------
        >>> G = Graph([(0,1), (1,2)])
        >>> G.adjacency_matrix()
        Matrix([
        [0, 1, 0],
        [1, 0, 1],
        [0, 1, 0]])
        >>> G.to_int()
        5

        TODO
        ----
        Implement taking canonical before computing the integer representation.
        Tests.
        """
        if self.number_of_edges() == 0:
            raise ValueError(
                "The integer representation is only defined "
                "for graphs with at least one edge."
            )
        if self.min_degree() == 0:
            raise ValueError(
                "The integer representation only works "
                "for graphs without isolated vertices."
            )
        if nx.number_of_selfloops(self) == 0:
            M = self.adjacency_matrix(vertex_order)
            upper_diag = [
                str(b) for i, row in enumerate(M.tolist()) for b in row[i + 1 :]
            ]
            return int("".join(upper_diag), 2)
        else:
            raise LoopError()

    @classmethod
    @doc_category("Class methods")
    def from_int(cls, N: int) -> Graph:
        """
        Return a graph given its integer representation.

        See :meth:`to_int` for the description
        of the integer representation.
        """
        if not isinstance(N, int):
            raise TypeError(f"The parameter n has to be an integer, not {type(N)}.")
        if N <= 0:
            raise ValueError(f"The parameter n has to be positive, not {N}.")
        L = bin(N)[2:]
        n = math.ceil((1 + math.sqrt(1 + 8 * len(L))) / 2)
        rows = []
        s = 0
        L = "".join(["0" for _ in range(int(n * (n - 1) / 2) - len(L))]) + L
        for i in range(n):
            rows.append(
                [0 for _ in range(i + 1)] + [int(j) for j in L[s : s + (n - i - 1)]]
            )
            s += n - i - 1
        adjMatrix = Matrix(rows)
        return Graph.from_adjacency_matrix(adjMatrix + adjMatrix.transpose())

    @classmethod
    @doc_category("Class methods")
    def from_adjacency_matrix(cls, M: Matrix) -> Graph:
        """
        Create a graph from a given adjacency matrix.

        Examples
        --------
        >>> M = Matrix([[0,1],[1,0]])
        >>> G = Graph.from_adjacency_matrix(M)
        >>> print(G)
        Graph with vertices [0, 1] and edges [[0, 1]]
        """
        if not M.is_square:
            raise TypeError("The matrix is not square!")
        if not M.is_symmetric():
            raise TypeError("The matrix is not symmetric.")

        vertices = range(M.cols)
        edges = []
        for i, j in combinations(vertices, 2):
            if not (M[i, j] == 0 or M[i, j] == 1):
                raise TypeError(
                    "The provided adjacency matrix contains entries other than 0 and 1"
                )
            if M[i, j] == 1:
                edges += [(i, j)]
        return Graph.from_vertices_and_edges(vertices, edges)

    @doc_category("General graph theoretical properties")
    def adjacency_matrix(self, vertex_order: Sequence[Vertex] = None) -> Matrix:
        """
        Return the adjacency matrix of the graph.

        Parameters
        ----------
        vertex_order:
            By listing vertices in the preferred order, the adjacency matrix
            can be computed in a way the user expects. If no vertex order is
            provided, :meth:`~.Graph.vertex_list()` is used.

        Examples
        --------
        >>> G = Graph([(0,1), (1,2), (1,3)])
        >>> G.adjacency_matrix()
        Matrix([
        [0, 1, 0, 0],
        [1, 0, 1, 1],
        [0, 1, 0, 0],
        [0, 1, 0, 0]])

        Notes
        -----
        :func:`networkx.linalg.graphmatrix.adjacency_matrix`
        requires `scipy`. To avoid unnecessary imports, the method is implemented here.
        """
        if vertex_order is None:
            vertex_order = self.vertex_list()
        else:
            if not set(self.nodes) == set(
                vertex_order
            ) or not self.number_of_nodes() == len(vertex_order):
                raise IndexError(
                    "The vertex_order must contain the same vertices as the graph!"
                )

        row_list = [
            [+((v1, v2) in self.edges) for v2 in vertex_order] for v1 in vertex_order
        ]

        return Matrix(row_list)

    @doc_category("Other")
    def random_framework(self, dim: int = 2, rand_range: int | Sequence[int] = None):
        # the return type is intentionally omitted to avoid circular import
        """
        Return framework with random realization.

        This method calls :meth:`.Framework.Random`.
        """
        from pyrigi.framework import Framework

        return Framework.Random(self, dim, rand_range)

    @doc_category("Other")
    def to_tikz(
        self,
        layout_type: str = "spring",
        placement: dict[Vertex, Point] = None,
        vertex_style: str | list[str : Sequence[Vertex]] = "gvertex",
        edge_style: str | dict[str : Sequence[Edge]] = "edge",
        label_style: str = "labelsty",
        figure_opts: str = "",
        vertex_in_labels: bool = False,
        vertex_out_labels: bool = False,
        default_styles: bool = True,
    ) -> str:
        r"""
        Create a TikZ code for the graph.

        For using it in ``LaTeX`` you need to use the ``tikz`` package.

        Parameters
        ----------
        placement:
            If ``placement`` is not specified,
            then it is generated depending on parameter ``layout``.
        layout:
            The possibilities are ``spring`` (default), ``circular``,
            ``random`` or ``planar``, see also :meth:`~Graph.layout`.
        vertex_style:
            If a single style is given as a string,
            then all vertices get this style.
            If a dictionary from styles to a list of vertices is given,
            vertices are put in style accordingly.
            The vertices missing in the dictionary do not get a style.
        edge_style:
            If a single style is given as a string,
            then all edges get this style.
            If a dictionary from styles to a list of edges is given,
            edges are put in style accordingly.
            The edges missing in the dictionary do not get a style.
        label_style:
            The style for labels that are placed next to vertices.
        figure_opts:
            Options for the tikzpicture environment.
        vertex_in_labels
            A bool on whether vertex names should be put as labels on the vertices.
        vertex_out_labels
            A bool on whether vertex names should be put next to vertices.
        default_styles
            A bool on whether default style definitions should be put to the options.

        Examples
        ----------
        >>> G = Graph([(0,1), (1,2), (2,3), (0,3)])
        >>> print(G.to_tikz()) # doctest: +SKIP
        \begin{tikzpicture}[gvertex/.style={fill=black,draw=white,circle,inner sep=0pt,minimum size=4pt},edge/.style={line width=1.5pt,black!60!white}]
            \node[gvertex] (0) at (-0.98794, -0.61705) {};
            \node[gvertex] (1) at (0.62772, -1.0) {};
            \node[gvertex] (2) at (0.98514, 0.62151) {};
            \node[gvertex] (3) at (-0.62492, 0.99554) {};
            \draw[edge] (0) to (1) (0) to (3) (1) to (2) (2) to (3);
        \end{tikzpicture}

        >>> print(G.to_tikz(layout_type = "circular")) # doctest: +NORMALIZE_WHITESPACE
        \begin{tikzpicture}[gvertex/.style={fill=black,draw=white,circle,inner sep=0pt,minimum size=4pt},edge/.style={line width=1.5pt,black!60!white}]
            \node[gvertex] (0) at (1.0, 0.0) {};
            \node[gvertex] (1) at (-0.0, 1.0) {};
            \node[gvertex] (2) at (-1.0, -0.0) {};
            \node[gvertex] (3) at (0.0, -1.0) {};
            \draw[edge] (0) to (1) (0) to (3) (1) to (2) (2) to (3);
        \end{tikzpicture}

        >>> print(G.to_tikz(placement = [[0, 0], [1, 1], [2, 2], [3, 3]])) # doctest: +NORMALIZE_WHITESPACE
        \begin{tikzpicture}[gvertex/.style={fill=black,draw=white,circle,inner sep=0pt,minimum size=4pt},edge/.style={line width=1.5pt,black!60!white}]
            \node[gvertex] (0) at (0, 0) {};
            \node[gvertex] (1) at (1, 1) {};
            \node[gvertex] (2) at (2, 2) {};
            \node[gvertex] (3) at (3, 3) {};
            \draw[edge] (0) to (1) (0) to (3) (1) to (2) (2) to (3);
        \end{tikzpicture}

        >>> print(G.to_tikz(layout_type = "circular", vertex_out_labels = True)) # doctest: +NORMALIZE_WHITESPACE
        \begin{tikzpicture}[gvertex/.style={fill=black,draw=white,circle,inner sep=0pt,minimum size=4pt},edge/.style={line width=1.5pt,black!60!white},labelsty/.style={font=\scriptsize,black!70!white}]
            \node[gvertex,label={[labelsty]right:$0$}] (0) at (1.0, 0.0) {};
            \node[gvertex,label={[labelsty]right:$1$}] (1) at (-0.0, 1.0) {};
            \node[gvertex,label={[labelsty]right:$2$}] (2) at (-1.0, -0.0) {};
            \node[gvertex,label={[labelsty]right:$3$}] (3) at (0.0, -1.0) {};
            \draw[edge] (0) to (1) (0) to (3) (1) to (2) (2) to (3);
        \end{tikzpicture}

        >>> print(G.to_tikz(layout_type = "circular", vertex_in_labels = True)) # doctest: +NORMALIZE_WHITESPACE
        \begin{tikzpicture}[gvertex/.style={white,fill=black,draw=black,circle,inner sep=1pt,font=\scriptsize},edge/.style={line width=1.5pt,black!60!white}]
            \node[gvertex] (0) at (1.0, 0.0) {$0$};
            \node[gvertex] (1) at (-0.0, 1.0) {$1$};
            \node[gvertex] (2) at (-1.0, -0.0) {$2$};
            \node[gvertex] (3) at (0.0, -1.0) {$3$};
            \draw[edge] (0) to (1) (0) to (3) (1) to (2) (2) to (3);
        \end{tikzpicture}

        >>> print(G.to_tikz(layout_type = "circular", vertex_style = "myvertex", edge_style = "myedge")) # doctest: +NORMALIZE_WHITESPACE
        \begin{tikzpicture}[]
            \node[myvertex] (0) at (1.0, 0.0) {};
            \node[myvertex] (1) at (-0.0, 1.0) {};
            \node[myvertex] (2) at (-1.0, -0.0) {};
            \node[myvertex] (3) at (0.0, -1.0) {};
            \draw[myedge] (0) to (1) (0) to (3) (1) to (2) (2) to (3);
        \end{tikzpicture}

        >>> print(G.to_tikz(layout_type = "circular", edge_style = {"red edge": [[1, 2]], "green edge": [[2, 3], [0, 1]]}, vertex_style = {"red vertex": [0], "blue vertex": [2, 3]})) # doctest: +NORMALIZE_WHITESPACE
        \begin{tikzpicture}[]
            \node[red vertex] (0) at (1.0, 0.0) {};
            \node[blue vertex] (2) at (-1.0, -0.0) {};
            \node[blue vertex] (3) at (0.0, -1.0) {};
            \node[] (1) at (-0.0, 1.0) {};
            \draw[red edge] (1) to (2);
            \draw[green edge] (2) to (3) (0) to (1);
            \draw[] (3) to (0);
        \end{tikzpicture}
        """  # noqa: E501

        # strings for tikz styles
        if vertex_out_labels and default_styles:
            lstyle_str = r"labelsty/.style={font=\scriptsize,black!70!white}"
        else:
            lstyle_str = ""

        if vertex_style == "gvertex" and default_styles:
            if vertex_in_labels:
                vstyle_str = (
                    "gvertex/.style={white,fill=black,draw=black,circle,"
                    r"inner sep=1pt,font=\scriptsize}"
                )
            else:
                vstyle_str = (
                    "gvertex/.style={fill=black,draw=white,circle,inner sep=0pt,"
                    "minimum size=4pt}"
                )
        else:
            vstyle_str = ""
        if edge_style == "edge" and default_styles:
            estyle_str = "edge/.style={line width=1.5pt,black!60!white}"
        else:
            estyle_str = ""

        figure_str = [figure_opts, vstyle_str, estyle_str, lstyle_str]
        figure_str = [fs for fs in figure_str if fs != ""]
        figure_str = ",".join(figure_str)

        # tikz for edges
        edge_style_dict = {}
        if type(edge_style) is str:
            edge_style_dict[edge_style] = self.edge_list()
        else:
            dict_edges = []
            for estyle, elist in edge_style.items():
                cdict_edges = [ee for ee in elist if self.has_edge(*ee)]
                edge_style_dict[estyle] = cdict_edges
                dict_edges += cdict_edges
            remaining_edges = [
                ee
                for ee in self.edge_list()
                if not ((ee in dict_edges) or (ee.reverse() in dict_edges))
            ]
            edge_style_dict[""] = remaining_edges

        edges_str = ""
        for estyle, elist in edge_style_dict.items():
            edges_str += (
                f"\t\\draw[{estyle}] "
                + " ".join([" to ".join([f"({v})" for v in e]) for e in elist])
                + ";\n"
            )

        # tikz for vertices
        if placement is None:
            placement = self.layout(layout_type)

        vertex_style_dict = {}
        if type(vertex_style) is str:
            vertex_style_dict[vertex_style] = self.vertex_list()
        else:
            dict_vertices = []
            for style, vlist in vertex_style.items():
                cdict_vertices = [vv for vv in vlist if (vv in self.vertex_list())]
                vertex_style_dict[style] = cdict_vertices
                dict_vertices += cdict_vertices
            remaining_vertices = [
                vv for vv in self.vertex_list() if not (vv in dict_vertices)
            ]
            vertex_style_dict[""] = remaining_vertices

        vertices_str = ""
        for vstyle, vlist in vertex_style_dict.items():
            vertices_str += "".join(
                [
                    "\t\\node["
                    + vstyle
                    + (
                        ("," if vertex_style != "" else "")
                        + f"label={{[{label_style}]right:${v}$}}"
                        if vertex_out_labels
                        else ""
                    )
                    + f"] ({v}) at "
                    + f"({round(placement[v][0], 5)}, {round(placement[v][1], 5)}) {{"
                    + (f"${v}$" if vertex_in_labels else "")
                    + "};\n"
                    for v in vlist
                ]
            )
        return (
            "\\begin{tikzpicture}["
            + figure_str
            + "]\n"
            + vertices_str
            + edges_str
            + "\\end{tikzpicture}"
        )

    def _resolve_edge_colors(
        self, edge_color: str | Sequence[Sequence[Edge]] | dict[str : Sequence[Edge]]
    ) -> tuple[list, list]:
        """
        Return the lists of colors and edges in the format for plotting.
        """
        edge_list = self.edge_list()
        edge_list_ref = []
        edge_color_array = []

        if isinstance(edge_color, str):
            return [edge_color for _ in edge_list], edge_list

        if isinstance(edge_color, list):
            edges_partition = edge_color
            colors = distinctipy.get_colors(
                len(edges_partition), colorblind_type="Deuteranomaly", pastel_factor=0.2
            )
            for i, part in enumerate(edges_partition):
                for e in part:
                    if not self.has_edge(e[0], e[1]):
                        raise ValueError(
                            "The input includes a pair that is not an edge."
                        )
                    edge_color_array.append(colors[i])
                    edge_list_ref.append(tuple(e))
        elif isinstance(edge_color, dict):
            color_edges_dict = edge_color
            for color, edges in color_edges_dict.items():
                for e in edges:
                    if not self.has_edge(e[0], e[1]):
                        raise ValueError(
                            "The input includes an edge that is not part of the framework"
                        )
                    edge_color_array.append(color)
                    edge_list_ref.append(tuple(e))
        else:
            raise ValueError("The input color_edge has none of the supported formats.")
        for e in edge_list:
            if (e[0], e[1]) not in edge_list_ref and (e[1], e[0]) not in edge_list_ref:
                edge_color_array.append("black")
                edge_list_ref.append(e)
        if len(edge_list_ref) > self.number_of_edges():
            multiple_colored = [
                e
                for e in edge_list_ref
                if (edge_list_ref.count(e) > 1 or (e[1], e[0]) in edge_list_ref)
            ]
            duplicates = []
            for e in multiple_colored:
                if not (e in duplicates or (e[1], e[0]) in duplicates):
                    duplicates.append(e)
            raise ValueError(
                f"The color of the edges in the following list"
                f"was specified multiple times: {duplicates}."
            )
        return edge_color_array, edge_list_ref

    @doc_category("Graph manipulation")
    def sum_t(self, G2: Graph, edge: Edge, t: int = 2):
        """
        Return the t-sum of self and G2 along the given edge.

        Parameters
        ----------
        G2: Graph
        edge: Edge
        t: integer, default value 2

        Definitions
        -----
        :prf:ref:`t-sum <def-t-sum>`

        Examples
        --------
        >>> H = Graph([[1,2],[2,3],[3,1],[3,4]])
        >>> G = Graph([[0,1],[1,2],[2,3],[3,1]])
        >>> H.sum_t(G, [1, 2], 3)
        Graph with vertices [0, 1, 2, 3, 4] and edges [[0, 1], [1, 3], [2, 3], [3, 4]]
        """
        if edge not in self.edges or edge not in G2.edges:
            raise ValueError(
                f"The edge {edge} is not in the intersection of the graphs."
            )
        # check if the intersection is a t-complete graph
        if not self.intersection(G2).is_isomorphic(nx.complete_graph(t)):
            raise ValueError(
                f"The intersection of the graphs must be a {t}-complete graph."
            )
        G = self + G2
        G.remove_edge(edge[0], edge[1])
        return G

    @doc_category("Graph manipulation")
    def intersection(self, G2: Graph):
        """
        Return the intersection of self and G2.

        Parameters
        ----------
        G2: Graph

        Examples
        --------
        >>> H = Graph([[1,2],[2,3],[3,1],[3,4]])
        >>> G = Graph([[0,1],[1,2],[2,3],[3,1]])
        >>> G.intersection(H)
        Graph with vertices [1, 2, 3] and edges [[1, 2], [1, 3], [2, 3]]
        >>> G = Graph([[0,1],[0,2],[1,2]])
        >>> G.add_vertex(3)
        >>> H = Graph([[0,1],[1,2],[2,4],[4,0]])
        >>> H.add_vertex(3)
        >>> G.intersection(H)
        Graph with vertices [0, 1, 2, 3] and edges [[0, 1], [1, 2]]
        """
        return Graph.from_vertices_and_edges(
            [v for v in self.nodes if v in G2.nodes],
            [e for e in self.edges if e in G2.edges],
        )

    @doc_category("Other")
    def layout(self, layout_type: str = "spring") -> dict[Vertex, Point]:
        """
        Generate a placement of the vertices.

        This method a is wrapper for the functions
        :func:`~networkx.drawing.layout.spring_layout`,
        :func:`~networkx.drawing.layout.random_layout`,
        :func:`~networkx.drawing.layout.circular_layout`
        and :func:`~networkx.drawing.layout.planar_layout`

        Parameters
        ----------
        layout_type:
            The supported layouts are ``circular``, ``planar``,
            ``random`` and ``spring`` (default).
        """
        if layout_type == "circular":
            return nx.drawing.layout.circular_layout(self)
        elif layout_type == "planar":
            return nx.drawing.layout.planar_layout(self)
        elif layout_type == "random":
            return nx.drawing.layout.random_layout(self)
        elif layout_type == "spring":
            return nx.drawing.layout.spring_layout(self)
        else:
            raise ValueError(f"layout_type {layout_type} is not supported.")

    @doc_category("Other")
    def plot(  # noqa: C901
        self,
<<<<<<< HEAD
        placement: Dict[Vertex, Point] = None,
        inf_flex: Dict[Vertex, Sequence[Coordinate]] = None,
        stress: Dict[Edge, Coordinate] = None,
=======
        placement: dict[Vertex, Point] = None,
        inf_flex: dict[Vertex, Sequence[Coordinate]] = None,
>>>>>>> 057e3103
        layout: str = "spring",
        vertex_size: int = 300,
        vertex_color: str = "#4169E1",
        vertex_shape: str = "o",
        vertex_labels: bool = True,
        edge_width: float = 2.5,
<<<<<<< HEAD
        edge_color: str | List[str] | Dict[str : List[Edge]] = "black",
        edge_style: str = "solid",
        flex_width: float = 2.5,
        flex_length: float = 0.15,
        flex_color: str | List[str] = "limegreen",
=======
        edge_color: (
            str | Sequence[Sequence[Edge]] | dict[str : Sequence[Edge]]
        ) = "black",
        edge_style: str = "solid",
        flex_width: float = 2.5,
        flex_length: float = 0.15,
        flex_color: (
            str | Sequence[Sequence[Edge]] | dict[str : Sequence[Edge]]
        ) = "limegreen",
>>>>>>> 057e3103
        flex_style: str = "solid",
        flex_arrowsize: int = 20,
        stress_color: str = "orangered",
        stress_fontsize: int = 10,
        stress_label_pos: float = 1,
        stress_rotate_labels: bool = True,
        font_size: int = 12,
        font_color: str = "whitesmoke",
        canvas_width: float = 6.4,
        canvas_height: float = 4.8,
        aspect_ratio: float = 1.0,
        curved_edges: bool = False,
        connection_style: float | List[float] | Dict[Edge, float] = math.pi / 6,
        **kwargs,
    ) -> None:
        """
        Plot the graph.

        See tutorial Plotting for illustration of the options.

        Parameters
        ----------
        placement:
            If ``placement`` is not specified,
            then it is generated depending on parameter ``layout``.
        inf_flex:
            It is possible to plot an infinitesimal flex alongside the
            realization of your graph. It is specified as a ``dict`` of
            flexes.
        layout:
            The possibilities are ``spring`` (default), ``circular``,
            ``random`` or ``planar``, see also :meth:`~Graph.layout`.
        vertex_size:
            The size of the vertices.
        vertex_color:
            The color of the vertices. The color can be a string or an rgb (or rgba)
            tuple of floats from 0-1.
        vertex_shape:
            The shape of the vertices specified as as matplotlib.scatter
            marker, one of ``so^>v<dph8``.
        vertex_labels:
            If ``True`` (default), vertex labels are displayed.
        edge_width:
        edge_color:
            If a single color is given as a string or rgb (or rgba) tuple
            of floats from 0-1, then all edges get this color.
            If a (possibly incomplete) partition of the edges is given,
            then each part gets a different color.
            If a dictionary from colors to a list of edge is given,
            edges are colored accordingly.
            The edges missing in the partition/dictionary, are colored black.
        edge_style:
            Edge line style: ``-``/``solid``, ``--``/``dashed``,
            ``-.``/``dashdot`` or ``:``/``dotted``. By default '-'.
        flex_width:
            The width of the infinitesimal flex's arrow tail.
        flex_color:
            The color of the infinitesimal flex is by default 'limegreen'.
        flex_style:
            Line Style: ``-``/``solid``, ``--``/``dashed``,
            ``-.``/``dashdot`` or ``:``/``dotted``. By default '-'.
        flex_length:
            Length of the displayed flex relative to the total canvas
            diagonal in percent. By default 15%.
        flex_arrowsize:
            Size of the arrowhead's length and width.
        stress_color:
            Color of the font used to label the edges with stresses.
        stress_fontsize:
            Fontsize of the stress labels.
        stress_label_pos:
            Position of the stress label along the edge. `float` numbers
            from the interval `[0,1]` are allowed. `0` represents the head
            of the edge, `0.5` the center and `1` the edge's tail.
        stress_rotate_labels:
            A boolean indicating whether the stress label should be rotated.
        font_size:
            The size of the font used for the labels.
        font_color:
            The color of the font used for the labels.
        canvas_width:
            The width of the canvas in inches.
        canvas_height:
            The height of the canvas in inches.
        aspect_ratio:
            The ratio of y-unit to x-unit. By default 1.0.
        curved_edges:
            If the edges are too close to each other, we can decide to
            visualize them as arcs.
        connection_style:
            In case of curvilinear plotting (``curved_edges=True``), the edges
            are displayed as arcs. With this parameter, we can set the
            pitch of these arcs and it is in radians. It can either be
            specified for each arc (``connection_style=0.5``) or individually
            as a ``list`` and ``dict``
            (``connection_style={(0,1):0.5, (1,2):-0.5}``). It is possible to
            provide fewer edges when the input is a ``dict``; the remaining
            edges are padded with zeros in that case.
        """

        fig, ax = plt.subplots()
        ax.set_adjustable("datalim")
        fig.set_figwidth(canvas_width)
        fig.set_figheight(canvas_height)
        ax.set_aspect(aspect_ratio)
        edge_color_array, edge_list_ref = self._resolve_edge_colors(edge_color)

        if placement is None:
            placement = self.layout(layout)

        if not curved_edges:
            nx.draw(
                self,
                pos=placement,
                ax=ax,
                node_size=vertex_size,
                node_color=vertex_color,
                node_shape=vertex_shape,
                with_labels=vertex_labels,
                width=edge_width,
                edge_color=edge_color_array,
                font_color=font_color,
                font_size=font_size,
                edgelist=edge_list_ref,
                style=edge_style,
                **kwargs,
            )
        else:
            newGraph = nx.MultiDiGraph()
            if isinstance(connection_style, float):
                connection_style = {
                    tuple(e): connection_style for e in self.edge_list()
                }
            elif isinstance(connection_style, list):
                if not self.number_of_edges() == len(connection_style):
                    raise AttributeError(
                        "The provided `connection_style` doesn't have the correct length."
                    )
                connection_style = {
                    tuple(self.edge_list()[i]): connection_style[i]
                    for i in range(self.number_of_edges())
                }
            elif isinstance(connection_style, dict):
                edge_array = [tuple(e) for e in self.edge_list()]
                if (
                    not all(
                        [
                            isinstance(e, tuple)
                            and len(e) == 2
                            and isinstance(v, float | int)
                            for e, v in connection_style.items()
                        ]
                    )
                    or not all(
                        [
                            set(key) in [set([e[0], e[1]]) for e in edge_array]
                            for key in connection_style.keys()
                        ]
                    )
                    or any(
                        [set(key) for key in connection_style.keys()].count(e) > 1
                        for e in [set(key) for key in connection_style.keys()]
                    )
                ):
                    raise AttributeError(
                        "The provided `connection_style` contains different edges "
                        + "than the underlying graph or has an incorrect format."
                    )
                connection_style = {
                    e: 0
                    for e in edge_array
                    if not (
                        e in connection_style.keys()
                        or tuple([e[1], e[0]]) in connection_style.keys()
                    )
                } | {
                    (tuple(e) if e in edge_array else tuple([e[1], e[0]])): v
                    for e, v in connection_style.items()
                }
            else:
                raise TypeError(
                    "The provided `connection_style` does not have the appropriate type."
                )

            for e, v in connection_style.items():
                newGraph.add_edge(e[0], e[1], weight=v)
            nx.draw_networkx_nodes(
                newGraph,
                placement,
                ax=ax,
                node_size=vertex_size,
                node_color=vertex_color,
                node_shape=vertex_shape,
            )
            nx.draw_networkx_labels(
                newGraph, placement, ax=ax, font_color=font_color, font_size=font_size
            )
            for edge in newGraph.edges(data=True):
                nx.draw_networkx_edges(
                    newGraph,
                    placement,
                    ax=ax,
                    width=edge_width,
                    edge_color=edge_color_array,
                    arrows=True,
                    arrowstyle="-",
                    edgelist=[(edge[0], edge[1])],
                    connectionstyle=f"Arc3, rad = {edge[2]['weight']}",
                )

        if inf_flex is not None:
            magnidutes = []
            for flex_key in inf_flex.keys():
                if flex_key not in self.vertex_list():
                    raise KeyError(
                        "A key in inf_flex does not exist as a vertex in the graph!"
                    )
                if len(inf_flex[flex_key]) != 2:
                    raise ValueError(
                        "The infinitesimal flex needs to be in dimension 2."
                    )
                magnidutes.append(
                    math.sqrt(sum(flex**2 for flex in inf_flex[flex_key]))
                )

            # normalize the edge lengths by the Euclidean norm of the longest one
            flex_mag = max(magnidutes)
            for flex_key in inf_flex.keys():
                if not all(entry == 0 for entry in inf_flex[flex_key]):
                    inf_flex[flex_key] = tuple(
                        flex / flex_mag for flex in inf_flex[flex_key]
                    )
            # Delete the edges with zero length
            inf_flex = {
                flex_key: np.array(inf_flex[flex_key], dtype=float)
                for flex_key in inf_flex.keys()
                if not all(entry == 0 for entry in inf_flex[flex_key])
            }
            x_canvas_width = ax.get_xlim()[1] - ax.get_xlim()[0]
            y_canvas_width = ax.get_ylim()[1] - ax.get_ylim()[0]
            arrow_length = (
                math.sqrt(x_canvas_width**2 + y_canvas_width**2) * flex_length
            )
            H = nx.DiGraph([(v, str(v) + "_flex") for v in inf_flex.keys()])
            H_placement = {
                str(v)
                + "_flex": np.array(
                    [
                        placement[v][0] + arrow_length * inf_flex[v][0],
                        placement[v][1] + arrow_length * inf_flex[v][1],
                    ],
                    dtype=float,
                )
                for v in inf_flex.keys()
            }
            H_placement.update(
                {v: np.array(placement[v], dtype=float) for v in inf_flex.keys()}
            )
            if (
                not isinstance(flex_color, str | list)
                or isinstance(flex_color, list)
                and not len(flex_color) == len(inf_flex)
            ):
                raise TypeError(
                    "`flex_color` must either be a `str` specifying"
                    + "a color or a list of strings with the same"
                    + "number as the nonzero flexes."
                )
            nx.draw(
                H,
                pos=H_placement,
                ax=ax,
                arrows=True,
                arrowsize=flex_arrowsize,
                node_size=0,
                node_color="white",
                width=flex_width,
                edge_color=flex_color,
                style=flex_style,
                **kwargs,
            )

        if stress is not None:
            nx.draw_networkx_edge_labels(
                self,
                pos=placement,
                edge_labels=stress,
                font_color=stress_color,
                font_size=stress_fontsize,
                label_pos=stress_label_pos,
                rotate=stress_rotate_labels,
            )

        plt.show()


Graph.__doc__ = Graph.__doc__.replace(
    "METHODS",
    generate_category_tables(
        Graph,
        1,
        [
            "Attribute getters",
            "Class methods",
            "Graph manipulation",
            "General graph theoretical properties",
            "Generic rigidity",
            "Sparseness",
            "Other",
            "Waiting for implementation",
        ],
        include_all=False,
    ),
)<|MERGE_RESOLUTION|>--- conflicted
+++ resolved
@@ -2680,27 +2680,15 @@
     @doc_category("Other")
     def plot(  # noqa: C901
         self,
-<<<<<<< HEAD
-        placement: Dict[Vertex, Point] = None,
-        inf_flex: Dict[Vertex, Sequence[Coordinate]] = None,
-        stress: Dict[Edge, Coordinate] = None,
-=======
         placement: dict[Vertex, Point] = None,
         inf_flex: dict[Vertex, Sequence[Coordinate]] = None,
->>>>>>> 057e3103
+        stress: dict[Edge, Coordinate] = None,
         layout: str = "spring",
         vertex_size: int = 300,
         vertex_color: str = "#4169E1",
         vertex_shape: str = "o",
         vertex_labels: bool = True,
         edge_width: float = 2.5,
-<<<<<<< HEAD
-        edge_color: str | List[str] | Dict[str : List[Edge]] = "black",
-        edge_style: str = "solid",
-        flex_width: float = 2.5,
-        flex_length: float = 0.15,
-        flex_color: str | List[str] = "limegreen",
-=======
         edge_color: (
             str | Sequence[Sequence[Edge]] | dict[str : Sequence[Edge]]
         ) = "black",
@@ -2710,7 +2698,6 @@
         flex_color: (
             str | Sequence[Sequence[Edge]] | dict[str : Sequence[Edge]]
         ) = "limegreen",
->>>>>>> 057e3103
         flex_style: str = "solid",
         flex_arrowsize: int = 20,
         stress_color: str = "orangered",
@@ -2723,7 +2710,7 @@
         canvas_height: float = 4.8,
         aspect_ratio: float = 1.0,
         curved_edges: bool = False,
-        connection_style: float | List[float] | Dict[Edge, float] = math.pi / 6,
+        connection_style: float | Sequence[float] | dict[Edge, float] = math.pi / 6,
         **kwargs,
     ) -> None:
         """
