"""
Module for rigidity related graph properties.
"""

from __future__ import annotations

from copy import deepcopy
from itertools import combinations
<<<<<<< HEAD
from typing import List, Dict, Iterable
=======
from typing import Iterable
>>>>>>> 057e3103

import networkx as nx
import matplotlib.pyplot as plt

from sympy import Matrix, oo, zeros
import numpy as np

import math
import distinctipy
from random import randint

from pyrigi.data_type import Vertex, Edge, Point, Inf, Sequence, Coordinate
from pyrigi.misc import doc_category, generate_category_tables
from pyrigi.exception import LoopError
import pyrigi._pebble_digraph

__doctest_requires__ = {("Graph.number_of_realizations",): ["lnumber"]}


class Graph(nx.Graph):
    """
    Class representing a graph.

    One option for *incoming_graph_data* is a list of edges.
    See :class:`networkx.Graph` for the other input formats
    or use class methods :meth:`~Graph.from_vertices_and_edges`
    or :meth:`~Graph.from_vertices` when specifying the vertex set is needed.

    Examples
    --------
    >>> from pyrigi import Graph
    >>> G = Graph([(0,1), (1,2), (2,3), (0,3)])
    >>> print(G)
    Graph with vertices [0, 1, 2, 3] and edges [[0, 1], [0, 3], [1, 2], [2, 3]]

    >>> G = Graph()
    >>> G.add_vertices([0,2,5,7,'a'])
    >>> G.add_edges([(0,7), (2,5)])
    >>> print(G)
    Graph with vertices [0, 2, 5, 7, 'a'] and edges [[0, 7], [2, 5]]

    TODO
    ----
    Implement an alias for plotting.
    Graphical output in Jupyter.
    Graph names.
    Describe in the documentation when an output
    of a randomized algorithm is guaranteed to be correct.
    Switch from  parameter `combinatorial=True/False`
    to `algorithm='combinatorial'/'randomized'...`

    METHODS

    Notes
    -----
    This class inherits the class :class:`networkx.Graph`.
    Some of the inherited methods are for instance:

    .. autosummary::

        networkx.Graph.add_edge

    Many of the :doc:`NetworkX <networkx:index>` algorithms are implemented as functions,
    namely, a :class:`Graph` instance has to be passed as the first parameter.
    See for instance:

    .. autosummary::

        ~networkx.classes.function.degree
        ~networkx.classes.function.neighbors
        ~networkx.classes.function.non_neighbors
        ~networkx.classes.function.subgraph
        ~networkx.classes.function.edge_subgraph
        ~networkx.classes.function.edges
        ~networkx.algorithms.connectivity.edge_augmentation.is_k_edge_connected
        ~networkx.algorithms.components.is_connected
        ~networkx.algorithms.tree.recognition.is_tree

    The following links give more information on :class:`networkx.Graph` functionality:

    - :doc:`Graph display <networkx:reference/drawing>`
    - :doc:`Directed Graphs <networkx:reference/classes/digraph>`
    - :doc:`Linear Algebra on Graphs <networkx:reference/linalg>`
    - :doc:`A Database of some Graphs <networkx:reference/generators>`
    - :doc:`Reading and Writing Graphs <networkx:reference/readwrite/index>`
    - :doc:`Converting to and from other Data Formats <networkx:reference/convert>`
    """

    def __str__(self) -> str:
        """
        Return the string representation.
        """
        return (
            self.__class__.__name__
            + f" with vertices {self.vertex_list()} and edges {self.edge_list()}"
        )

    def __repr__(self) -> str:
        """
        Return a representation.
        """
        return self.__str__()

    def __eq__(self, other: Graph):
        """
        Return whether the other graph has the same vertices and edges.

        Examples
        --------
        >>> from pyrigi import Graph
        >>> G = Graph([[1,2]])
        >>> H = Graph([[2,1]])
        >>> G == H
        True

        Note
        ----
        :func:`~networkx.utils.misc.graphs_equal(self, other)`
        behaves strangely, hence it is not used.
        """
        if (
            self.number_of_edges() != other.number_of_edges()
            or self.number_of_nodes() != other.number_of_nodes()
        ):
            return False
        for v in self.nodes:
            if v not in other.nodes:
                return False
        for e in self.edges:
            if not other.has_edge(*e):
                return False
        return True

    def __add__(self, other: Graph):
        r"""
        Return the union of self and other.

        Definitions
        -----------
        :prf:ref:`Union of two graphs <def-union-graph>`

        Examples
        --------
        >>> G = Graph([[0,1],[1,2],[2,0]])
        >>> H = Graph([[2,3],[3,4],[4,2]])
        >>> G + H
        Graph with vertices [0, 1, 2, 3, 4] and edges [[0, 1], [0, 2], [1, 2], [2, 3], [2, 4], [3, 4]]
        """  # noqa: E501
        return Graph(nx.compose(self, other))

    @classmethod
    @doc_category("Class methods")
    def from_vertices_and_edges(
        cls, vertices: Sequence[Vertex], edges: Sequence[Edge]
    ) -> Graph:
        """
        Create a graph from a list of vertices and edges.

        Parameters
        ----------
        vertices
        edges

        Examples
        --------
        >>> Graph.from_vertices_and_edges([0, 1, 2, 3], [])
        Graph with vertices [0, 1, 2, 3] and edges []
        >>> Graph.from_vertices_and_edges([0, 1, 2, 3], [[0, 1], [0, 2], [1, 3]])
        Graph with vertices [0, 1, 2, 3] and edges [[0, 1], [0, 2], [1, 3]]
        >>> Graph.from_vertices_and_edges(['a', 'b', 'c', 'd'], [['a','c'], ['a', 'd']])
        Graph with vertices ['a', 'b', 'c', 'd'] and edges [['a', 'c'], ['a', 'd']]
        """
        G = Graph()
        G.add_nodes_from(vertices)
        G._check_edge_format_list(edges)
        G.add_edges(edges)
        return G

    @classmethod
    @doc_category("Class methods")
    def from_vertices(cls, vertices: Sequence[Vertex]) -> Graph:
        """
        Create a graph with no edges from a list of vertices.

        Examples
        --------
        >>> from pyrigi import Graph
        >>> G = Graph.from_vertices([3, 1, 7, 2, 12, 3, 0])
        >>> G
        Graph with vertices [0, 1, 2, 3, 7, 12] and edges []
        """
        return Graph.from_vertices_and_edges(vertices, [])

    @classmethod
    @doc_category("Class methods")
    def CompleteOnVertices(cls, vertices: Sequence[Vertex]) -> Graph:
        """
        Generate a complete graph on ``vertices``.

        Examples
        --------
        >>> Graph.CompleteOnVertices([0, 1, 2, 3, 4])
        Graph with vertices [0, 1, 2, 3, 4] and edges [[0, 1], [0, 2], [0, 3], [0, 4], [1, 2], [1, 3], [1, 4], [2, 3], [2, 4], [3, 4]]
        >>> Graph.CompleteOnVertices(['a', 'b', 'c', 'd'])
        Graph with vertices ['a', 'b', 'c', 'd'] and edges [['a', 'b'], ['a', 'c'], ['a', 'd'], ['b', 'c'], ['b', 'd'], ['c', 'd']]
        """  # noqa: E501
        edges = list(combinations(vertices, 2))
        return Graph.from_vertices_and_edges(vertices, edges)

    def _check_edge_format(self, input_pair: Edge) -> None:
        """
        Check if an input_pair is a pair of distinct vertices of the graph.
        """
        if not isinstance(input_pair, list | tuple) or not len(input_pair) == 2:
            raise TypeError(
                f"The input {input_pair} must be a tuple or list of length 2."
            )
        if not input_pair[0] in self.nodes or not input_pair[1] in self.nodes:
            raise ValueError(
                f"The elements of the pair {input_pair} are not vertices of the graph."
            )
        if input_pair[0] == input_pair[1]:
            raise LoopError("The input {input_pair} must be two distinct vertices.")

    def _check_edge(self, edge: Edge, vertices: Sequence[Vertex] = None) -> None:
        """
        Check if the given input is an edge of the graph with endvertices in vertices.

        Parameters
        ----------
        edge:
            an edge to be checked
        vertices:
            Check if the endvertices of the edge are contained in the list ``vertices``.
            If None, the function considers all vertices of the graph.
        """
        self._check_edge_format(edge)
        if vertices and (not edge[0] in vertices or not edge[1] in vertices):
            raise ValueError(
                f"The elements of the edge {edge} are not among vertices {vertices}."
            )
        if not self.has_edge(edge[0], edge[1]):
            raise ValueError(f"Edge {edge} is not contained in the graph.")

    def _check_edge_list(
        self, edges: Sequence[Edge], vertices: Sequence[Vertex] = None
    ) -> None:
        """
        Apply _check_edge to all edges in a list.

        Parameters
        ----------
        edges:
            a list of edges to be checked
        vertices:
            Check if the endvertices of the edges are contained in the list ``vertices``.
            If None (default), the function considers all vertices of the graph.
        """
        for edge in edges:
            self._check_edge(edge, vertices)

    def _check_edge_format_list(self, pairs: Sequence[Edge]) -> None:
        """
        Apply _check_edge_format to all pairs in a list.

        Parameters
        ----------
        pairs:
            a list of pairs to be checked
        """
        for pair in pairs:
            self._check_edge_format(pair)

    @doc_category("Attribute getters")
    def vertex_list(self) -> list[Vertex]:
        """
        Return the list of vertices.

        Notes
        -----
        The output is sorted if possible,
        otherwise, the internal order is used instead.

        Examples
        --------
        >>> G = Graph.from_vertices_and_edges([2, 0, 3, 1], [[0, 1], [0, 2], [0, 3]])
        >>> G.vertex_list()
        [0, 1, 2, 3]

        >>> G = Graph.from_vertices(['c', 'a', 'b'])
        >>> G.vertex_list()
        ['a', 'b', 'c']

        >>> G = Graph.from_vertices(['b', 1, 'a']) # incomparable vertices
        >>> G.vertex_list()
        ['b', 1, 'a']
        """
        try:
            return sorted(self.nodes)
        except BaseException:
            return list(self.nodes)

    @doc_category("Attribute getters")
    def edge_list(self) -> list[Edge]:
        """
        Return the list of edges.

        Notes
        -----
        The output is sorted if possible,
        otherwise, the internal order is used instead.

        Examples
        --------
        >>> G = Graph([[0, 3], [3, 1], [0, 1], [2, 0]])
        >>> G.edge_list()
        [[0, 1], [0, 2], [0, 3], [1, 3]]

        >>> G = Graph.from_vertices(['a', 'c', 'b'])
        >>> G.edge_list()
        []

        >>> G = Graph([['c', 'b'], ['b', 'a']])
        >>> G.edge_list()
        [['a', 'b'], ['b', 'c']]

        >>> G = Graph([['c', 1], [2, 'a']]) # incomparable vertices
        >>> G.edge_list()
        [('c', 1), (2, 'a')]
        """
        try:
            return sorted([sorted(e) for e in self.edges])
        except BaseException:
            return list(self.edges)

    @doc_category("Graph manipulation")
    def delete_vertex(self, vertex: Vertex) -> None:
        """Alias for :meth:`networkx.Graph.remove_node`."""
        self.remove_node(vertex)

    @doc_category("Graph manipulation")
    def delete_vertices(self, vertices: Sequence[Vertex]) -> None:
        """Alias for :meth:`networkx.Graph.remove_nodes_from`."""
        self.remove_nodes_from(vertices)

    @doc_category("Graph manipulation")
    def delete_edge(self, edge: Edge) -> None:
        """Alias for :meth:`networkx.Graph.remove_edge`"""
        self.remove_edge(*edge)

    @doc_category("Graph manipulation")
    def delete_edges(self, edges: Sequence[Edge]) -> None:
        """Alias for :meth:`networkx.Graph.remove_edges_from`."""
        self.remove_edges_from(edges)

    @doc_category("Graph manipulation")
    def add_vertex(self, vertex: Vertex) -> None:
        """Alias for :meth:`networkx.Graph.add_node`."""
        self.add_node(vertex)

    @doc_category("Graph manipulation")
    def add_vertices(self, vertices: Sequence[Vertex]) -> None:
        """Alias for :meth:`networkx.Graph.add_nodes_from`."""
        self.add_nodes_from(vertices)

    @doc_category("Graph manipulation")
    def add_edges(self, edges: Sequence[Edge]) -> None:
        """Alias for :meth:`networkx.Graph.add_edges_from`."""
        self.add_edges_from(edges)

    @doc_category("Graph manipulation")
    def delete_loops(self) -> None:
        """Removes all the loops from the edges to get a loop free graph."""
        self.delete_edges(nx.selfloop_edges(self))

    @doc_category("General graph theoretical properties")
    def vertex_connectivity(self) -> int:
        """Alias for :func:`networkx.algorithms.connectivity.connectivity.node_connectivity`."""  # noqa: E501
        return nx.node_connectivity(self)

    @doc_category("General graph theoretical properties")
    def degree_sequence(self, vertex_order: Sequence[Vertex] = None) -> list[int]:
        """
        Return a list of degrees of the vertices of the graph.

        Parameters
        ----------
        vertex_order:
            By listing vertices in the preferred order, the degree_sequence
            can be computed in a way the user expects. If no vertex order is
            provided, :meth:`~.Graph.vertex_list()` is used.

        Examples
        --------
        >>> G = Graph([(0,1), (1,2)])
        >>> G.degree_sequence()
        [1, 2, 1]
        """
        if vertex_order is None:
            vertex_order = self.vertex_list()
        else:
            if not set(self.nodes) == set(
                vertex_order
            ) or not self.number_of_nodes() == len(vertex_order):
                raise IndexError(
                    "The vertex_order must contain the same vertices as the graph!"
                )
        return [self.degree(v) for v in vertex_order]

    @doc_category("General graph theoretical properties")
    def min_degree(self) -> int:
        """
        Return the minimum of the vertex degrees.

        Examples
        --------
        >>> G = Graph([(0,1), (1,2)])
        >>> G.min_degree()
        1
        """
        return min([self.degree(v) for v in self.nodes])

    @doc_category("General graph theoretical properties")
    def max_degree(self) -> int:
        """
        Return the maximum of the vertex degrees.

        Examples
        --------
        >>> G = Graph([(0,1), (1,2)])
        >>> G.max_degree()
        2
        """
        return max([self.degree(v) for v in self.nodes])

    @staticmethod
    @doc_category("Sparseness")
    def _pebble_values_are_correct(K: int, L: int) -> bool:
        r"""
        Check if K and L satisfy pebble game conditions.

        K and L need to be integers that satisfy the conditions
        K > 0, L >= 0 and L < 2K
        """
        if not (isinstance(K, int) and isinstance(L, int)):
            return False
        if K <= 0 or L < 0 or L >= 2 * K:
            return False
        return True

    @doc_category("Sparseness")
    def _build_pebble_digraph(self, K: int, L: int) -> None:
        r"""
        Build and save the pebble digraph from scratch.

        Adds edges one-by-one, as long as it can.
        Discard edges that are not :prf:ref:`(K, L)-independent <def-kl-sparse-tight>`
        from the rest of the graph.
        """
        if not self._pebble_values_are_correct(K, L):
            raise TypeError(
                "K and L need to be integers that satisfy the conditions of\
                 K > 0, L >= 0 and L < 2K."
            )

        dir_graph = pyrigi._pebble_digraph.PebbleDiGraph(K, L)
        dir_graph.add_nodes_from(self.nodes)
        for edge in self.edges:
            u, v = edge[0], edge[1]
            dir_graph.add_edge_maintaining_digraph(u, v)
        self._pebble_digraph = dir_graph

    @doc_category("Sparseness")
    def spanning_sparse_subgraph(
        self, K: int, L: int, use_precomputed_pebble_digraph: bool = False
    ) -> Graph:
        r"""
        Return a maximal :prf:ref:`(K, L)-sparse <def-kl-sparse-tight>` subgraph.

        Based on the directed graph calculated by the pebble game algorithm, return
        a maximal :prf:ref:`(K, L)-sparse <def-kl-sparse-tight>` of the graph.
        There are multiple possible maximal (K, L)-sparse subgraphs, all of which have
        the same number of edges.

        Parameters
        ----------
        K:
        L:
        use_precomputed_pebble_digraph:
            If ``True``, the pebble digraph present in the cache is used.
            If ``False``, recompute the pebble digraph.
            Use ``True`` only if you are certain that the pebble game digraph
            is consistent with the graph.
        """
        if (
            not use_precomputed_pebble_digraph
            or K != self._pebble_digraph.K
            or L != self._pebble_digraph.L
        ):
            self._build_pebble_digraph(K, L)

        return self._pebble_digraph.to_undirected()

    @doc_category("Sparseness")
    def _is_pebble_digraph_sparse(
        self, K: int, L: int, use_precomputed_pebble_digraph: bool = False
    ) -> bool:
        """
        Check whether the pebble digraph has the same number of edges as the graph.

        Parameters
        ----------
        K:
        L:
        use_precomputed_pebble_digraph:
            If ``True``, the pebble digraph present in the cache is used.
            If ``False``, recompute the pebble digraph.
            Use ``True`` only if you are certain that the pebble game digraph
            is consistent with the graph.
        """
        if (
            not use_precomputed_pebble_digraph
            or K != self._pebble_digraph.K
            or L != self._pebble_digraph.L
        ):
            self._build_pebble_digraph(K, L)

        # all edges are in fact inside the pebble digraph
        return self.number_of_edges() == self._pebble_digraph.number_of_edges()

    @doc_category("Sparseness")
    def is_sparse(
        self,
        K: int,
        L: int,
        algorithm: str = "default",
        use_precomputed_pebble_digraph: bool = False,
    ) -> bool:
        r"""
        Check whether the graph is :prf:ref:`(K, L)-sparse <def-kl-sparse-tight>`.

        Parameters
        ----------
        K:
        L:
        algorithm:
            "pebble" or "subgraph".
            If "pebble", the function uses the pebble game algorithm to check
            for sparseness. If "subgraph", it uses the subgraph method.
            If not specified, it defaults to "pebble" whenever possible,
            otherwise "subgraph".
        use_precomputed_pebble_digraph:
            If ``True``, the pebble digraph present in the cache is used.
            If ``False``, recompute the pebble digraph.
            Use ``True`` only if you are certain that the pebble game digraph
            is consistent with the graph.

        Examples
        ----
        >>> import pyrigi.graphDB as graphs
        >>> G = graphs.DoubleBanana()
        >>> G.is_sparse(3,6)
        True
        >>> G.add_edge(0,1)
        >>> G.is_sparse(3,6)
        False
        """
        if not (isinstance(K, int) and isinstance(L, int)):
            raise TypeError("K and L need to be integers!")

        if algorithm == "pebble":
            if self._pebble_values_are_correct(K, L):
                return self._is_pebble_digraph_sparse(
                    K, L, use_precomputed_pebble_digraph=use_precomputed_pebble_digraph
                )
            else:
                raise ValueError(
                    "K and L with pebble algorithm need to satisfy the\
                     conditions of K > 0, 0 <= L < 2K."
                )
        if algorithm == "subgraph":
            for j in range(K, self.number_of_nodes() + 1):
                for vertex_set in combinations(self.nodes, j):
                    G = self.subgraph(vertex_set)
                    if G.number_of_edges() > K * G.number_of_nodes() - L:
                        return False
            return True
        if algorithm == "default":
            if self._pebble_values_are_correct(K, L):
                # use "pebble" if possible
                algorithm = "pebble"
            else:
                # otherwise use "subgraph"
                algorithm = "subgraph"
            return self.is_sparse(
                K,
                L,
                algorithm,
                use_precomputed_pebble_digraph=use_precomputed_pebble_digraph,
            )

        # reaching this position means that the algorithm is unknown
        raise ValueError(
            f"If specified, the value of the algorithm parameter must be one of "
            f'"pebble", "subgraph", or "default". Instead, it is {algorithm}.'
        )

    @doc_category("Sparseness")
    def is_tight(
        self,
        K: int,
        L: int,
        algorithm: str = "default",
        use_precomputed_pebble_digraph: bool = False,
    ) -> bool:
        r"""
        Check whether the graph is :prf:ref:`(K, L)-tight <def-kl-sparse-tight>`.

        Parameters
        ----------
        K:
        L:
        algorithm:
            "pebble" or "subgraph".
            If "pebble", the function uses the pebble game algorithm to check
            for sparseness. If "subgraph", it uses the subgraph method.
            If not specified, it defaults to "pebble".
        use_precomputed_pebble_digraph:
            If ``True``, the pebble digraph present in the cache is used.
            If ``False``, recompute the pebble digraph.
            Use ``True`` only if you are certain that the pebble game digraph
            is consistent with the graph.

        Examples
        ----´
        >>> import pyrigi.graphDB as graphs
        >>> G = graphs.Complete(4)
        >>> G.is_tight(2,2)
        True
        >>> G1 = graphs.CompleteBipartite(4,4)
        >>> G1.is_tight(3,6)
        False
        """
        return (
            self.is_sparse(
                K,
                L,
                algorithm,
                use_precomputed_pebble_digraph=use_precomputed_pebble_digraph,
            )
            and self.number_of_edges() == K * self.number_of_nodes() - L
        )

    @doc_category("Graph manipulation")
    def zero_extension(
        self,
        vertices: Sequence[Vertex],
        new_vertex: Vertex = None,
        dim: int = 2,
        inplace: bool = False,
    ) -> Graph:
        """
        Return a :prf:ref:`dim-dimensional 0-extension <def-k-extension>`.

        Parameters
        ----------
        vertices:
            A new vertex will be connected to these vertices.
            All the vertices must be contained in the graph
            and there must be ``dim`` of them.
        new_vertex:
            Newly added vertex will be named according to this parameter.
            If None, the name will be set as the lowest possible integer value
            greater or equal than the number of nodes.
        dim:
            The dimension in which the k-extension is created.
        inplace:
            If True, the graph will be modified,
            otherwise a new modified graph will be created,
            while the original graph remains unchanged (default).

        Examples
        --------
        >>> import pyrigi.graphDB as graphs
        >>> G = graphs.Complete(3)
        >>> G
        Graph with vertices [0, 1, 2] and edges [[0, 1], [0, 2], [1, 2]]
        >>> G.zero_extension([0, 2])
        Graph with vertices [0, 1, 2, 3] and edges [[0, 1], [0, 2], [0, 3], [1, 2], [2, 3]]
        >>> G.zero_extension([0, 2], 5)
        Graph with vertices [0, 1, 2, 5] and edges [[0, 1], [0, 2], [0, 5], [1, 2], [2, 5]]
        >>> G
        Graph with vertices [0, 1, 2] and edges [[0, 1], [0, 2], [1, 2]]
        >>> G.zero_extension([0, 1, 2], 5, dim=3, inplace=True);
        Graph with vertices [0, 1, 2, 5] and edges [[0, 1], [0, 2], [0, 5], [1, 2], [1, 5], [2, 5]]
        >>> G
        Graph with vertices [0, 1, 2, 5] and edges [[0, 1], [0, 2], [0, 5], [1, 2], [1, 5], [2, 5]]
        """  # noqa: E501
        return self.k_extension(0, vertices, [], new_vertex, dim, inplace)

    @doc_category("Graph manipulation")
    def one_extension(
        self,
        vertices: Sequence[Vertex],
        edge: Edge,
        new_vertex: Vertex = None,
        dim: int = 2,
        inplace: bool = False,
    ) -> Graph:
        """
        Return a :prf:ref:`dim-dimensional 1-extension <def-k-extension>`.

        Parameters
        ----------
        vertices:
            A new vertex will be connected to these vertices.
            All the vertices must be contained in the graph
            and there must be ``dim + 1`` of them.
        edge:
            An edge with endvertices from the list ``vertices`` that will be deleted.
            The edge must be contained in the graph.
        new_vertex:
            Newly added vertex will be named according to this parameter.
            If None, the name will be set as the lowest possible integer value
            greater or equal than the number of nodes.
        dim:
            The dimension in which the k-extension is created.
        inplace:
            If True, the graph will be modified,
            otherwise a new modified graph will be created,
            while the original graph remains unchanged (default).

        Examples
        --------
        >>> import pyrigi.graphDB as graphs
        >>> G = graphs.Complete(3)
        >>> G
        Graph with vertices [0, 1, 2] and edges [[0, 1], [0, 2], [1, 2]]
        >>> G.one_extension([0, 1, 2], [0, 1])
        Graph with vertices [0, 1, 2, 3] and edges [[0, 2], [0, 3], [1, 2], [1, 3], [2, 3]]
        >>> G
        Graph with vertices [0, 1, 2] and edges [[0, 1], [0, 2], [1, 2]]
        >>> G = graphs.ThreePrism()
        >>> G
        Graph with vertices [0, 1, 2, 3, 4, 5] and edges [[0, 1], [0, 2], [0, 3], [1, 2], [1, 4], [2, 5], [3, 4], [3, 5], [4, 5]]
        >>> G.one_extension([0, 1], [0, 1], dim=1)
        Graph with vertices [0, 1, 2, 3, 4, 5, 6] and edges [[0, 2], [0, 3], [0, 6], [1, 2], [1, 4], [1, 6], [2, 5], [3, 4], [3, 5], [4, 5]]
        >>> G = graphs.CompleteBipartite(3, 2)
        >>> G
        Graph with vertices [0, 1, 2, 3, 4] and edges [[0, 3], [0, 4], [1, 3], [1, 4], [2, 3], [2, 4]]
        >>> G.one_extension([0, 1, 2, 3, 4], [0, 3], dim=4, inplace = True)
        Graph with vertices [0, 1, 2, 3, 4, 5] and edges [[0, 4], [0, 5], [1, 3], [1, 4], [1, 5], [2, 3], [2, 4], [2, 5], [3, 5], [4, 5]]
        >>> G
        Graph with vertices [0, 1, 2, 3, 4, 5] and edges [[0, 4], [0, 5], [1, 3], [1, 4], [1, 5], [2, 3], [2, 4], [2, 5], [3, 5], [4, 5]]
        """  # noqa: E501
        return self.k_extension(1, vertices, [edge], new_vertex, dim, inplace)

    @doc_category("Graph manipulation")
    def k_extension(
        self,
        k: int,
        vertices: Sequence[Vertex],
        edges: Sequence[Edge],
        new_vertex: Vertex = None,
        dim: int = 2,
        inplace: bool = False,
    ) -> Graph:
        """
        Return a :prf:ref:`dim-dimensional k-extension <def-k-extension>`.

        Parameters
        ----------
        k
        vertices:
            A new vertex will be connected to these vertices.
            All the vertices must be contained in the graph
            and there must be ``dim + k`` of them.
        edges:
            A list of edges that will be deleted.
            The endvertices of all the edges must be contained
            in the list ``vertices``.
            The edges must be contained in the graph and there must be k of them.
        new_vertex:
            Newly added vertex will be named according to this parameter.
            If None, the name will be set as the lowest possible integer value
            greater or equal than the number of nodes.
        dim:
            The dimension in which the k-extension is created.
        inplace:
            If True, the graph will be modified,
            otherwise a new modified graph will be created,
            while the original graph remains unchanged (default).

        Notes
        -----
        See also :meth:`~Graph.zero_extension` and :meth:`~Graph.one_extension`.

        Examples
        --------
        >>> import pyrigi.graphDB as graphs
        >>> G = graphs.Complete(5)
        >>> G
        Graph with vertices [0, 1, 2, 3, 4] and edges [[0, 1], [0, 2], [0, 3], [0, 4], [1, 2], [1, 3], [1, 4], [2, 3], [2, 4], [3, 4]]
        >>> G.k_extension(2, [0, 1, 2, 3], [[0, 1], [0,2]])
        Graph with vertices [0, 1, 2, 3, 4, 5] and edges [[0, 3], [0, 4], [0, 5], [1, 2], [1, 3], [1, 4], [1, 5], [2, 3], [2, 4], [2, 5], [3, 4], [3, 5]]
        >>> G
        Graph with vertices [0, 1, 2, 3, 4] and edges [[0, 1], [0, 2], [0, 3], [0, 4], [1, 2], [1, 3], [1, 4], [2, 3], [2, 4], [3, 4]]
        >>> G = graphs.Complete(5)
        >>> G
        Graph with vertices [0, 1, 2, 3, 4] and edges [[0, 1], [0, 2], [0, 3], [0, 4], [1, 2], [1, 3], [1, 4], [2, 3], [2, 4], [3, 4]]
        >>> G.k_extension(2, [0, 1, 2, 3, 4], [[0, 1], [0,2]], dim = 3)
        Graph with vertices [0, 1, 2, 3, 4, 5] and edges [[0, 3], [0, 4], [0, 5], [1, 2], [1, 3], [1, 4], [1, 5], [2, 3], [2, 4], [2, 5], [3, 4], [3, 5], [4, 5]]
        >>> G = graphs.Path(6)
        >>> G
        Graph with vertices [0, 1, 2, 3, 4, 5] and edges [[0, 1], [1, 2], [2, 3], [3, 4], [4, 5]]
        >>> G.k_extension(2, [0, 1, 2], [[0, 1], [1,2]], dim = 1, inplace = True)
        Graph with vertices [0, 1, 2, 3, 4, 5, 6] and edges [[0, 6], [1, 6], [2, 3], [2, 6], [3, 4], [4, 5]]
        >>> G
        Graph with vertices [0, 1, 2, 3, 4, 5, 6] and edges [[0, 6], [1, 6], [2, 3], [2, 6], [3, 4], [4, 5]]
        """  # noqa: E501
        if not isinstance(dim, int) or dim < 1:
            raise TypeError(
                f"The dimension needs to be a positive integer, but is {dim}!"
            )
        for vertex in vertices:
            if vertex not in self.nodes:
                raise ValueError(f"Vertex {vertex} is not contained in the graph")
        if len(set(vertices)) != dim + k:
            raise ValueError(
                f"List of vertices must contain {dim + k} distinct vertices"
            )
        self._check_edge_list(edges, vertices)
        if len(edges) != k:
            raise ValueError(f"List of edges must contain {k} distinct edges")
        if new_vertex is None:
            candidate = self.number_of_nodes()
            while candidate in self.nodes:
                candidate += 1
            new_vertex = candidate
        if new_vertex in self.nodes:
            raise ValueError(f"Vertex {new_vertex} is already a vertex of the graph!")
        G = self
        if not inplace:
            G = deepcopy(self)
        G.remove_edges_from(edges)
        for vertex in vertices:
            G.add_edge(vertex, new_vertex)
        return G

    @doc_category("Graph manipulation")
    def all_k_extensions(
        self,
        k: int,
        dim: int = 2,
        only_non_isomorphic: bool = False,
    ) -> Iterable[Graph]:
        """
        Return an iterator over all possible
        :prf:ref:`dim-dimensional k-extensions <def-k-extension>`.

        Parameters
        ----------
        k
        dim
        only_non_isomorphic:
            If True, only one graph per isomorphism class is included.

        Examples
        --------
        >>> import pyrigi.graphDB as graphs
        >>> G = graphs.Complete(3)
        >>> type(G.all_k_extensions(0))
        <class 'generator'>
        >>> len(list(G.all_k_extensions(0)))
        3
        >>> len(list(G.all_k_extensions(0, only_non_isomorphic=True)))
        1

        >>> len(list(graphs.Diamond().all_k_extensions(1, 2, only_non_isomorphic=True)))
        2
        """
        if not isinstance(dim, int) or dim < 1:
            raise TypeError(
                f"The dimension needs to be a positive integer, but is {dim}!"
            )
        if self.number_of_nodes() < (dim + k):
            raise ValueError(
                f"The number of nodes in the graph needs to be "
                f"greater or equal than {dim + k}!"
            )
        if self.number_of_edges() < k:
            raise ValueError(
                f"The number of edges in the graph needs to be greater or equal than {k}!"
            )
        solutions = []
        for edges in combinations(self.edges, k):
            s = set(self.nodes)
            w = set()
            for edge in edges:
                s.discard(edge[0])
                s.discard(edge[1])
                w.add(edge[0])
                w.add(edge[1])
            if len(w) > (dim + k):
                break
            w = list(w)
            for vertices in combinations(s, dim + k - len(w)):
                current = self.k_extension(k, list(vertices) + w, edges, dim=dim)
                if only_non_isomorphic:
                    for other in solutions:
                        if current.is_isomorphic(other):
                            break
                    else:
                        solutions.append(current)
                        yield current
                else:
                    yield current

    @doc_category("Generic rigidity")
    def extension_sequence(
        self, dim: int = 2, return_solution: bool = False
<<<<<<< HEAD
    ) -> List[Graph] | bool:
=======
    ) -> list[Graph] | bool | None:
>>>>>>> 057e3103
        """
        Check the existence of a sequence of
        :prf:ref:`0 and 1-extensions <def-k-extension>`.

        The method returns whether the graph can be constructed
        by a sequence of 0 and 1-extensions starting from an edge.

        Parameters
        ----------
        dim:
            The dimension in which the extensions are created.
            Currently implemented only for ``dim==2``.
        return_solution:
            If False, a boolean value indicating if the graph can be
            created by a sequence of extensions is returned.
            If True, an extension sequence of graphs that creates the graph
            is returned, or None if no such extension sequence exists.

        Examples
        --------
        >>> import pyrigi.graphDB as graphs
        >>> G = graphs.ThreePrism()
        >>> G
        Graph with vertices [0, 1, 2, 3, 4, 5] and edges [[0, 1], [0, 2], [0, 3], [1, 2], [1, 4], [2, 5], [3, 4], [3, 5], [4, 5]]
        >>> G.extension_sequence()
        True
        >>> G = graphs.CompleteBipartite(1, 2)
        >>> G
        Graph with vertices [0, 1, 2] and edges [[0, 1], [0, 2]]
        >>> G.extension_sequence()
        False
        >>> G = graphs.Complete(3)
        >>> G
        Graph with vertices [0, 1, 2] and edges [[0, 1], [0, 2], [1, 2]]
        >>> G.extension_sequence(return_solution=True)
        [Graph with vertices [1, 2] and edges [[1, 2]], Graph with vertices [0, 1, 2] and edges [[0, 1], [0, 2], [1, 2]]]
        >>> G = graphs.Diamond()
        >>> G
        Graph with vertices [0, 1, 2, 3] and edges [[0, 1], [0, 2], [0, 3], [1, 2], [2, 3]]
        >>> G.extension_sequence(return_solution=True)
        [Graph with vertices [2, 3] and edges [[2, 3]], Graph with vertices [0, 2, 3] and edges [[0, 2], [0, 3], [2, 3]], Graph with vertices [0, 1, 2, 3] and edges [[0, 1], [0, 2], [0, 3], [1, 2], [2, 3]]]
        """  # noqa: E501
        if not isinstance(dim, int) or dim < 1:
            raise TypeError(
                f"The dimension needs to be a positive integer, but is {dim}!"
            )
        if not dim == 2:
            raise NotImplementedError()
        if not self.number_of_edges() == 2 * self.number_of_nodes() - 3:
            return None if return_solution else False
        if self.number_of_nodes() == 2:
            return [self] if return_solution else True
        degrees = sorted(self.degree, key=lambda node: node[1])
        if degrees[0][1] < 2 or degrees[0][1] > 3:
            return None if return_solution else False
        if degrees[0][1] == 2:
            G = deepcopy(self)
            G.remove_node(degrees[0][0])
            branch = G.extension_sequence(dim, return_solution)
            if return_solution:
                if branch is not None:
                    return branch + [self]
                return None
            return branch
        if degrees[0][1] == 3:
            neighbors = list(self.neighbors(degrees[0][0]))
            G = deepcopy(self)
            G.remove_node(degrees[0][0])
            for i, j in [[0, 1], [0, 2], [1, 2]]:
                if not G.has_edge(neighbors[i], neighbors[j]):
                    G.add_edge(neighbors[i], neighbors[j])
                    branch = G.extension_sequence(dim, return_solution)
                    if return_solution and branch is not None:
                        return branch + [self]
                    elif branch:
                        return True
                    G.remove_edge(neighbors[i], neighbors[j])
        return None if return_solution else False

    @doc_category("Generic rigidity")
    def number_of_realizations(
        self,
        spherical_realizations: bool = False,
        check_min_rigid: bool = True,
        count_reflection: bool = False,
    ) -> int:
        """
        Count the number of complex planar or spherical realizations
        of a minimally 2-rigid graph.

        Algorithms of :cite:p:`CapcoGalletGraseggerEtAl2018` and
        :cite:p:`GalletGraseggerSchicho2020` are used.
        Note, however, that here the result from these algorithms
        is by default divided by two.
        This behaviour accounts better for global rigidity,
        but it can be changed using the parameter ``count_reflection``.

        Note that by default,
        the method checks if the input graph is indeed minimally 2-rigid.

        Caution: Currently the method only works if the python package ``lnumber``
        is installed :cite:p:`Capco2024`.
        See :ref:`installation-guide` for details on installing.

        Definitions
        -----------
        :prf:ref:`Number of complex realizations<def-number-of-realizations>`

        :prf:ref:`Number of complex spherical realizations
        <def-number-of-spherical-realizations>`


        Parameters
        ----------
        check_min_rigid:
            If ``True``, ``ValueError`` is raised if the graph is not minimally 2-rigid
            If ``False``, it is assumed that the user is inputing a minimally rigid graph.

        spherical_realizations:
            If ``True``, the number of spherical realizations of the graph is returned.
            If ``False`` (default), the number of planar realizations is returned.

        count_reflection:
            If ``True``, the number of realizations is computed modulo direct isometries.
            But reflection is counted to be non-congruent as used in
            :cite:p:`CapcoGalletGraseggerEtAl2018` and
            :cite:p:`GalletGraseggerSchicho2020`.
            If ``False`` (default), reflection is not counted.

        Examples
        --------
        >>> from pyrigi import Graph
        >>> import pyrigi.graphDB as graphs
        >>> G = Graph([(0,1),(1,2),(2,0)])
        >>> G.number_of_realizations() # number of planar realizations
        1
        >>> G.number_of_realizations(spherical_realizations=True)
        1
        >>> G = graphs.ThreePrism()
        >>> G.number_of_realizations() # number of planar realizations
        12

        """
        try:
            import lnumber

            if check_min_rigid and not self.is_min_rigid():
                raise ValueError("The graph must be minimally 2-rigid.")

            if self.number_of_nodes() == 1:
                return 1

            if self.number_of_nodes() == 2 and self.number_of_edges() == 1:
                return 1

            graph_int = self.to_int()
            if count_reflection:
                fac = 1
            else:
                fac = 2
            if spherical_realizations:
                return lnumber.lnumbers(graph_int) // fac
            else:
                return lnumber.lnumber(graph_int) // fac
        except ImportError:
            raise ImportError(
                "For counting the number of realizations, "
                "the optional package 'lnumber' is used, "
                "run `pip install pyrigi[realization-counting]`."
            )

    @doc_category("Generic rigidity")
    def is_vertex_redundantly_rigid(
        self, dim: int = 2, combinatorial: bool = True, prob: float = 0.0001
    ) -> bool:
        """
        Check whether the graph is :prf:ref:`vertex redundantly (generically) dim-rigid
        <def-redundantly-rigid-graph>`.

        See :meth:`.is_k_vertex_redundantly_rigid` (using k = 1) for details.
        """
        if not isinstance(dim, int) or dim < 1:
            raise TypeError(
                f"The dimension needs to be a positive integer, but is {dim}!"
            )
        return self.is_k_vertex_redundantly_rigid(1, dim, combinatorial, prob)

    @doc_category("Generic rigidity")
    def is_k_vertex_redundantly_rigid(
        self, k: int, dim: int = 2, combinatorial: bool = True, prob: float = 0.0001
    ) -> bool:
        """
        Check whether the graph is :prf:ref:`k-vertex redundantly (generically) dim-rigid
        <def-redundantly-rigid-graph>`.

        Preliminary checks from
        :prf:ref:`thm-k-vertex-redundant-edge-bound-general`,
        :prf:ref:`thm-k-vertex-redundant-edge-bound-general2`,
        :prf:ref:`thm-1-vertex-redundant-edge-bound-dim2`,
        :prf:ref:`thm-2-vertex-redundant-edge-bound-dim2`
        :prf:ref:`thm-k-vertex-redundant-edge-bound-dim2`,
        :prf:ref:`thm-3-vertex-redundant-edge-bound-dim3`,
        :prf:ref:`thm-k-vertex-redundant-edge-bound-dim3`
        ... are used

        Parameters
        ----------
        k:
            level of redundancy
        dim:
            dimension
        combinatorial:
            determines whether a combinatinatorial algorithm shall be used in rigidity checking.
            Otherwise a probabilistic check is used that may give false results.
            See :meth:`~.Graph.is_rigid` for details.
        prob:
            bound on the probability for false negatives of the rigidity testing
            Warning: this is not the probability of wrong results in this method but is just passed on to rigidity testing

        Examples
        --------
        >>> G = Graph([[0, 2], [0, 3], [0, 4], [1, 2], [1, 3], [1, 4], [2, 3], [2, 4], [3, 4]])
        >>> G.is_k_vertex_redundantly_rigid(1, 2)
        True
        >>> G.is_k_vertex_redundantly_rigid(2, 2)
        False
        >>> G = Graph([[0, 2], [0, 3], [0, 4], [1, 2], [1, 3], [1, 4], [2, 4], [3, 4]])
        >>> G.is_k_vertex_redundantly_rigid(1, 2)
        False

        """  # noqa: E501
        if not isinstance(dim, int) or dim < 1:
            raise TypeError(
                f"The dimension needs to be a positive integer, but is {dim}!"
            )
        if not isinstance(k, int):
            raise TypeError(f"k needs to be a nonnegative integer, but is {k}!")
        if nx.number_of_selfloops(self) > 0:
            raise LoopError()

        n = self.number_of_nodes()
        m = self.number_of_edges()
        if n >= dim + k + 1 and self.min_degree() < dim + k:
            return False
        if dim == 1:
            return self.vertex_connectivity() >= k + 1
        if (
            dim == 2
            and (
                # edge bound from :prf:ref:`thm-1-vertex-redundant-edge-bound-dim2`
                (k == 1 and n >= 5 and m < 2 * n - 1)
                or
                # edge bound from :prf:ref:`thm-2-vertex-redundant-edge-bound-dim2`
                (k == 2 and n >= 6 and m < 2 * n + 2)
                or
                # edge bound from :prf:ref:`thm-k-vertex-redundant-edge-bound-dim2`
                (k >= 3 and n >= 6 * (k + 1) + 23 and m < ((k + 2) * n + 1) // 2)
            )
        ) or (
            dim == 3
            and (
                # edge bound from :prf:ref:`thm-3-vertex-redundant-edge-bound-dim3`
                (k == 3 and n >= 15 and m < 3 * n + 5)
                or
                # edge bound from :prf:ref:`thm-k-vertex-redundant-edge-bound-dim3`
                (
                    k >= 4
                    and n >= 12 * (k + 1) + 10
                    and n % 2 == 0
                    and m < ((k + 3) * n + 1) // 2
                )
            )
        ):
            return False
        # edge bound from :prf:ref:`thm-k-vertex-redundant-edge-bound-general`
        if (
            #
            n >= dim * dim + dim + k + 1
            and m
            < dim * n - math.comb(dim + 1, 2) + k * dim + max(0, k - (dim + 1) // 2)
        ):
            return False
        # edge bound from :prf:ref:`thm-vertex-redundant-edge-bound-general2`
        if k >= dim + 1 and n >= dim + k + 1 and m < ((dim + k) * n + 1) // 2:
            return False

        # in all other cases check by definition
        G = deepcopy(self)
        for vertex_set in combinations(self.nodes, k):
            adj = [[v, list(G.neighbors(v))] for v in vertex_set]
            G.delete_vertices(vertex_set)
            if not G.is_rigid(dim, combinatorial, prob):
                return False
            # add vertices and edges back
            G.add_vertices(vertex_set)
            for v, neighbors in adj:
                for neighbor in neighbors:
                    G.add_edge(v, neighbor)
        return True

    @doc_category("Generic rigidity")
    def is_min_vertex_redundantly_rigid(
        self, dim: int = 2, combinatorial: bool = True, prob: float = 0.0001
    ) -> bool:
        """
        Check whether the graph is
        :prf:ref:`minimally vertex redundantly (generically) dim-rigid
        <def-min-redundantly-rigid-graph>`.

        See :meth:`.is_min_k_vertex_redundantly_rigid` (using k = 1) for details.
        """
        if not isinstance(dim, int) or dim < 1:
            raise TypeError(
                f"The dimension needs to be a positive integer, but is {dim}!"
            )
        return self.is_min_k_vertex_redundantly_rigid(1, dim, combinatorial, prob)

    @doc_category("Generic rigidity")
    def is_min_k_vertex_redundantly_rigid(
        self, k: int, dim: int = 2, combinatorial: bool = True, prob: float = 0.0001
    ) -> bool:
        """
        Check whether the graph is :prf:ref:`minimally k-vertex redundantly (generically) dim-rigid
        <def-redundantly-rigid-graph>`.

        Preliminary checks from
        :prf:ref:`thm-minimal-k-vertex-redundant-upper-edge-bound`,
        :prf:ref:`thm-minimal-k-vertex-redundant-upper-edge-bound-dim1`
        are used.

        Parameters
        ----------
        k:
            level of redundancy
        dim:
            dimension
        combinatorial:
            determines whether a combinatinatorial algorithm shall be used in rigidity checking.
            Otherwise a probabilistic check is used that may give false results.
            See :meth:`~.Graph.is_rigid` for details.
        prob:
            bound on the probability for false negatives of the rigidity testing
            Warning: this is not the probability of wrong results in this method but is just passed on to rigidity testing

        Examples
        --------
        >>> G = Graph([[0, 3], [0, 4], [0, 5], [1, 3], [1, 4], [1, 5], [2, 3], [2, 4], [2, 5], [3, 4], [3, 5], [4, 5]])
        >>> G.is_min_k_vertex_redundantly_rigid(1, 2)
        True
        >>> G.is_min_k_vertex_redundantly_rigid(2, 2)
        False
        >>> G = Graph([[0, 2], [0, 3], [0, 4], [0, 5], [1, 2], [1, 3], [1, 4], [1, 5], [2, 4], [2, 5], [3, 4], [3, 5]])
        >>> G.is_k_vertex_redundantly_rigid(1, 2)
        True
        >>> G.is_min_k_vertex_redundantly_rigid(1, 2)
        False

        """  # noqa: E501

        if not isinstance(dim, int) or dim < 1:
            raise TypeError(
                f"The dimension needs to be a positive integer, but is {dim}!"
            )
        if not isinstance(k, int):
            raise TypeError(f"k needs to be a nonnegative integer, but is {k}!")
        if nx.number_of_selfloops(self) > 0:
            raise LoopError()

        n = self.number_of_nodes()
        m = self.number_of_edges()
        # edge bound from :prf:ref:`thm-minimal-k-vertex-redundant-upper-edge-bound`
        if m > (dim + k) * n - math.comb(dim + k + 1, 2):
            return False
        # edge bound from :prf:ref:`thm-minimal-k-vertex-redundant-upper-edge-bound-dim1`
        if dim == 1:
            if n >= 3 * (k + 1) - 1 and m > (k + 1) * n - (k + 1) * (k + 1):
                return False

        if not self.is_k_vertex_redundantly_rigid(k, dim, combinatorial, prob):
            return False

        # for the following we need to know that the graph is k-vertex-redundantly rigid
        if (
            dim == 2
            and (
                # edge bound from :prf:ref:`thm-1-vertex-redundant-edge-bound-dim2`
                (k == 1 and n >= 5 and m == 2 * n - 1)
                or
                # edge bound from :prf:ref:`thm-2-vertex-redundant-edge-bound-dim2`
                (k == 2 and n >= 6 and m == 2 * n + 2)
                or
                # edge bound from :prf:ref:`thm-k-vertex-redundant-edge-bound-dim2`
                (k >= 3 and n >= 6 * (k + 1) + 23 and m == ((k + 2) * n + 1) // 2)
            )
        ) or (
            dim == 3
            and (
                # edge bound from :prf:ref:`thm-3-vertex-redundant-edge-bound-dim3`
                (k == 3 and n >= 15 and m == 3 * n + 5)
                or
                # edge bound from :prf:ref:`thm-k-vertex-redundant-edge-bound-dim3`
                (
                    k >= 4
                    and n >= 12 * (k + 1) + 10
                    and n % 2 == 0
                    and m == ((k + 3) * n + 1) // 2
                )
            )
        ):
            return True
        # edge bound from :prf:ref:`thm-k-vertex-redundant-edge-bound-general`
        if (
            #
            n >= dim * dim + dim + k + 1
            and m
            == dim * n - math.comb(dim + 1, 2) + k * dim + max(0, k - (dim + 1) // 2)
        ):
            return True
        # edge bound from :prf:ref:`thm-vertex-redundant-edge-bound-general2`
        if k >= dim + 1 and n >= dim + k + 1 and m == ((dim + k) * n + 1) // 2:
            return True

        # in all other cases check by definition
        G = deepcopy(self)
        for edge in self.edge_list():
            G.delete_edges([edge])
            if G.is_k_vertex_redundantly_rigid(k, dim, combinatorial, prob):
                return False
            G.add_edges([edge])
        return True

    @doc_category("Generic rigidity")
    def is_redundantly_rigid(
        self, dim: int = 2, combinatorial: bool = True, prob: float = 0.0001
    ) -> bool:
        """
        Check whether the graph is :prf:ref:`redundantly (generically) dim-rigid
        <def-redundantly-rigid-graph>`.

        See :meth:`.is_k_redundantly_rigid` (using k = 1) for details.
        """
        return self.is_k_redundantly_rigid(1, dim, combinatorial, prob)

    @doc_category("Generic rigidity")
    def is_k_redundantly_rigid(
        self, k: int, dim: int = 2, combinatorial: bool = True, prob: float = 0.0001
    ) -> bool:
        """
        Check whether the graph is :prf:ref:`k-redundantly (generically) dim-rigid
        <def-redundantly-rigid-graph>`.

        Preliminary checks from
        :prf:ref:`thm-k-edge-redundant-edge-bound-dim2`,
        :prf:ref:`thm-2-edge-redundant-edge-bound-dim2`,
        :prf:ref:`thm-2-edge-redundant-edge-bound-dim3`,
        :prf:ref:`thm-k-edge-redundant-edge-bound-dim3`,
        :prf:ref:`thm-globally-redundant-3connected` and
        :prf:ref:`thm-globally-mindeg6-dim2`.
        are used

        Parameters
        ----------
        k:
            level of redundancy
        dim:
            dimension
        combinatorial:
            determines whether a combinatinatorial algorithm shall be used in rigidity checking.
            Otherwise a probabilistic check is used that may give false results.
            See :meth:`~.Graph.is_rigid` for details.
        prob:
            bound on the probability for false negatives of the rigidity testing
            Warning: this is not the probability of wrong results in this method but is just passed on to rigidity testing

        Examples
        --------
        >>> G = Graph([[0, 1], [0, 2], [0, 3], [0, 5], [1, 2], [1, 4], [2, 5], [3, 4], [3, 5], [4, 5]])
        >>> G.is_k_redundantly_rigid(1, 2)
        True
        >>> G = Graph([[0, 3], [0, 4], [1, 2], [1, 3], [1, 4], [2, 3], [2, 4], [3, 4]])
        >>> G.is_k_redundantly_rigid(1, 2)
        False
        >>> G = Graph([[0, 1], [0, 2], [0, 3], [0, 4], [1, 2], [1, 3], [1, 4], [2, 3], [2, 4], [3, 4]])
        >>> G.is_k_redundantly_rigid(2, 2)
        True

        TODO
        ----
        Improve with pebble games.
        """  # noqa: E501
        if not isinstance(dim, int) or dim < 1:
            raise TypeError(
                f"The dimension needs to be a positive integer, but is {dim}!"
            )
        if not isinstance(k, int):
            raise TypeError(f"k needs to be a nonnegative integer, but is {k}!")
        if nx.number_of_selfloops(self) > 0:
            raise LoopError()

        n = self.number_of_nodes()
        m = self.number_of_edges()

        if m < dim * n - math.comb(dim + 1, 2) + k:
            return False
        if self.min_degree() < dim + k:
            return False
        if dim == 1:
            return nx.edge_connectivity(self) >= k + 1
        # edge bounds
        if (
            dim == 2
            and (
                # basic edge bound
                (k == 1 and m < 2 * n - 2)
                or
                # edge bound from :prf:ref:`thm-2-edge-redundant-edge-bound-dim2`
                (k == 2 and n >= 5 and m < 2 * n)
                or
                # edge bound from :prf:ref:`thm-k-edge-redundant-edge-bound-dim2`
                (k >= 3 and n >= 6 * (k + 1) + 23 and m < ((k + 2) * n + 1) // 2)
            )
        ) or (
            dim == 3
            and (
                # edge bound from :prf:ref:`thm-2-edge-redundant-edge-bound-dim3`
                (k == 2 and n >= 14 and m < 3 * n - 4)
                or
                # edge bound from :prf:ref:`thm-k-edge-redundant-edge-bound-dim3`
                (
                    k >= 4
                    and n >= 12 * (k + 1) + 10
                    and n % 2 == 0
                    and m < ((k + 3) * n + 1) // 2
                )
            )
        ):
            return False
        # use global rigidity property of :prf:ref:`thm-globally-redundant-3connected`
        # and :prf:ref:`thm-globally-mindeg6-dim2`
        if dim == 2 and k == 1 and self.vertex_connectivity() >= 6:
            return True

        # in all other cases check by definition
        G = deepcopy(self)
        for edge_set in combinations(self.edge_list(), k):
            G.delete_edges(edge_set)
            if not G.is_rigid(dim, combinatorial, prob):
                return False
            G.add_edges(edge_set)
        return True

    @doc_category("Generic rigidity")
    def is_min_redundantly_rigid(
        self, dim: int = 2, combinatorial: bool = True, prob: float = 0.0001
    ) -> bool:
        """
        Check whether the graph is :prf:ref:`minimally redundantly (generically) dim-rigid
        <def-min-redundantly-rigid-graph>`.

        See :meth:`.is_min_k_redundantly_rigid` (using k = 1) for details.
        """
        if not isinstance(dim, int) or dim < 1:
            raise TypeError(
                f"The dimension needs to be a positive integer, but is {dim}!"
            )
        return self.is_min_k_redundantly_rigid(1, dim, combinatorial, prob)

    @doc_category("Generic rigidity")
    def is_min_k_redundantly_rigid(
        self, k: int, dim: int = 2, combinatorial: bool = True, prob: float = 0.0001
    ) -> bool:
        """
        Check whether the graph is :prf:ref:`minimally k-redundantly (generically) dim-rigid
        <def-redundantly-rigid-graph>`.

        Preliminary checks from
        :prf:ref:`thm-minimal-1-edge-redundant-upper-edge-bound-dim2`
        are used.

        Parameters
        ----------
        k:
            level of redundancy
        dim:
            dimension
        combinatorial:
            determines whether a combinatinatorial algorithm shall be used in rigidity checking.
            Otherwise a probabilistic check is used that may give false results.
            See :meth:`~.Graph.is_rigid` for details.
        prob:
            bound on the probability for false negatives of the rigidity testing
            Warning: this is not the probability of wrong results in this method but is just passed on to rigidity testing


        Examples
        --------
         >>> G = Graph([[0, 2], [0, 3], [0, 4], [1, 2], [1, 3], [1, 4], [2, 4], [3, 4]])
        >>> G.is_min_k_redundantly_rigid(1, 2)
        True
        >>> G.is_min_k_redundantly_rigid(2, 2)
        False
        >>> G = Graph([[0, 2], [0, 3], [0, 4], [1, 2], [1, 3], [1, 4], [2, 3], [2, 4], [3, 4]])
        >>> G.is_k_redundantly_rigid(1, 2)
        True
        >>> G.is_min_k_redundantly_rigid(1, 2)
        False

        """  # noqa: E501

        if not isinstance(dim, int) or dim < 1:
            raise TypeError(
                f"The dimension needs to be a positive integer, but is {dim}!"
            )
        if not isinstance(k, int):
            raise TypeError(f"k needs to be a nonnegative integer, but is {k}!")
        if nx.number_of_selfloops(self) > 0:
            raise LoopError()

        n = self.number_of_nodes()
        m = self.number_of_edges()
        # use bound from thm-minimal-1-edge-redundant-upper-edge-bound-dim2
        if dim == 2:
            if k == 1:
                if n >= 7 and m > 3 * n - 9:
                    return False

        if not self.is_k_redundantly_rigid(k, dim, combinatorial, prob):
            return False

        # for the following we need to know that the graph is k-redundantly rigid
        if (
            dim == 2
            and (
                # basic edge bound
                (k == 1 and m == 2 * n - 2)
                or
                # edge bound from :prf:ref:`thm-2-edge-redundant-edge-bound-dim2`
                (k == 2 and n >= 5 and m == 2 * n)
                or
                # edge bound from :prf:ref:`thm-k-edge-redundant-edge-bound-dim2`
                (k >= 3 and n >= 6 * (k + 1) + 23 and m == ((k + 2) * n + 1) // 2)
            )
        ) or (
            dim == 3
            and (
                # edge bound from :prf:ref:`thm-2-edge-redundant-edge-bound-dim3`
                (k == 2 and n >= 14 and m == 3 * n - 4)
                or
                # edge bound from :prf:ref:`thm-k-edge-redundant-edge-bound-dim3`
                (
                    k >= 4
                    and n >= 12 * (k + 1) + 10
                    and n % 2 == 0
                    and m == ((k + 3) * n + 1) // 2
                )
            )
        ):
            return True

        # in all other cases check by definition
        G = deepcopy(self)
        for edge in self.edge_list():
            G.delete_edges([edge])
            if G.is_k_redundantly_rigid(k, dim, combinatorial, prob):
                return False
            G.add_edges([edge])
        return True

    @doc_category("Generic rigidity")
    def is_rigid(
        self, dim: int = 2, combinatorial: bool = True, prob: float = 0.0001
    ) -> bool:
        """
        Check whether the graph is :prf:ref:`(generically) dim-rigid <def-gen-rigid>`.

        Parameters
        ----------
        dim:
            dimension
        combinatorial:
            determines whether a combinatinatorial algorithm shall be used
            If combinatorial is true, a pebble game algorithm is used.
            Otherwise a probabilistic check is used that may give false negatives
            (see :prf:ref:`thm-probabilistic-rigidity-check`).
        prob:
            bound on the probability of a randomized algorithm to yield false negatives

        Examples
        --------
        >>> G = Graph([(0,1), (1,2), (2,3), (3,0)])
        >>> G.is_rigid()
        False
        >>> G.add_edge(0,2)
        >>> G.is_rigid()
        True

        TODO
        ----
        Pebble game algorithm for dim=2.

        Notes
        -----
         * dim=1: Connectivity
         * dim=2: Pebble-game/(2,3)-rigidity
         * dim>=1: Rigidity Matrix if ``combinatorial==False``
        By default, the graph is in dimension two and a combinatorial check is employed.
        """
        if not isinstance(dim, int) or dim < 1:
            raise TypeError(
                f"The dimension needs to be a positive integer, but is {dim}!"
            )
        if not isinstance(combinatorial, bool):
            raise TypeError(
                "combinatorial determines the method of rigidity-computation. "
                "It needs to be a Boolean."
            )
        if nx.number_of_selfloops(self) > 0:
            raise LoopError()

        n = self.number_of_nodes()
        # edge count, compare :prf:ref:`thm-gen-rigidity-tight`
        if self.number_of_edges() < dim * n - math.comb(dim + 1, 2):
            return False
        # small graphs are rigid iff complete :pref:ref:`thm-gen-rigidity-small-complete`
        elif n <= dim + 1:
            return self.number_of_edges() == math.comb(n, 2)

        elif dim == 1 and combinatorial:
            return nx.is_connected(self)
        elif dim == 2 and combinatorial:
            deficiency = -(2 * n - 3) + self.number_of_edges()
            if deficiency < 0:
                return False
            else:
                self._build_pebble_digraph(2, 3)
                return self._pebble_digraph.number_of_edges() == 2 * n - 3
        elif not combinatorial:
            N = int((n * dim - math.comb(dim + 1, 2)) / prob)
            if N < 1:
                raise ValueError("The parameter prob is too large.")
            from pyrigi.framework import Framework

            F = Framework.Random(self, dim, rand_range=[1, N])
            return F.is_inf_rigid()
        else:
            raise ValueError(
                f"The Dimension for combinatorial computation must be either 1 or 2, "
                f"but is {dim}"
            )

    @doc_category("Generic rigidity")
    def is_min_rigid(
        self,
        dim: int = 2,
        combinatorial: bool = True,
        use_precomputed_pebble_digraph: bool = False,
        prob: float = 0.0001,
    ) -> bool:
        """
        Check whether the graph is :prf:ref:`minimally (generically) dim-rigid
        <def-min-rigid-graph>`.

        Parameters
        ----------
        dim:
            dimension
        combinatorial:
            determines whether a combinatinatorial algorithm shall be used
            If combinatorial is true, a pebble game algorithm is used.
            Otherwise a probabilistic check is used that may give false negatives
            (see :prf:ref:`thm-probabilistic-rigidity-check`).
        use_precomputed_pebble_digraph:
            Only relevant if ``dim=2`` and ``combinatorial=True``.
            If ``True``, the pebble digraph present in the cache is used.
            If ``False``, recompute the pebble digraph.
            Use ``True`` only if you are certain that the pebble game digraph
            is consistent with the graph.
        prob:
            bound on the probability of a randomized algorithm to yield false negatives

        Examples
        --------
        >>> G = Graph([(0,1), (1,2), (2,3), (3,0), (1,3)])
        >>> G.is_min_rigid()
        True
        >>> G.add_edge(0,2)
        >>> G.is_min_rigid()
        False

        Notes
        -----
         * dim=1: Tree
         * dim=2: Pebble-game/(2,3)-tight
         * dim>=1: Probabilistic Rigidity Matrix (maybe symbolic?)
        """
        if not isinstance(dim, int) or dim < 1:
            raise TypeError(
                f"The dimension needs to be a positive integer, but is {dim}!"
            )
        if not isinstance(combinatorial, bool):
            raise TypeError(
                "combinatorial determines the method of rigidity-computation. "
                "It needs to be a Boolean."
            )
        if nx.number_of_selfloops(self) > 0:
            raise LoopError()

        n = self.number_of_nodes()
        # edge count, compare :prf:ref:`thm-gen-rigidity-tight`
        if self.number_of_edges() != dim * n - math.comb(dim + 1, 2):
            return False
        # small graphs are minimally rigid iff complete
        # :pref:ref:`thm-gen-rigidity-small-complete`
        elif n <= dim + 1:
            return self.number_of_edges() == math.comb(n, 2)

        elif dim == 1 and combinatorial:
            return nx.is_tree(self)
        elif dim == 2 and combinatorial:
            return self.is_tight(
                2,
                3,
                algorithm="pebble",
                use_precomputed_pebble_digraph=use_precomputed_pebble_digraph,
            )
        elif not combinatorial:
            N = int((n * dim - math.comb(dim + 1, 2)) / prob)
            if N < 1:
                raise ValueError("The parameter prob is too large.")
            from pyrigi.framework import Framework

            F = Framework.Random(self, dim, rand_range=[1, N])
            return F.is_min_inf_rigid()
        else:
            raise ValueError(
                f"The dimension for combinatorial computation must be either 1 or 2, "
                f"but is {dim}"
            )

    @doc_category("Generic rigidity")
    def is_globally_rigid(self, dim: int = 2, prob: float = 0.0001) -> bool:
        """
        Check whether the graph is :prf:ref:`globally dim-rigid
        <def-globally-rigid-graph>`.

        Parameters
        ----------
        dim: dimension d for which we test whether the graph is globally $d$-rigid
        prob: probability of getting a wrong `False` answer

        Definitions
        -----
        :prf:ref:`Globally d-rigid graph <def-globally-rigid-graph>`

        Examples
        --------
        >>> G = Graph([(0,1), (1,2), (2,0)])
        >>> G.is_globally_rigid()
        True
        >>> import pyrigi.graphDB as graphs
        >>> J = graphs.ThreePrism()
        >>> J.is_globally_rigid(dim=3)
        False
        >>> J.is_globally_rigid()
        False
        >>> K = graphs.Complete(6)
        >>> K.is_globally_rigid()
        True
        >>> K.is_globally_rigid(dim=3)
        True
        >>> C = graphs.CompleteMinusOne(5)
        >>> C.is_globally_rigid()
        True
        >>> C.is_globally_rigid(dim=3)
        False

        Notes
        -----
         * dim=1: 2-connectivity
         * dim=2: :prf:ref:`Theorem globally 2-rigid graph <thm-globally-redundant-3connected>`
         * dim>=3: :prf:ref:`Theorem randomize algorithm <thm-globally-randomize-algorithm>`

        By default, the graph is in dimension 2.
        A complete graph is automatically globally rigid

        Since the deterministic algorithm is not very efficient, in the code we use a
        polynomial-time randomize algorithm, which will answer `False` all the time if
        the graph is not generically globally d-rigid, and it will give a wrong answer
        `False` with probability less than `prob`, which is 0.0001 by default.
        """  # noqa: E501
        if not isinstance(dim, int) or dim < 1:
            raise TypeError(
                f"The dimension needs to be a positive integer, but is {dim}!"
            )
        if nx.number_of_selfloops(self) > 0:
            raise LoopError()

        elif dim == 1:
            if (self.number_of_nodes() == 2 and self.number_of_edges() == 1) or (
                self.number_of_nodes() == 1 or self.number_of_nodes() == 0
            ):
                return True
            return self.vertex_connectivity() >= 2
        elif dim == 2:
            if (
                (self.number_of_nodes() == 3 and self.number_of_edges() == 3)
                or (self.number_of_nodes() == 2 and self.number_of_edges() == 1)
                or (self.number_of_nodes() == 1 or self.number_of_nodes() == 0)
            ):
                return True
            return self.is_redundantly_rigid() and self.vertex_connectivity() >= 3
        else:
            n = self.number_of_nodes()
            m = self.number_of_edges()
            t = n * dim - math.comb(dim + 1, 2)  # rank of the rigidity matrix
            N = int(1 / prob) * n * math.comb(n, 2) + 2
            if n < dim + 2:
                return self.is_isomorphic(nx.complete_graph(n))
            elif self.is_isomorphic(nx.complete_graph(n)):
                return True
            if m < t:
                return False
            # take a random framework with integer coordinates
            from pyrigi.framework import Framework

            F = Framework.Random(self, dim=dim, rand_range=[1, N])
            stresses = F.stresses()
            if m == t:
                omega = zeros(F.rigidity_matrix().rows, 1)
                return F.stress_matrix(omega).rank() == n - dim - 1
            elif stresses:
                omega = sum([randint(1, N) * w for w in stresses], stresses[0])
                return F.stress_matrix(omega).rank() == n - dim - 1
            else:
                raise ValueError(
                    "There must be at least one stress but none was found."
                )

    @doc_category("Rigidity Matroid")
    def is_Rd_dependent(
        self, dim: int = 2, use_precomputed_pebble_digraph: bool = False
    ) -> bool:
        """
        Checks whether the graph's edge set is dependent in the d-rigidity matroid.

        Notes
        -----
         * dim=1: Graphic Matroid
         * dim=2: not (2,3)-sparse
         * dim>=1: Compute the rank of the rigidity matrix and compare with edge count

        use_precomputed_pebble_digraph:
            Only relevant if ``dim=2``.
            If ``True``, the pebble digraph present in the cache is used.
            If ``False``, recompute the pebble digraph.
            Use ``True`` only if you are certain that the pebble game digraph
            is consistent with the graph.

        TODO
        -----
         Add unit tests
        """
        return not self.is_Rd_independent(
            dim, use_precomputed_pebble_digraph=use_precomputed_pebble_digraph
        )

    @doc_category("Rigidity Matroid")
    def is_Rd_independent(
        self, dim: int = 2, use_precomputed_pebble_digraph: bool = False
    ) -> bool:
        """
        Checks whether the graph's edge set is independent in the d-rigidity matroid.

        Notes
        -----
         * dim=1: Graphic Matroid
         * dim=2: (2,3)-sparse
         * dim>=3: A set of edges forms an independent set in the
         rigidity matroid if and only if it has no self-stress, as this
         means that there are no linear relations between the rows of
         the rigidity matrix.

        use_precomputed_pebble_digraph:
            Only relevant if ``dim=2``.
            If ``True``, the pebble digraph present in the cache is used.
            If ``False``, recompute the pebble digraph.
            Use ``True`` only if you are certain that the pebble game digraph
            is consistent with the graph.

        TODO
        -----
         Add unit tests
        """
        if not isinstance(dim, int) or dim < 1:
            raise TypeError(
                f"The dimension needs to be a positive integer, but is {dim}!"
            )
        if nx.number_of_selfloops(self) > 0:
            raise LoopError()
        if dim == 1:
            return len(self.cycle_basis()) == 0

        if dim == 2:
            self.is_sparse(
                2, 3, use_precomputed_pebble_digraph=use_precomputed_pebble_digraph
            )

        F = self.random_framework(dim=dim)
        return len(F.stresses()) == 0

    @doc_category("Rigidity Matroid")
    def is_Rd_circuit(
        self, dim: int = 2, use_precomputed_pebble_digraph: bool = False
    ) -> bool:
        """
        Checks whether the graph's edge set is a circuit in the d-rigidity matroid.

        Notes
        -----
         * dim=1: Graphic Matroid
         * dim=2: It is not sparse, but remove any edge and it becomes sparse
                  Fundamental circuit is the whole graph
         * Not combinatorially:
         * dim>=3: Dependent + Remove every edge and compute the rigidity matrix' rank

         use_precomputed_pebble_digraph:
            Only relevant if ``dim=2``.
            If ``True``, the pebble digraph present in the cache is used.
            If ``False``, recompute the pebble digraph.
            Use ``True`` only if you are certain that the pebble game digraph
            is consistent with the graph.
        """
        if not isinstance(dim, int) or dim < 1:
            raise TypeError(
                f"The dimension needs to be a positive integer, but is {dim}!"
            )
        if nx.number_of_selfloops(self) > 0:
            raise LoopError()
        if dim == 1:
            if not nx.is_connected(self):
                return False

            # Check if every vertex has degree 2
            for vertex in self.nodes():
                if self.degree(vertex) != 2:
                    return False
            return True

        if dim == 2:
            # get max sparse sugraph and check the fundamental circuit of
            # the one last edge
            if self.number_of_edges() != 2 * self.number_of_nodes() - 2:
                return False
            max_sparse_subgraph = self.spanning_sparse_subgraph(
                K=2, L=3, use_precomputed_pebble_digraph=use_precomputed_pebble_digraph
            )
            if max_sparse_subgraph.number_of_edges() != 2 * self.number_of_nodes() - 3:
                return False

            max_sparse_subgraph_edges = [
                tuple(edge) for edge in max_sparse_subgraph.edges()
            ]
            remaining_edges = [
                edge
                for edge in self.edges()
                if not (
                    tuple(edge) in max_sparse_subgraph_edges
                    or tuple([edge[1], edge[0]]) in max_sparse_subgraph_edges
                )
            ]
            if len(remaining_edges) != 1:
                # this should not happen
                raise RuntimeError

            return (
                len(
                    self._pebble_digraph.fundamental_circuit(
                        u=remaining_edges[0][0],
                        v=remaining_edges[0][1],
                    )
                )
                == self.number_of_nodes()
            )

        if not self.is_Rd_dependent(dim=dim):
            return False
        for edge in self.edge_list():
            G = deepcopy(self)
            G.remove_edge(*edge)
            if not G.is_Rd_independent(dim=dim):
                return False
        return True

    @doc_category("Waiting for implementation")
    def is_Rd_closed(self, dim: int = 2) -> bool:
        """
        Checks whether the graph's edge set is closed in the d-rigidity matroid.

        Notes
        -----
         * dim=1: Graphic Matroid
         * dim=2: ??
         * dim>=1: Adding any edge does not increase the rigidity matrix rank
        """
        if not isinstance(dim, int) or dim < 1:
            raise TypeError(
                f"The dimension needs to be a positive integer, but is {dim}!"
            )
        if nx.number_of_selfloops(self) > 0:
            raise LoopError()
        raise NotImplementedError()

    @doc_category("Generic rigidity")
    def rigid_components(self, dim: int = 2) -> Sequence[Sequence[Vertex]]:
        """
        List the vertex sets inducing vertex-maximal rigid subgraphs.

        Definitions
        -----
        :prf:ref:`Rigid components <def-rigid-components>`

        Notes
        -----
        If the graph itself is rigid, it is clearly maximal and is returned.
        Every edge is part of a rigid component. Isolated vertices form
        additional rigid components.

        Examples
        --------
        >>> G = Graph([(0,1), (1,2), (2,3), (3,0)])
        >>> G.rigid_components()
        [[0, 1], [0, 3], [1, 2], [2, 3]]

        >>> G = Graph([(0,1), (1,2), (2,3), (3,4), (4,5), (5,0), (0,2), (5,3)])
        >>> G.is_rigid()
        False
        >>> G.rigid_components()
        [[0, 5], [2, 3], [0, 1, 2], [3, 4, 5]]
        """
        if not isinstance(dim, int) or dim < 1:
            raise TypeError(
                f"The dimension needs to be a positive integer, but is {dim}!"
            )
        if nx.number_of_selfloops(self) > 0:
            raise LoopError()

        if not nx.is_connected(self):
            res = []
            for comp in nx.connected_components(self):
                res += self.subgraph(comp).rigid_components(dim)
            return res

        if self.is_rigid(dim, combinatorial=(dim < 3)):
            return [list(self)]
        rigid_subgraphs = {
            tuple(vertex_subset): True
            for r in range(2, self.number_of_nodes() - 1)
            for vertex_subset in combinations(self.nodes, r)
            if self.subgraph(vertex_subset).is_rigid(dim, combinatorial=(dim < 3))
        }

        sorted_rigid_subgraphs = sorted(
            rigid_subgraphs.keys(), key=lambda t: len(t), reverse=True
        )
        for i, H1 in enumerate(sorted_rigid_subgraphs):
            if rigid_subgraphs[H1] and i + 1 < len(sorted_rigid_subgraphs):
                for H2 in sorted_rigid_subgraphs[i + 1 :]:
                    if set(H2).issubset(set(H1)):
                        rigid_subgraphs[H2] = False
        return [list(H) for H, is_max in rigid_subgraphs.items() if is_max]

    @doc_category("Generic rigidity")
    def max_rigid_dimension(self) -> int | Inf:
        """
        Compute the maximum dimension, in which a graph is
        :prf:ref:`generically rigid <def-gen-rigid>`.

        Notes
        -----
        This is done by taking the dimension predicted by the Maxwell count
        as a starting point and iteratively reducing the dimension until
        generic rigidity is found.
        This method returns `sympy.oo` (infinity) if and only if the graph
        is complete. It has the data type `Inf`.

        Examples
        --------
        >>> import pyrigi.graphDB as graphs
        >>> G = graphs.Complete(3)
        >>> rigid_dim = G.max_rigid_dimension(); rigid_dim
        oo
        >>> rigid_dim.is_infinite
        True

        >>> import pyrigi.graphDB as graphs
        >>> G = graphs.Complete(4)
        >>> G.add_edges([(0,4),(1,4),(2,4)])
        >>> G.max_rigid_dimension()
        3
        """
        if nx.number_of_selfloops(self) > 0:
            raise LoopError()
        if not nx.is_connected(self):
            return 0

        n = self.number_of_nodes()
        m = self.number_of_edges()
        # Only the complete graph is rigid in all dimensions
        if m == n * (n - 1) / 2:
            return oo
        # Find the largest d such that d*(d+1)/2 - d*n + m = 0
        max_dim = int(
            math.floor(0.5 * (2 * n + math.sqrt((1 - 2 * n) ** 2 - 8 * m) - 1))
        )

        for dim in range(max_dim, 0, -1):
            if self.is_rigid(dim, combinatorial=False):
                return dim

    @doc_category("General graph theoretical properties")
    def is_isomorphic(self, graph: Graph) -> bool:
        """
        Check whether two graphs are isomorphic.

        Notes
        -----
        For further details, see :func:`networkx.algorithms.isomorphism.is_isomorphic`.

        Examples
        --------
        >>> G = Graph([(0,1), (1,2)])
        >>> G_ = Graph([('b','c'), ('c','a')])
        >>> G.is_isomorphic(G_)
        True
        """
        return nx.is_isomorphic(self, graph)

    @doc_category("Other")
    def to_int(self, vertex_order: Sequence[Vertex] = None) -> int:
        r"""
        Return the integer representation of the graph.

        The graph integer representation is the integer whose binary
        expansion is given by the sequence obtained by concatenation
        of the rows of the upper triangle of the adjacency matrix,
        excluding the diagonal.

        Parameters
        ----------
        vertex_order:
            By listing vertices in the preferred order, the adjacency matrix
            is computed with the given order. If no vertex order is
            provided, :meth:`~.Graph.vertex_list()` is used.

        Examples
        --------
        >>> G = Graph([(0,1), (1,2)])
        >>> G.adjacency_matrix()
        Matrix([
        [0, 1, 0],
        [1, 0, 1],
        [0, 1, 0]])
        >>> G.to_int()
        5

        TODO
        ----
        Implement taking canonical before computing the integer representation.
        Tests.
        """
        if self.number_of_edges() == 0:
            raise ValueError(
                "The integer representation is only defined "
                "for graphs with at least one edge."
            )
        if self.min_degree() == 0:
            raise ValueError(
                "The integer representation only works "
                "for graphs without isolated vertices."
            )
        if nx.number_of_selfloops(self) == 0:
            M = self.adjacency_matrix(vertex_order)
            upper_diag = [
                str(b) for i, row in enumerate(M.tolist()) for b in row[i + 1 :]
            ]
            return int("".join(upper_diag), 2)
        else:
            raise LoopError()

    @classmethod
    @doc_category("Class methods")
    def from_int(cls, N: int) -> Graph:
        """
        Return a graph given its integer representation.

        See :meth:`to_int` for the description
        of the integer representation.
        """
        if not isinstance(N, int):
            raise TypeError(f"The parameter n has to be an integer, not {type(N)}.")
        if N <= 0:
            raise ValueError(f"The parameter n has to be positive, not {N}.")
        L = bin(N)[2:]
        n = math.ceil((1 + math.sqrt(1 + 8 * len(L))) / 2)
        rows = []
        s = 0
        L = "".join(["0" for _ in range(int(n * (n - 1) / 2) - len(L))]) + L
        for i in range(n):
            rows.append(
                [0 for _ in range(i + 1)] + [int(j) for j in L[s : s + (n - i - 1)]]
            )
            s += n - i - 1
        adjMatrix = Matrix(rows)
        return Graph.from_adjacency_matrix(adjMatrix + adjMatrix.transpose())

    @classmethod
    @doc_category("Class methods")
    def from_adjacency_matrix(cls, M: Matrix) -> Graph:
        """
        Create a graph from a given adjacency matrix.

        Examples
        --------
        >>> M = Matrix([[0,1],[1,0]])
        >>> G = Graph.from_adjacency_matrix(M)
        >>> print(G)
        Graph with vertices [0, 1] and edges [[0, 1]]
        """
        if not M.is_square:
            raise TypeError("The matrix is not square!")
        if not M.is_symmetric():
            raise TypeError("The matrix is not symmetric.")

        vertices = range(M.cols)
        edges = []
        for i, j in combinations(vertices, 2):
            if not (M[i, j] == 0 or M[i, j] == 1):
                raise TypeError(
                    "The provided adjacency matrix contains entries other than 0 and 1"
                )
            if M[i, j] == 1:
                edges += [(i, j)]
        return Graph.from_vertices_and_edges(vertices, edges)

    @doc_category("General graph theoretical properties")
    def adjacency_matrix(self, vertex_order: Sequence[Vertex] = None) -> Matrix:
        """
        Return the adjacency matrix of the graph.

        Parameters
        ----------
        vertex_order:
            By listing vertices in the preferred order, the adjacency matrix
            can be computed in a way the user expects. If no vertex order is
            provided, :meth:`~.Graph.vertex_list()` is used.

        Examples
        --------
        >>> G = Graph([(0,1), (1,2), (1,3)])
        >>> G.adjacency_matrix()
        Matrix([
        [0, 1, 0, 0],
        [1, 0, 1, 1],
        [0, 1, 0, 0],
        [0, 1, 0, 0]])

        Notes
        -----
        :func:`networkx.linalg.graphmatrix.adjacency_matrix`
        requires `scipy`. To avoid unnecessary imports, the method is implemented here.
        """
        if vertex_order is None:
            vertex_order = self.vertex_list()
        else:
            if not set(self.nodes) == set(
                vertex_order
            ) or not self.number_of_nodes() == len(vertex_order):
                raise IndexError(
                    "The vertex_order must contain the same vertices as the graph!"
                )

        row_list = [
            [+((v1, v2) in self.edges) for v2 in vertex_order] for v1 in vertex_order
        ]

        return Matrix(row_list)

    @doc_category("Other")
<<<<<<< HEAD
    def random_framework(self, dim: int = 2, rand_range: int | List[int] = None):
=======
    def random_framework(self, dim: int = 2, rand_range: int | Sequence[int] = None):
>>>>>>> 057e3103
        # the return type is intentionally omitted to avoid circular import
        """
        Return framework with random realization.

        This method calls :meth:`.Framework.Random`.
        """
        from pyrigi.framework import Framework

        return Framework.Random(self, dim, rand_range)

    @doc_category("Other")
    def to_tikz(
        self,
        layout_type: str = "spring",
<<<<<<< HEAD
        placement: Dict[Vertex, Point] = None,
        vertex_style: str | Dict[str : List[Vertex]] = "gvertex",
        edge_style: str | Dict[str : List[Edge]] = "edge",
=======
        placement: dict[Vertex, Point] = None,
        vertex_style: str | list[str : Sequence[Vertex]] = "gvertex",
        edge_style: str | dict[str : Sequence[Edge]] = "edge",
>>>>>>> 057e3103
        label_style: str = "labelsty",
        figure_opts: str = "",
        vertex_in_labels: bool = False,
        vertex_out_labels: bool = False,
        default_styles: bool = True,
    ) -> str:
        r"""
        Create a TikZ code for the graph.

        For using it in ``LaTeX`` you need to use the ``tikz`` package.

        Parameters
        ----------
        placement:
            If ``placement`` is not specified,
            then it is generated depending on parameter ``layout``.
        layout:
            The possibilities are ``spring`` (default), ``circular``,
            ``random`` or ``planar``, see also :meth:`~Graph.layout`.
        vertex_style:
            If a single style is given as a string,
            then all vertices get this style.
            If a dictionary from styles to a list of vertices is given,
            vertices are put in style accordingly.
            The vertices missing in the dictionary do not get a style.
        edge_style:
            If a single style is given as a string,
            then all edges get this style.
            If a dictionary from styles to a list of edges is given,
            edges are put in style accordingly.
            The edges missing in the dictionary do not get a style.
        label_style:
            The style for labels that are placed next to vertices.
        figure_opts:
            Options for the tikzpicture environment.
        vertex_in_labels
            A bool on whether vertex names should be put as labels on the vertices.
        vertex_out_labels
            A bool on whether vertex names should be put next to vertices.
        default_styles
            A bool on whether default style definitions should be put to the options.

        Examples
        ----------
        >>> G = Graph([(0,1), (1,2), (2,3), (0,3)])
        >>> print(G.to_tikz()) # doctest: +SKIP
        \begin{tikzpicture}[gvertex/.style={fill=black,draw=white,circle,inner sep=0pt,minimum size=4pt},edge/.style={line width=1.5pt,black!60!white}]
            \node[gvertex] (0) at (-0.98794, -0.61705) {};
            \node[gvertex] (1) at (0.62772, -1.0) {};
            \node[gvertex] (2) at (0.98514, 0.62151) {};
            \node[gvertex] (3) at (-0.62492, 0.99554) {};
            \draw[edge] (0) to (1) (0) to (3) (1) to (2) (2) to (3);
        \end{tikzpicture}

        >>> print(G.to_tikz(layout_type = "circular")) # doctest: +NORMALIZE_WHITESPACE
        \begin{tikzpicture}[gvertex/.style={fill=black,draw=white,circle,inner sep=0pt,minimum size=4pt},edge/.style={line width=1.5pt,black!60!white}]
            \node[gvertex] (0) at (1.0, 0.0) {};
            \node[gvertex] (1) at (-0.0, 1.0) {};
            \node[gvertex] (2) at (-1.0, -0.0) {};
            \node[gvertex] (3) at (0.0, -1.0) {};
            \draw[edge] (0) to (1) (0) to (3) (1) to (2) (2) to (3);
        \end{tikzpicture}

        >>> print(G.to_tikz(placement = [[0, 0], [1, 1], [2, 2], [3, 3]])) # doctest: +NORMALIZE_WHITESPACE
        \begin{tikzpicture}[gvertex/.style={fill=black,draw=white,circle,inner sep=0pt,minimum size=4pt},edge/.style={line width=1.5pt,black!60!white}]
            \node[gvertex] (0) at (0, 0) {};
            \node[gvertex] (1) at (1, 1) {};
            \node[gvertex] (2) at (2, 2) {};
            \node[gvertex] (3) at (3, 3) {};
            \draw[edge] (0) to (1) (0) to (3) (1) to (2) (2) to (3);
        \end{tikzpicture}

        >>> print(G.to_tikz(layout_type = "circular", vertex_out_labels = True)) # doctest: +NORMALIZE_WHITESPACE
        \begin{tikzpicture}[gvertex/.style={fill=black,draw=white,circle,inner sep=0pt,minimum size=4pt},edge/.style={line width=1.5pt,black!60!white},labelsty/.style={font=\scriptsize,black!70!white}]
            \node[gvertex,label={[labelsty]right:$0$}] (0) at (1.0, 0.0) {};
            \node[gvertex,label={[labelsty]right:$1$}] (1) at (-0.0, 1.0) {};
            \node[gvertex,label={[labelsty]right:$2$}] (2) at (-1.0, -0.0) {};
            \node[gvertex,label={[labelsty]right:$3$}] (3) at (0.0, -1.0) {};
            \draw[edge] (0) to (1) (0) to (3) (1) to (2) (2) to (3);
        \end{tikzpicture}

        >>> print(G.to_tikz(layout_type = "circular", vertex_in_labels = True)) # doctest: +NORMALIZE_WHITESPACE
        \begin{tikzpicture}[gvertex/.style={white,fill=black,draw=black,circle,inner sep=1pt,font=\scriptsize},edge/.style={line width=1.5pt,black!60!white}]
            \node[gvertex] (0) at (1.0, 0.0) {$0$};
            \node[gvertex] (1) at (-0.0, 1.0) {$1$};
            \node[gvertex] (2) at (-1.0, -0.0) {$2$};
            \node[gvertex] (3) at (0.0, -1.0) {$3$};
            \draw[edge] (0) to (1) (0) to (3) (1) to (2) (2) to (3);
        \end{tikzpicture}

        >>> print(G.to_tikz(layout_type = "circular", vertex_style = "myvertex", edge_style = "myedge")) # doctest: +NORMALIZE_WHITESPACE
        \begin{tikzpicture}[]
            \node[myvertex] (0) at (1.0, 0.0) {};
            \node[myvertex] (1) at (-0.0, 1.0) {};
            \node[myvertex] (2) at (-1.0, -0.0) {};
            \node[myvertex] (3) at (0.0, -1.0) {};
            \draw[myedge] (0) to (1) (0) to (3) (1) to (2) (2) to (3);
        \end{tikzpicture}

        >>> print(G.to_tikz(layout_type = "circular", edge_style = {"red edge": [[1, 2]], "green edge": [[2, 3], [0, 1]]}, vertex_style = {"red vertex": [0], "blue vertex": [2, 3]})) # doctest: +NORMALIZE_WHITESPACE
        \begin{tikzpicture}[]
            \node[red vertex] (0) at (1.0, 0.0) {};
            \node[blue vertex] (2) at (-1.0, -0.0) {};
            \node[blue vertex] (3) at (0.0, -1.0) {};
            \node[] (1) at (-0.0, 1.0) {};
            \draw[red edge] (1) to (2);
            \draw[green edge] (2) to (3) (0) to (1);
            \draw[] (3) to (0);
        \end{tikzpicture}
        """  # noqa: E501

        # strings for tikz styles
        if vertex_out_labels and default_styles:
            lstyle_str = r"labelsty/.style={font=\scriptsize,black!70!white}"
        else:
            lstyle_str = ""

        if vertex_style == "gvertex" and default_styles:
            if vertex_in_labels:
                vstyle_str = (
                    "gvertex/.style={white,fill=black,draw=black,circle,"
                    r"inner sep=1pt,font=\scriptsize}"
                )
            else:
                vstyle_str = (
                    "gvertex/.style={fill=black,draw=white,circle,inner sep=0pt,"
                    "minimum size=4pt}"
                )
        else:
            vstyle_str = ""
        if edge_style == "edge" and default_styles:
            estyle_str = "edge/.style={line width=1.5pt,black!60!white}"
        else:
            estyle_str = ""

        figure_str = [figure_opts, vstyle_str, estyle_str, lstyle_str]
        figure_str = [fs for fs in figure_str if fs != ""]
        figure_str = ",".join(figure_str)

        # tikz for edges
        edge_style_dict = {}
        if type(edge_style) is str:
            edge_style_dict[edge_style] = self.edge_list()
        else:
            dict_edges = []
            for estyle, elist in edge_style.items():
                cdict_edges = [ee for ee in elist if self.has_edge(*ee)]
                edge_style_dict[estyle] = cdict_edges
                dict_edges += cdict_edges
            remaining_edges = [
                ee
                for ee in self.edge_list()
                if not ((ee in dict_edges) or (ee.reverse() in dict_edges))
            ]
            edge_style_dict[""] = remaining_edges

        edges_str = ""
        for estyle, elist in edge_style_dict.items():
            edges_str += (
                f"\t\\draw[{estyle}] "
                + " ".join([" to ".join([f"({v})" for v in e]) for e in elist])
                + ";\n"
            )

        # tikz for vertices
        if placement is None:
            placement = self.layout(layout_type)

        vertex_style_dict = {}
        if type(vertex_style) is str:
            vertex_style_dict[vertex_style] = self.vertex_list()
        else:
            dict_vertices = []
            for style, vlist in vertex_style.items():
                cdict_vertices = [vv for vv in vlist if (vv in self.vertex_list())]
                vertex_style_dict[style] = cdict_vertices
                dict_vertices += cdict_vertices
            remaining_vertices = [
                vv for vv in self.vertex_list() if not (vv in dict_vertices)
            ]
            vertex_style_dict[""] = remaining_vertices

        vertices_str = ""
        for vstyle, vlist in vertex_style_dict.items():
            vertices_str += "".join(
                [
                    "\t\\node["
                    + vstyle
                    + (
                        ("," if vertex_style != "" else "")
                        + f"label={{[{label_style}]right:${v}$}}"
                        if vertex_out_labels
                        else ""
                    )
                    + f"] ({v}) at "
                    + f"({round(placement[v][0], 5)}, {round(placement[v][1], 5)}) {{"
                    + (f"${v}$" if vertex_in_labels else "")
                    + "};\n"
                    for v in vlist
                ]
            )
        return (
            "\\begin{tikzpicture}["
            + figure_str
            + "]\n"
            + vertices_str
            + edges_str
            + "\\end{tikzpicture}"
        )

    def _resolve_edge_colors(
        self, edge_color: str | Sequence[Sequence[Edge]] | dict[str : Sequence[Edge]]
    ) -> tuple[list, list]:
        """
        Return the lists of colors and edges in the format for plotting.
        """
        edge_list = self.edge_list()
        edge_list_ref = []
        edge_color_array = []

        if isinstance(edge_color, str):
            return [edge_color for _ in edge_list], edge_list

        if isinstance(edge_color, list):
            edges_partition = edge_color
            colors = distinctipy.get_colors(
                len(edges_partition), colorblind_type="Deuteranomaly", pastel_factor=0.2
            )
            for i, part in enumerate(edges_partition):
                for e in part:
                    if not self.has_edge(e[0], e[1]):
                        raise ValueError(
                            "The input includes a pair that is not an edge."
                        )
                    edge_color_array.append(colors[i])
                    edge_list_ref.append(tuple(e))
        elif isinstance(edge_color, dict):
            color_edges_dict = edge_color
            for color, edges in color_edges_dict.items():
                for e in edges:
                    if not self.has_edge(e[0], e[1]):
                        raise ValueError(
                            "The input includes an edge that is not part of the framework"
                        )
                    edge_color_array.append(color)
                    edge_list_ref.append(tuple(e))
        else:
            raise ValueError("The input color_edge has none of the supported formats.")
        for e in edge_list:
            if (e[0], e[1]) not in edge_list_ref and (e[1], e[0]) not in edge_list_ref:
                edge_color_array.append("black")
                edge_list_ref.append(e)
        if len(edge_list_ref) > self.number_of_edges():
            multiple_colored = [
                e
                for e in edge_list_ref
                if (edge_list_ref.count(e) > 1 or (e[1], e[0]) in edge_list_ref)
            ]
            duplicates = []
            for e in multiple_colored:
                if not (e in duplicates or (e[1], e[0]) in duplicates):
                    duplicates.append(e)
            raise ValueError(
                f"The color of the edges in the following list"
                f"was specified multiple times: {duplicates}."
            )
        return edge_color_array, edge_list_ref

    @doc_category("Graph manipulation")
    def sum_t(self, G2: Graph, edge: Edge, t: int = 2):
        """
        Return the t-sum of self and G2 along the given edge.

        Parameters
        ----------
        G2: Graph
        edge: Edge
        t: integer, default value 2

        Definitions
        -----
        :prf:ref:`t-sum <def-t-sum>`

        Examples
        --------
        >>> H = Graph([[1,2],[2,3],[3,1],[3,4]])
        >>> G = Graph([[0,1],[1,2],[2,3],[3,1]])
        >>> H.sum_t(G, [1, 2], 3)
        Graph with vertices [0, 1, 2, 3, 4] and edges [[0, 1], [1, 3], [2, 3], [3, 4]]
        """
        if edge not in self.edges or edge not in G2.edges:
            raise ValueError(
                f"The edge {edge} is not in the intersection of the graphs."
            )
        # check if the intersection is a t-complete graph
        if not self.intersection(G2).is_isomorphic(nx.complete_graph(t)):
            raise ValueError(
                f"The intersection of the graphs must be a {t}-complete graph."
            )
        G = self + G2
        G.remove_edge(edge[0], edge[1])
        return G

    @doc_category("Graph manipulation")
    def intersection(self, G2: Graph):
        """
        Return the intersection of self and G2.

        Parameters
        ----------
        G2: Graph

        Examples
        --------
        >>> H = Graph([[1,2],[2,3],[3,1],[3,4]])
        >>> G = Graph([[0,1],[1,2],[2,3],[3,1]])
        >>> G.intersection(H)
        Graph with vertices [1, 2, 3] and edges [[1, 2], [1, 3], [2, 3]]
        >>> G = Graph([[0,1],[0,2],[1,2]])
        >>> G.add_vertex(3)
        >>> H = Graph([[0,1],[1,2],[2,4],[4,0]])
        >>> H.add_vertex(3)
        >>> G.intersection(H)
        Graph with vertices [0, 1, 2, 3] and edges [[0, 1], [1, 2]]
        """
        return Graph.from_vertices_and_edges(
            [v for v in self.nodes if v in G2.nodes],
            [e for e in self.edges if e in G2.edges],
        )

    @doc_category("Other")
    def layout(self, layout_type: str = "spring") -> dict[Vertex, Point]:
        """
        Generate a placement of the vertices.

        This method a is wrapper for the functions
        :func:`~networkx.drawing.layout.spring_layout`,
        :func:`~networkx.drawing.layout.random_layout`,
        :func:`~networkx.drawing.layout.circular_layout`
        and :func:`~networkx.drawing.layout.planar_layout`

        Parameters
        ----------
        layout_type:
            The supported layouts are ``circular``, ``planar``,
            ``random`` and ``spring`` (default).
        """
        if layout_type == "circular":
            return nx.drawing.layout.circular_layout(self)
        elif layout_type == "planar":
            return nx.drawing.layout.planar_layout(self)
        elif layout_type == "random":
            return nx.drawing.layout.random_layout(self)
        elif layout_type == "spring":
            return nx.drawing.layout.spring_layout(self)
        else:
            raise ValueError(f"layout_type {layout_type} is not supported.")

    @doc_category("Other")
    def plot(
        self,
        placement: dict[Vertex, Point] = None,
        inf_flex: dict[Vertex, Sequence[Coordinate]] = None,
        layout: str = "spring",
        vertex_size: int = 300,
        vertex_color: str = "#4169E1",
        vertex_shape: str = "o",
        vertex_labels: bool = True,
        edge_width: float = 2.5,
        edge_color: (
            str | Sequence[Sequence[Edge]] | dict[str : Sequence[Edge]]
        ) = "black",
        edge_style: str = "solid",
        flex_width: float = 2.5,
        flex_length: float = 0.15,
        flex_color: (
            str | Sequence[Sequence[Edge]] | dict[str : Sequence[Edge]]
        ) = "limegreen",
        flex_style: str = "solid",
        flex_arrowsize: int = 20,
        font_color: str = "whitesmoke",
        canvas_width: float = 6.4,
        canvas_height: float = 4.8,
        aspect_ratio: float = 1.0,
        **kwargs,
    ) -> None:
        """
        Plot the graph.

        See tutorial Plotting for illustration of the options.

        Parameters
        ----------
        placement:
            If ``placement`` is not specified,
            then it is generated depending on parameter ``layout``.
        inf_flex:
            It is possible to plot an infinitesimal flex alongside the
            realization of your graph. It is specified as a ``dict`` of
            flexes.
        layout:
            The possibilities are ``spring`` (default), ``circular``,
            ``random`` or ``planar``, see also :meth:`~Graph.layout`.
        vertex_size:
            The size of the vertices.
        vertex_color:
            The color of the vertices. The color can be a string or an rgb (or rgba)
            tuple of floats from 0-1.
        vertex_shape:
            The shape of the vertices specified as as matplotlib.scatter
            marker, one of ``so^>v<dph8``.
        vertex_labels:
            If ``True`` (default), vertex labels are displayed.
        edge_width:
        edge_color:
            If a single color is given as a string or rgb (or rgba) tuple
            of floats from 0-1, then all edges get this color.
            If a (possibly incomplete) partition of the edges is given,
            then each part gets a different color.
            If a dictionary from colors to a list of edge is given,
            edges are colored accordingly.
            The edges missing in the partition/dictionary, are colored black.
        edge_style:
            Edge line style: ``-``/``solid``, ``--``/``dashed``,
            ``-.``/``dashdot`` or ``:``/``dotted``. By default '-'.
        flex_width:
            The width of the infinitesimal flex's arrow tail.
        flex_color:
            The color of the infinitesimal flex is by default 'limegreen'.
        flex_style:
            Line Style: ``-``/``solid``, ``--``/``dashed``,
            ``-.``/``dashdot`` or ``:``/``dotted``. By default '-'.
        flex_length:
            Length of the displayed flex relative to the total canvas
            diagonal in percent. By default 15%.
        flex_arrowsize:
            Size of the arrowhead's length and width.
        font_size:
            The size of the font used for the labels.
        font_color:
            The color of the font used for the labels.
        canvas_width:
            The width of the canvas in inches.
        canvas_height:
            The height of the canvas in inches.
        aspect_ratio:
            The ratio of y-unit to x-unit. By default 1.0.
        """

        fig, ax = plt.subplots()
        ax.set_adjustable("datalim")
        fig.set_figwidth(canvas_width)
        fig.set_figheight(canvas_height)
        ax.set_aspect(aspect_ratio)
        edge_color_array, edge_list_ref = self._resolve_edge_colors(edge_color)

        if placement is None:
            placement = self.layout(layout)

        nx.draw(
            self,
            pos=placement,
            ax=ax,
            node_size=vertex_size,
            node_color=vertex_color,
            node_shape=vertex_shape,
            with_labels=vertex_labels,
            width=edge_width,
            edge_color=edge_color_array,
            font_color=font_color,
            edgelist=edge_list_ref,
            style=edge_style,
            **kwargs,
        )

        if inf_flex is not None:
            magnidutes = []
            for flex_key in inf_flex.keys():
                if flex_key not in self.vertex_list():
                    raise KeyError(
                        "A key in inf_flex does not exist as a vertex in the graph!"
                    )
                if len(inf_flex[flex_key]) != 2:
                    raise ValueError(
                        "The infinitesimal flex needs to be in dimension 2."
                    )
                magnidutes.append(
                    math.sqrt(sum(flex**2 for flex in inf_flex[flex_key]))
                )

            # normalize the edge lengths by the Euclidean norm of the longest one
            flex_mag = max(magnidutes)
            for flex_key in inf_flex.keys():
                if not all(entry == 0 for entry in inf_flex[flex_key]):
                    inf_flex[flex_key] = tuple(
                        flex / flex_mag for flex in inf_flex[flex_key]
                    )
            # Delete the edges with zero length
            inf_flex = {
                flex_key: np.array(inf_flex[flex_key], dtype=float)
                for flex_key in inf_flex.keys()
                if not all(entry == 0 for entry in inf_flex[flex_key])
            }
            x_canvas_width = ax.get_xlim()[1] - ax.get_xlim()[0]
            y_canvas_width = ax.get_ylim()[1] - ax.get_ylim()[0]
            arrow_length = (
                math.sqrt(x_canvas_width**2 + y_canvas_width**2) * flex_length
            )
            H = nx.DiGraph([(v, str(v) + "_flex") for v in inf_flex.keys()])
            H_placement = {
                str(v)
                + "_flex": np.array(
                    [
                        placement[v][0] + arrow_length * inf_flex[v][0],
                        placement[v][1] + arrow_length * inf_flex[v][1],
                    ],
                    dtype=float,
                )
                for v in inf_flex.keys()
            }
            H_placement.update(
                {v: np.array(placement[v], dtype=float) for v in inf_flex.keys()}
            )

            nx.draw(
                H,
                pos=H_placement,
                ax=ax,
                arrows=True,
                arrowsize=flex_arrowsize,
                node_size=0,
                node_color="white",
                width=flex_width,
                edge_color=flex_color,
                style=flex_style,
                **kwargs,
            )

        plt.show()


Graph.__doc__ = Graph.__doc__.replace(
    "METHODS",
    generate_category_tables(
        Graph,
        1,
        [
            "Attribute getters",
            "Class methods",
            "Graph manipulation",
            "General graph theoretical properties",
            "Generic rigidity",
            "Sparseness",
            "Rigidity Matroid",
            "Other",
            "Waiting for implementation",
        ],
        include_all=False,
    ),
)<|MERGE_RESOLUTION|>--- conflicted
+++ resolved
@@ -6,11 +6,7 @@
 
 from copy import deepcopy
 from itertools import combinations
-<<<<<<< HEAD
-from typing import List, Dict, Iterable
-=======
 from typing import Iterable
->>>>>>> 057e3103
 
 import networkx as nx
 import matplotlib.pyplot as plt
@@ -932,11 +928,7 @@
     @doc_category("Generic rigidity")
     def extension_sequence(
         self, dim: int = 2, return_solution: bool = False
-<<<<<<< HEAD
-    ) -> List[Graph] | bool:
-=======
     ) -> list[Graph] | bool | None:
->>>>>>> 057e3103
         """
         Check the existence of a sequence of
         :prf:ref:`0 and 1-extensions <def-k-extension>`.
@@ -2325,11 +2317,7 @@
         return Matrix(row_list)
 
     @doc_category("Other")
-<<<<<<< HEAD
-    def random_framework(self, dim: int = 2, rand_range: int | List[int] = None):
-=======
     def random_framework(self, dim: int = 2, rand_range: int | Sequence[int] = None):
->>>>>>> 057e3103
         # the return type is intentionally omitted to avoid circular import
         """
         Return framework with random realization.
@@ -2344,15 +2332,9 @@
     def to_tikz(
         self,
         layout_type: str = "spring",
-<<<<<<< HEAD
-        placement: Dict[Vertex, Point] = None,
-        vertex_style: str | Dict[str : List[Vertex]] = "gvertex",
-        edge_style: str | Dict[str : List[Edge]] = "edge",
-=======
         placement: dict[Vertex, Point] = None,
         vertex_style: str | list[str : Sequence[Vertex]] = "gvertex",
         edge_style: str | dict[str : Sequence[Edge]] = "edge",
->>>>>>> 057e3103
         label_style: str = "labelsty",
         figure_opts: str = "",
         vertex_in_labels: bool = False,
