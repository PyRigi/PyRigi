--- conflicted
+++ resolved
@@ -670,22 +670,6 @@
                     if G.number_of_edges() > K * G.number_of_nodes() - L:
                         return False
             return True
-<<<<<<< HEAD
-        if algorithm == "default":
-            if self._pebble_values_are_correct(K, L):
-                # use "pebble" if possible
-                algorithm = "pebble"
-            else:
-                # otherwise use "subgraph"
-                algorithm = "subgraph"
-            return self.is_kl_sparse(
-                K,
-                L,
-                algorithm,
-                use_precomputed_pebble_digraph=use_precomputed_pebble_digraph,
-            )
-=======
->>>>>>> 4bbf6d7c
 
         # reaching this position means that the algorithm is unknown
         raise NotSupportedValueError(algorithm, "algorithm", self.is_sparse)
