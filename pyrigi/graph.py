"""
Module for rigidity related graph properties.
"""

from __future__ import annotations

from typing import Callable, Iterable, Optional
import math
import warnings
from copy import deepcopy
from itertools import combinations
from random import randint


import networkx as nx
from sympy import Matrix, oo, zeros

from pyrigi._wrap import proxy_call
import pyrigi._input_check as _input_check
import pyrigi._graph_input_check as _graph_input_check
import pyrigi._pebble_digraph
<<<<<<< HEAD
from pyrigi.data_type import (
    SeparatingCut,
    StableSeparatingCut,
    Vertex,
    Edge,
    Point,
    Inf,
    Sequence,
)
from pyrigi.exception import LoopError, NotSupportedValueError
=======
from pyrigi.data_type import Vertex, Edge, Point, Inf, Sequence
from pyrigi.exception import NotSupportedValueError
>>>>>>> 6a208475
from pyrigi.misc import _generate_category_tables
from pyrigi.misc import _doc_category as doc_category
from pyrigi.plot_style import PlotStyle
from pyrigi.warning import RandomizedAlgorithmWarning
from pyrigi._flexible_graph_stable_cut import (
    stable_separating_set_in_flexible_graph,
    stable_separating_set_in_flexible_graph_fast,
)
from pyrigi._cuts import (
    is_stable_set,
    is_separating_set,
    is_separating_set_dividing,
    is_stable_separating_set,
    is_stable_separating_set_dividing,
)


__doctest_requires__ = {("Graph.number_of_realizations",): ["lnumber"]}


class Graph(nx.Graph):
    """
    Class representing a graph.

    One option for ``incoming_graph_data`` is a list of edges.
    See :class:`networkx.Graph` for the other input formats
    or use class methods :meth:`~Graph.from_vertices_and_edges`
    or :meth:`~Graph.from_vertices` when specifying the vertex set is needed.

    Examples
    --------
    >>> from pyrigi import Graph
    >>> G = Graph([(0,1), (1,2), (2,3), (0,3)])
    >>> print(G)
    Graph with vertices [0, 1, 2, 3] and edges [[0, 1], [0, 3], [1, 2], [2, 3]]

    >>> G = Graph()
    >>> G.add_vertices([0,2,5,7,'a'])
    >>> G.add_edges([(0,7), (2,5)])
    >>> print(G)
    Graph with vertices [0, 2, 5, 7, 'a'] and edges [[0, 7], [2, 5]]

    METHODS

    This class inherits the class :class:`networkx.Graph`.
    Some of the inherited methods are for instance:

    .. autosummary::

        networkx.Graph.add_edge

    Many of the :doc:`NetworkX <networkx:index>` algorithms are implemented as functions,
    namely, a :class:`Graph` instance has to be passed as the first parameter.
    See for instance:

    .. autosummary::

        ~networkx.classes.function.degree
        ~networkx.classes.function.neighbors
        ~networkx.classes.function.non_neighbors
        ~networkx.classes.function.subgraph
        ~networkx.classes.function.edge_subgraph
        ~networkx.classes.function.edges
        ~networkx.algorithms.connectivity.edge_augmentation.is_k_edge_connected
        ~networkx.algorithms.components.is_connected
        ~networkx.algorithms.tree.recognition.is_tree

    The following links give more information on :class:`networkx.Graph` functionality:

    - :doc:`Graph display <networkx:reference/drawing>`
    - :doc:`Directed Graphs <networkx:reference/classes/digraph>`
    - :doc:`Linear Algebra on Graphs <networkx:reference/linalg>`
    - :doc:`A Database of some Graphs <networkx:reference/generators>`
    - :doc:`Reading and Writing Graphs <networkx:reference/readwrite/index>`
    - :doc:`Converting to and from other Data Formats <networkx:reference/convert>`
    """

    silence_rand_alg_warns = False

    def __str__(self) -> str:
        """
        Return the string representation.
        """
        return (
            self.__class__.__name__
            + f" with vertices {self.vertex_list()} and edges {self.edge_list()}"
        )

    def __repr__(self) -> str:
        """
        Return a representation of a graph.
        """
        o_str = f"Graph.from_vertices_and_edges({self.vertex_list()}, "
        o_str += f"{self.edge_list(as_tuples=True)})"
        return o_str

    def __eq__(self, other: Graph) -> bool:
        """
        Return whether the other graph has the same vertices and edges.

        Examples
        --------
        >>> from pyrigi import Graph
        >>> G = Graph([[1,2]])
        >>> H = Graph([[2,1]])
        >>> G == H
        True

        Notes
        -----
        :func:`~networkx.utils.misc.graphs_equal`
        behaves strangely, hence it is not used.
        """
        if (
            self.number_of_edges() != other.number_of_edges()
            or self.number_of_nodes() != other.number_of_nodes()
        ):
            return False
        for v in self.nodes:
            if not other.has_node(v):
                return False
        for e in self.edges:
            if not other.has_edge(*e):
                return False
        return True

    def __add__(self, other: Graph) -> Graph:
        r"""
        Return the union of the given graph and ``other``.

        Definitions
        -----------
        :prf:ref:`Union of two graphs <def-union-graph>`

        Examples
        --------
        >>> G = Graph([[0,1],[1,2],[2,0]])
        >>> H = Graph([[2,3],[3,4],[4,2]])
        >>> graph = G + H
        >>> print(graph)
        Graph with vertices [0, 1, 2, 3, 4] and edges [[0, 1], [0, 2], [1, 2], [2, 3], [2, 4], [3, 4]]
        """  # noqa: E501
        return Graph(nx.compose(self, other))

    @classmethod
    @doc_category("Class methods")
    def from_vertices_and_edges(
        cls, vertices: Sequence[Vertex], edges: Sequence[Edge]
    ) -> Graph:
        """
        Create a graph from a list of vertices and edges.

        Parameters
        ----------
        vertices:
            The vertex set.
        edges:
            The edge set.

        Examples
        --------
        >>> G = Graph.from_vertices_and_edges([0, 1, 2, 3], [])
        >>> print(G)
        Graph with vertices [0, 1, 2, 3] and edges []
        >>> G = Graph.from_vertices_and_edges([0, 1, 2, 3], [[0, 1], [0, 2], [1, 3]])
        >>> print(G)
        Graph with vertices [0, 1, 2, 3] and edges [[0, 1], [0, 2], [1, 3]]
        >>> G = Graph.from_vertices_and_edges(['a', 'b', 'c', 'd'], [['a','c'], ['a', 'd']])
        >>> print(G)
        Graph with vertices ['a', 'b', 'c', 'd'] and edges [['a', 'c'], ['a', 'd']]
        """  # noqa: E501
        G = Graph()
        G.add_nodes_from(vertices)
        _graph_input_check.edge_format_list(G, edges)
        G.add_edges(edges)
        return G

    @classmethod
    @doc_category("Class methods")
    def from_vertices(cls, vertices: Sequence[Vertex]) -> Graph:
        """
        Create a graph with no edges from a list of vertices.

        Parameters
        ----------
        vertices

        Examples
        --------
        >>> from pyrigi import Graph
        >>> G = Graph.from_vertices([3, 1, 7, 2, 12, 3, 0])
        >>> print(G)
        Graph with vertices [0, 1, 2, 3, 7, 12] and edges []
        """
        return Graph.from_vertices_and_edges(vertices, [])

    @classmethod
    def _warn_randomized_alg(cls, method: Callable, explicit_call: str = None) -> None:
        """
        Raise a warning if a randomized algorithm is silently called.

        Parameters
        ----------
        method:
            Reference to the method that is called.
        explicit_call:
            Parameter and its value specifying
            when the warning is not raised (e.g. ``algorithm="randomized"``).
        """
        if not cls.silence_rand_alg_warns:
            warnings.warn(
                RandomizedAlgorithmWarning(
                    method, explicit_call=explicit_call, class_off=cls
                )
            )

    @doc_category("Attribute getters")
    def vertex_list(self) -> list[Vertex]:
        """
        Return the list of vertices.

        The output is sorted if possible,
        otherwise, the internal order is used instead.

        Examples
        --------
        >>> G = Graph.from_vertices_and_edges([2, 0, 3, 1], [[0, 1], [0, 2], [0, 3]])
        >>> G.vertex_list()
        [0, 1, 2, 3]

        >>> G = Graph.from_vertices(['c', 'a', 'b'])
        >>> G.vertex_list()
        ['a', 'b', 'c']

        >>> G = Graph.from_vertices(['b', 1, 'a']) # incomparable vertices
        >>> G.vertex_list()
        ['b', 1, 'a']
        """
        try:
            return sorted(self.nodes)
        except BaseException:
            return list(self.nodes)

    @doc_category("Attribute getters")
    def edge_list(self, as_tuples: bool = False) -> list[Edge]:
        """
        Return the list of edges.

        The output is sorted if possible,
        otherwise, the internal order is used instead.

        Parameters
        ----------
        as_tuples:
            If ``True``, all edges are returned as tuples instead of lists.

        Examples
        --------
        >>> G = Graph([[0, 3], [3, 1], [0, 1], [2, 0]])
        >>> G.edge_list()
        [[0, 1], [0, 2], [0, 3], [1, 3]]

        >>> G = Graph.from_vertices(['a', 'c', 'b'])
        >>> G.edge_list()
        []

        >>> G = Graph([['c', 'b'], ['b', 'a']])
        >>> G.edge_list()
        [['a', 'b'], ['b', 'c']]

        >>> G = Graph([['c', 1], [2, 'a']]) # incomparable vertices
        >>> G.edge_list()
        [('c', 1), (2, 'a')]
        """
        try:
            if as_tuples:
                return sorted([tuple(sorted(e)) for e in self.edges])
            else:
                return sorted([sorted(e) for e in self.edges])
        except BaseException:
            if as_tuples:
                return [tuple(e) for e in self.edges]
            else:
                return list(self.edges)

    @doc_category("Graph manipulation")
    def delete_vertex(self, vertex: Vertex) -> None:
        """
        Alias for :meth:`networkx.Graph.remove_node`.

        Parameters
        ----------
        vertex
        """
        self.remove_node(vertex)

    @doc_category("Graph manipulation")
    def delete_vertices(self, vertices: Sequence[Vertex]) -> None:
        """
        Alias for :meth:`networkx.Graph.remove_nodes_from`.

        Parameters
        ----------
        vertices
        """
        self.remove_nodes_from(vertices)

    @doc_category("Graph manipulation")
    def delete_edge(self, edge: Edge) -> None:
        """
        Alias for :meth:`networkx.Graph.remove_edge`

        Parameters
        ----------
        edge
        """
        self.remove_edge(*edge)

    @doc_category("Graph manipulation")
    def delete_edges(self, edges: Sequence[Edge]) -> None:
        """
        Alias for :meth:`networkx.Graph.remove_edges_from`.

        Parameters
        ----------
        edges
        """
        self.remove_edges_from(edges)

    @doc_category("Graph manipulation")
    def add_vertex(self, vertex: Vertex) -> None:
        """
        Alias for :meth:`networkx.Graph.add_node`.

        Parameters
        ----------
        vertex
        """
        self.add_node(vertex)

    @doc_category("Graph manipulation")
    def add_vertices(self, vertices: Sequence[Vertex]) -> None:
        """
        Alias for :meth:`networkx.Graph.add_nodes_from`.

        Parameters
        ----------
        vertices
        """
        self.add_nodes_from(vertices)

    @doc_category("Graph manipulation")
    def add_edges(self, edges: Sequence[Edge]) -> None:
        """
        Alias for :meth:`networkx.Graph.add_edges_from`.

        Parameters
        ----------
        edges
        """
        self.add_edges_from(edges)

    @doc_category("Graph manipulation")
    def delete_loops(self) -> None:
        """Remove all the loops from the edges to get a loop free graph."""
        self.delete_edges(nx.selfloop_edges(self))

    @doc_category("General graph theoretical properties")
    def vertex_connectivity(self) -> int:
        """Alias for :func:`networkx.algorithms.connectivity.connectivity.node_connectivity`."""  # noqa: E501
        return nx.node_connectivity(self)

    @doc_category("General graph theoretical properties")
    def degree_sequence(self, vertex_order: Sequence[Vertex] = None) -> list[int]:
        """
        Return a list of degrees of the vertices of the graph.

        Parameters
        ----------
        vertex_order:
            By listing vertices in the preferred order, the degree_sequence
            can be computed in a way the user expects. If no vertex order is
            provided, :meth:`~.Graph.vertex_list()` is used.

        Examples
        --------
        >>> G = Graph([(0,1), (1,2)])
        >>> G.degree_sequence()
        [1, 2, 1]
        """
        vertex_order = _graph_input_check.is_vertex_order(self, vertex_order)
        return [int(self.degree(v)) for v in vertex_order]

    @doc_category("General graph theoretical properties")
    def min_degree(self) -> int:
        """
        Return the minimum of the vertex degrees.

        Examples
        --------
        >>> G = Graph([(0,1), (1,2)])
        >>> G.min_degree()
        1
        """
        return min([int(self.degree(v)) for v in self.nodes])

    @doc_category("General graph theoretical properties")
    def max_degree(self) -> int:
        """
        Return the maximum of the vertex degrees.

        Examples
        --------
        >>> G = Graph([(0,1), (1,2)])
        >>> G.max_degree()
        2
        """
        return max([int(self.degree(v)) for v in self.nodes])

    def _build_pebble_digraph(self, K: int, L: int) -> None:
        r"""
        Build and save the pebble digraph from scratch.

        Edges are added one-by-one, as long as they can.
        Discard edges that are not :prf:ref:`(K, L)-independent <def-kl-sparse-tight>`
        from the rest of the graph.

        Parameters
        ----------
        K:
        L:
        """
        _input_check.pebble_values(K, L)

        dir_graph = pyrigi._pebble_digraph.PebbleDiGraph(K, L)
        dir_graph.add_nodes_from(self.nodes)
        for edge in self.edges:
            u, v = edge[0], edge[1]
            dir_graph.add_edge_maintaining_digraph(u, v)
        self._pebble_digraph = dir_graph

    @doc_category("Sparseness")
    def spanning_kl_sparse_subgraph(
        self, K: int, L: int, use_precomputed_pebble_digraph: bool = False
    ) -> Graph:
        r"""
        Return a maximal (``K``, ``L``)-sparse subgraph.

        Based on the directed graph calculated by the pebble game algorithm, return
        a maximal :prf:ref:`(K, L)-sparse <def-kl-sparse-tight>` of the graph.
        There are multiple possible maximal (``K``, ``L``)-sparse subgraphs, all of which have
        the same number of edges.

        Definitions
        -----------
        :prf:ref:`(K, L)-sparsity <def-kl-sparse-tight>`

        Parameters
        ----------
        K:
        L:
        use_precomputed_pebble_digraph:
            If ``True``, the pebble digraph present in the cache is used.
            If ``False``, recompute the pebble digraph.
            Use ``True`` only if you are certain that the pebble game digraph
            is consistent with the graph.

        Examples
        --------
        >>> from pyrigi import graphDB
        >>> G = graphDB.Complete(4)
        >>> H = G.spanning_kl_sparse_subgraph(2,3)
        >>> print(H)
        Graph with vertices [0, 1, 2, 3] and edges [[0, 1], [0, 2], [0, 3], [1, 2], [1, 3]]
        """  # noqa: E501
        if (
            not use_precomputed_pebble_digraph
            or K != self._pebble_digraph.K
            or L != self._pebble_digraph.L
        ):
            self._build_pebble_digraph(K, L)

        return Graph(self._pebble_digraph.to_undirected())

    def _is_pebble_digraph_sparse(
        self, K: int, L: int, use_precomputed_pebble_digraph: bool = False
    ) -> bool:
        """
        Return whether the pebble digraph has the same number of edges as the graph.

        Parameters
        ----------
        K:
        L:
        use_precomputed_pebble_digraph:
            If ``True``, the pebble digraph present in the cache is used.
            If ``False``, recompute the pebble digraph.
            Use ``True`` only if you are certain that the pebble game digraph
            is consistent with the graph.
        """
        if (
            not use_precomputed_pebble_digraph
            or K != self._pebble_digraph.K
            or L != self._pebble_digraph.L
        ):
            self._build_pebble_digraph(K, L)

        # all edges are in fact inside the pebble digraph
        return self.number_of_edges() == self._pebble_digraph.number_of_edges()

    @doc_category("Sparseness")
    def is_kl_sparse(
        self,
        K: int,
        L: int,
        algorithm: str = "default",
        use_precomputed_pebble_digraph: bool = False,
    ) -> bool:
        r"""
        Return whether the graph is (``K``, ``L``)-sparse.

        Definitions
        -----------
        :prf:ref:`(K, L)-sparsity <def-kl-sparse-tight>`

        Parameters
        ----------
        K:
        L:
        algorithm:
            If ``"pebble"``, the function uses the pebble game algorithm to check
            for sparseness.
            If ``"subgraph"``, it checks each subgraph following the definition.
            It defaults to ``"pebble"`` whenever ``K>0`` and ``0<=L<2K``,
            otherwise to ``"subgraph"``.
        use_precomputed_pebble_digraph:
            If ``True``, the pebble digraph present in the cache is used.
            If ``False``, recompute the pebble digraph.
            Use ``True`` only if you are certain that the pebble game digraph
            is consistent with the graph.

        Examples
        --------
        >>> import pyrigi.graphDB as graphs
        >>> G = graphs.DoubleBanana()
        >>> G.is_kl_sparse(3,6)
        True
        >>> G.add_edge(0,1)
        >>> G.is_kl_sparse(3,6)
        False
        """
        _input_check.integrality_and_range(K, "K", min_val=1)
        _input_check.integrality_and_range(L, "L", min_val=0)

        if algorithm == "default":
            try:
                _input_check.pebble_values(K, L)
                algorithm = "pebble"
            except ValueError:
                algorithm = "subgraph"

        if algorithm == "pebble":
            _input_check.pebble_values(K, L)
            return self._is_pebble_digraph_sparse(
                K, L, use_precomputed_pebble_digraph=use_precomputed_pebble_digraph
            )

        if algorithm == "subgraph":
            if nx.number_of_selfloops(self) > 0:
                _input_check.pebble_values(K, L)
                for i in range(1, self.number_of_nodes() + 1):
                    for vertex_set in combinations(self.nodes, i):
                        G = self.subgraph(vertex_set)
                        m = G.number_of_edges()
                        if m >= 1 and m > K * G.number_of_nodes() - L:
                            return False
                return True
            else:
                _input_check.integrality_and_range(
                    L, "L", min_val=0, max_val=math.comb(K + 1, 2)
                )
                for i in range(K, self.number_of_nodes() + 1):
                    for vertex_set in combinations(self.nodes, i):
                        G = self.subgraph(vertex_set)
                        if G.number_of_edges() > K * G.number_of_nodes() - L:
                            return False
                return True

        # reaching this position means that the algorithm is unknown
        raise NotSupportedValueError(algorithm, "algorithm", self.is_kl_sparse)

    @doc_category("Sparseness")
    def is_sparse(self) -> bool:
        r"""
        Return whether the graph is (2,3)-sparse.

        For general $(k,\ell)$-sparsity, see :meth:`.is_kl_sparse`.

        Definitions
        -----------
        :prf:ref:`(2,3)-sparsity <def-kl-sparse-tight>`

        Examples
        --------
        >>> import pyrigi.graphDB as graphs
        >>> graphs.Path(3).is_sparse()
        True
        >>> graphs.Complete(4).is_sparse()
        False
        >>> graphs.ThreePrism().is_sparse()
        True
        """
        return self.is_kl_sparse(2, 3, algorithm="pebble")

    @doc_category("Sparseness")
    def is_kl_tight(
        self,
        K: int,
        L: int,
        algorithm: str = "default",
        use_precomputed_pebble_digraph: bool = False,
    ) -> bool:
        r"""
        Return whether the graph is (``K``, ``L``)-tight.

        Definitions
        -----------
        :prf:ref:`(K, L)-tightness <def-kl-sparse-tight>`

        Parameters
        ----------
        K:
        L:
        algorithm:
            See :meth:`.is_kl_sparse`.
        use_precomputed_pebble_digraph:
            If ``True``, the pebble digraph present in the cache is used.
            If ``False``, recompute the pebble digraph.
            Use ``True`` only if you are certain that the pebble game digraph
            is consistent with the graph.

        Examples
        --------
        >>> import pyrigi.graphDB as graphs
        >>> G = graphs.Complete(4)
        >>> G.is_kl_tight(2,2)
        True
        >>> G1 = graphs.CompleteBipartite(4,4)
        >>> G1.is_kl_tight(3,6)
        False
        """
        return (
            self.number_of_edges() == K * self.number_of_nodes() - L
            and self.is_kl_sparse(
                K,
                L,
                algorithm,
                use_precomputed_pebble_digraph=use_precomputed_pebble_digraph,
            )
        )

    @doc_category("Sparseness")
    def is_tight(self) -> bool:
        r"""
        Return whether the graph is (2,3)-tight.

        For general $(k,\ell)$-tightness, see :meth:`.is_kl_tight`.

        Definitions
        -----------
        :prf:ref:`(2,3)-tightness <def-kl-sparse-tight>`

        Examples
        --------
        >>> import pyrigi.graphDB as graphs
        >>> graphs.Path(4).is_tight()
        False
        >>> graphs.ThreePrism().is_tight()
        True
        """
        return self.is_kl_tight(2, 3, algorithm="pebble")

    @doc_category("Graph manipulation")
    def zero_extension(
        self,
        vertices: Sequence[Vertex],
        new_vertex: Vertex = None,
        dim: int = 2,
        inplace: bool = False,
    ) -> Graph:
        """
        Return a ``dim``-dimensional 0-extension.

        Definitions
        -----------
        :prf:ref:`0-extension <def-k-extension>`

        Parameters
        ----------
        vertices:
            A new vertex is connected to these vertices.
            All the vertices must be contained in the graph
            and there must be ``dim`` of them.
        new_vertex:
            Newly added vertex is named according to this parameter.
            If ``None``, the name is set as the lowest possible integer value
            greater or equal than the number of nodes.
        dim:
            The dimension in which the 0-extension is created.
        inplace:
            If ``True``, the graph is modified,
            otherwise a new modified graph is created,
            while the original graph remains unchanged (default).

        Examples
        --------
        >>> import pyrigi.graphDB as graphs
        >>> G = graphs.Complete(3)
        >>> print(G)
        Graph with vertices [0, 1, 2] and edges [[0, 1], [0, 2], [1, 2]]
        >>> H = G.zero_extension([0, 2])
        >>> print(H)
        Graph with vertices [0, 1, 2, 3] and edges [[0, 1], [0, 2], [0, 3], [1, 2], [2, 3]]
        >>> H = G.zero_extension([0, 2], 5)
        >>> print(H)
        Graph with vertices [0, 1, 2, 5] and edges [[0, 1], [0, 2], [0, 5], [1, 2], [2, 5]]
        >>> print(G)
        Graph with vertices [0, 1, 2] and edges [[0, 1], [0, 2], [1, 2]]
        >>> H = G.zero_extension([0, 1, 2], 5, dim=3, inplace=True)
        >>> print(H)
        Graph with vertices [0, 1, 2, 5] and edges [[0, 1], [0, 2], [0, 5], [1, 2], [1, 5], [2, 5]]
        >>> print(G)
        Graph with vertices [0, 1, 2, 5] and edges [[0, 1], [0, 2], [0, 5], [1, 2], [1, 5], [2, 5]]
        """  # noqa: E501
        return self.k_extension(0, vertices, [], new_vertex, dim, inplace)

    @doc_category("Graph manipulation")
    def one_extension(
        self,
        vertices: Sequence[Vertex],
        edge: Edge,
        new_vertex: Vertex = None,
        dim: int = 2,
        inplace: bool = False,
    ) -> Graph:
        """
        Return a ``dim``-dimensional 1-extension.

        Definitions
        -----------
        :prf:ref:`1-extension <def-k-extension>`

        Parameters
        ----------
        vertices:
            A new vertex is connected to these vertices.
            All the vertices must be contained in the graph
            and there must be ``dim + 1`` of them.
        edge:
            An edge with endvertices from the list ``vertices`` that is deleted.
            The edge must be contained in the graph.
        new_vertex:
            Newly added vertex is named according to this parameter.
            If ``None``, the name is set as the lowest possible integer value
            greater or equal than the number of nodes.
        dim:
            The dimension in which the 1-extension is created.
        inplace:
            If ``True``, the graph is modified,
            otherwise a new modified graph is created,
            while the original graph remains unchanged (default).

        Examples
        --------
        >>> import pyrigi.graphDB as graphs
        >>> G = graphs.Complete(3)
        >>> print(G)
        Graph with vertices [0, 1, 2] and edges [[0, 1], [0, 2], [1, 2]]
        >>> H = G.one_extension([0, 1, 2], [0, 1])
        >>> print(H)
        Graph with vertices [0, 1, 2, 3] and edges [[0, 2], [0, 3], [1, 2], [1, 3], [2, 3]]
        >>> print(G)
        Graph with vertices [0, 1, 2] and edges [[0, 1], [0, 2], [1, 2]]
        >>> G = graphs.ThreePrism()
        >>> print(G)
        Graph with vertices [0, 1, 2, 3, 4, 5] and edges [[0, 1], [0, 2], [0, 3], [1, 2], [1, 4], [2, 5], [3, 4], [3, 5], [4, 5]]
        >>> H = G.one_extension([0, 1], [0, 1], dim=1)
        >>> print(H)
        Graph with vertices [0, 1, 2, 3, 4, 5, 6] and edges [[0, 2], [0, 3], [0, 6], [1, 2], [1, 4], [1, 6], [2, 5], [3, 4], [3, 5], [4, 5]]
        >>> G = graphs.CompleteBipartite(3, 2)
        >>> print(G)
        Graph with vertices [0, 1, 2, 3, 4] and edges [[0, 3], [0, 4], [1, 3], [1, 4], [2, 3], [2, 4]]
        >>> H = G.one_extension([0, 1, 2, 3, 4], [0, 3], dim=4, inplace = True)
        >>> print(H)
        Graph with vertices [0, 1, 2, 3, 4, 5] and edges [[0, 4], [0, 5], [1, 3], [1, 4], [1, 5], [2, 3], [2, 4], [2, 5], [3, 5], [4, 5]]
        >>> print(G)
        Graph with vertices [0, 1, 2, 3, 4, 5] and edges [[0, 4], [0, 5], [1, 3], [1, 4], [1, 5], [2, 3], [2, 4], [2, 5], [3, 5], [4, 5]]
        """  # noqa: E501
        return self.k_extension(1, vertices, [edge], new_vertex, dim, inplace)

    @doc_category("Graph manipulation")
    def k_extension(
        self,
        k: int,
        vertices: Sequence[Vertex],
        edges: Sequence[Edge],
        new_vertex: Vertex = None,
        dim: int = 2,
        inplace: bool = False,
    ) -> Graph:
        """
        Return a ``dim``-dimensional ``k``-extension.

        See also :meth:`.zero_extension` and :meth:`.one_extension`.

        Definitions
        -----------
        :prf:ref:`k-extension <def-k-extension>`

        Parameters
        ----------
        k
        vertices:
            A new vertex is connected to these vertices.
            All the vertices must be contained in the graph
            and there must be ``dim + k`` of them.
        edges:
            A list of edges that are deleted.
            The endvertices of all the edges must be contained
            in the list ``vertices``.
            The edges must be contained in the graph and there must be ``k`` of them.
        new_vertex:
            Newly added vertex is named according to this parameter.
            If ``None``, the name is set as the lowest possible integer value
            greater or equal than the number of nodes.
        dim:
            The dimension in which the ``k``-extension is created.
        inplace:
            If ``True``, the graph is modified,
            otherwise a new modified graph is created,
            while the original graph remains unchanged (default).

        Examples
        --------
        >>> import pyrigi.graphDB as graphs
        >>> G = graphs.Complete(5)
        >>> print(G)
        Graph with vertices [0, 1, 2, 3, 4] and edges [[0, 1], [0, 2], [0, 3], [0, 4], [1, 2], [1, 3], [1, 4], [2, 3], [2, 4], [3, 4]]
        >>> H = G.k_extension(2, [0, 1, 2, 3], [[0, 1], [0,2]])
        >>> print(H)
        Graph with vertices [0, 1, 2, 3, 4, 5] and edges [[0, 3], [0, 4], [0, 5], [1, 2], [1, 3], [1, 4], [1, 5], [2, 3], [2, 4], [2, 5], [3, 4], [3, 5]]
        >>> G = graphs.Complete(5)
        >>> print(G)
        Graph with vertices [0, 1, 2, 3, 4] and edges [[0, 1], [0, 2], [0, 3], [0, 4], [1, 2], [1, 3], [1, 4], [2, 3], [2, 4], [3, 4]]
        >>> H = G.k_extension(2, [0, 1, 2, 3, 4], [[0, 1], [0,2]], dim = 3)
        >>> print(H)
        Graph with vertices [0, 1, 2, 3, 4, 5] and edges [[0, 3], [0, 4], [0, 5], [1, 2], [1, 3], [1, 4], [1, 5], [2, 3], [2, 4], [2, 5], [3, 4], [3, 5], [4, 5]]
        >>> G = graphs.Path(6)
        >>> print(G)
        Graph with vertices [0, 1, 2, 3, 4, 5] and edges [[0, 1], [1, 2], [2, 3], [3, 4], [4, 5]]
        >>> H = G.k_extension(2, [0, 1, 2], [[0, 1], [1,2]], dim = 1, inplace = True);
        >>> print(H)
        Graph with vertices [0, 1, 2, 3, 4, 5, 6] and edges [[0, 6], [1, 6], [2, 3], [2, 6], [3, 4], [4, 5]]
        >>> print(G)
        Graph with vertices [0, 1, 2, 3, 4, 5, 6] and edges [[0, 6], [1, 6], [2, 3], [2, 6], [3, 4], [4, 5]]
        """  # noqa: E501
        _input_check.dimension(dim)
        _input_check.integrality_and_range(k, "k", min_val=0)
        _graph_input_check.no_loop(self)
        _graph_input_check.vertex_members(self, vertices, "'the vertices'")
        if len(set(vertices)) != dim + k:
            raise ValueError(
                f"List of vertices must contain {dim + k} distinct vertices!"
            )
        _graph_input_check.is_edge_list(self, edges, vertices)
        if len(edges) != k:
            raise ValueError(f"List of edges must contain {k} distinct edges!")
        for edge in edges:
            count = edges.count(list(edge)) + edges.count(list(edge)[::-1])
            count += edges.count(tuple(edge)) + edges.count(tuple(edge)[::-1])
            if count > 1:
                raise ValueError(
                    "List of edges must contain distinct edges, "
                    f"but {edge} appears {count} times!"
                )
        if new_vertex is None:
            candidate = self.number_of_nodes()
            while self.has_node(candidate):
                candidate += 1
            new_vertex = candidate
        if self.has_node(new_vertex):
            raise ValueError(f"Vertex {new_vertex} is already a vertex of the graph!")
        G = self
        if not inplace:
            G = deepcopy(self)
        G.remove_edges_from(edges)
        for vertex in vertices:
            G.add_edge(vertex, new_vertex)
        return G

    @doc_category("Graph manipulation")
    def all_k_extensions(
        self,
        k: int,
        dim: int = 2,
        only_non_isomorphic: bool = False,
    ) -> Iterable[Graph]:
        """
        Return an iterator over all possible ``dim``-dimensional ``k``-extensions.

        Definitions
        -----------
        :prf:ref:`k-extension <def-k-extension>`

        Parameters
        ----------
        k:
        dim:
        only_non_isomorphic:
            If ``True``, only one graph per isomorphism class is included.

        Examples
        --------
        >>> import pyrigi.graphDB as graphs
        >>> G = graphs.Complete(3)
        >>> type(G.all_k_extensions(0))
        <class 'generator'>
        >>> len(list(G.all_k_extensions(0)))
        3
        >>> len(list(G.all_k_extensions(0, only_non_isomorphic=True)))
        1

        >>> len(list(graphs.Diamond().all_k_extensions(1, 2, only_non_isomorphic=True)))
        2

        Notes
        -----
        It turns out that possible errors on bad input parameters are only raised,
        when the output iterator is actually used,
        not when it is created.
        """
        _input_check.dimension(dim)
        _graph_input_check.no_loop(self)
        _input_check.integrality_and_range(k, "k", min_val=0)
        _input_check.greater_equal(
            self.number_of_nodes(),
            dim + k,
            "number of vertices in the graph",
            "dim + k",
        )
        _input_check.greater_equal(
            self.number_of_edges(), k, "number of edges in the graph", "k"
        )

        solutions = []
        for edges in combinations(self.edges, k):
            s = set(self.nodes)
            w = set()
            for edge in edges:
                s.discard(edge[0])
                s.discard(edge[1])
                w.add(edge[0])
                w.add(edge[1])
            if len(w) > (dim + k):
                break
            w = list(w)
            for vertices in combinations(s, dim + k - len(w)):
                current = self.k_extension(k, list(vertices) + w, edges, dim=dim)
                if only_non_isomorphic:
                    for other in solutions:
                        if current.is_isomorphic(other):
                            break
                    else:
                        solutions.append(current)
                        yield current
                else:
                    yield current

    @doc_category("Graph manipulation")
    def all_extensions(
        self,
        dim: int = 2,
        only_non_isomorphic: bool = False,
        k_min: int = 0,
        k_max: int | None = None,
    ) -> Iterable[Graph]:
        """
        Return an iterator over all ``dim``-dimensional extensions.

        All possible ``k``-extensions for ``k`` such that
        ``k_min <= k <= k_max`` are considered.

        Definitions
        -----------
        :prf:ref:`k-extension <def-k-extension>`

        Parameters
        ----------
        dim:
        only_non_isomorphic:
            If ``True``, only one graph per isomorphism class is included.
        k_min:
            Minimal value of ``k`` for the ``k``-extensions (default 0).
        k_max:
            Maximal value of ``k`` for the ``k``-extensions (default ``dim - 1``).

        Examples
        --------
        >>> import pyrigi.graphDB as graphs
        >>> G = graphs.Complete(3)
        >>> type(G.all_extensions())
        <class 'generator'>
        >>> len(list(G.all_extensions()))
        6
        >>> len(list(G.all_extensions(only_non_isomorphic=True)))
        1

        >>> list(graphs.Diamond().all_extensions(2, only_non_isomorphic=True, k_min=1, k_max=1)
        ... ) == list(graphs.Diamond().all_k_extensions(1, 2, only_non_isomorphic=True))
        True

        Notes
        -----
        It turns out that possible errors on bad input paramters are only raised,
        when the output iterator is actually used,
        not when it is created.
        """  # noqa: E501
        _input_check.dimension(dim)
        _graph_input_check.no_loop(self)
        _input_check.integrality_and_range(k_min, "k_min", min_val=0)
        if k_max is None:
            k_max = dim - 1
        _input_check.integrality_and_range(k_max, "k_max", min_val=0)
        _input_check.greater_equal(k_max, k_min, "k_max", "k_min")

        extensions = []
        for k in range(k_min, k_max + 1):
            if self.number_of_nodes() >= dim + k and self.number_of_edges() >= k:
                extensions.extend(self.all_k_extensions(k, dim, only_non_isomorphic))

        solutions = []
        for current in extensions:
            if only_non_isomorphic:
                for other in solutions:
                    if current.is_isomorphic(other):
                        break
                else:
                    solutions.append(current)
                    yield current
            else:
                yield current

    @doc_category("Generic rigidity")
    def extension_sequence(  # noqa: C901
        self, dim: int = 2, return_type: str = "extensions"
    ) -> list[Graph] | list | None:
        """
        Compute a sequence of ``dim``-dimensional extensions.

        The ``k``-extensions for ``k`` from 0 to ``2 * dim - 1``
        are considered.
        The sequence then starts from a complete graph on ``dim`` vertices.
        If no such sequence exists, ``None`` is returned.

        The method returns either a sequence of graphs,
        data on the extension, or both.

        Note that for dimensions larger than two, the
        extensions are not always preserving rigidity.

        Definitions
        -----------
        :prf:ref:`k-extension <def-k-extension>`

        Parameters
        ----------
        dim:
            The dimension in which the extensions are created.
        return_type:
            Can have values ``"graphs"``, ``"extensions"`` or ``"both"``.

            If ``"graphs"``, then the sequence of graphs obtained from the extensions
            is returned.

            If ``"extensions"``, then an initial graph and a sequence of extensions
            of the form ``[k, vertices, edges, new_vertex]`` as needed
            for the input of :meth:`.k_extension` is returned.

            If ``"both"``, then an initial graph and a sequence of pairs
            ``[graph, extension]``, where the latter has the form from above,
            is returned.

        Examples
        --------
        >>> import pyrigi.graphDB as graphs
        >>> G = graphs.Complete(3)
        >>> print(G)
        Graph with vertices [0, 1, 2] and edges [[0, 1], [0, 2], [1, 2]]
        >>> G.extension_sequence(return_type="graphs")
        [Graph.from_vertices_and_edges([1, 2], [(1, 2)]), Graph.from_vertices_and_edges([0, 1, 2], [(0, 1), (0, 2), (1, 2)])]
        >>> G = graphs.Diamond()
        >>> print(G)
        Graph with vertices [0, 1, 2, 3] and edges [[0, 1], [0, 2], [0, 3], [1, 2], [2, 3]]
        >>> G.extension_sequence(return_type="graphs")
        [Graph.from_vertices_and_edges([2, 3], [(2, 3)]), Graph.from_vertices_and_edges([0, 2, 3], [(0, 2), (0, 3), (2, 3)]), Graph.from_vertices_and_edges([0, 1, 2, 3], [(0, 1), (0, 2), (0, 3), (1, 2), (2, 3)])]
        >>> G.extension_sequence(return_type="extensions")
        [Graph.from_vertices_and_edges([2, 3], [(2, 3)]), [0, [3, 2], [], 0], [0, [0, 2], [], 1]]
        """  # noqa: E501
        _input_check.dimension(dim)
        _graph_input_check.no_loop(self)

        if not self.number_of_edges() == dim * self.number_of_nodes() - math.comb(
            dim + 1, 2
        ):
            return None
        if self.number_of_nodes() == dim:
            return [self]
        degrees = sorted(self.degree, key=lambda node: node[1])
        degrees = [deg for deg in degrees if deg[1] >= dim and deg[1] <= 2 * dim - 1]
        if len(degrees) == 0:
            return None

        for deg in degrees:
            if deg[1] == dim:
                G = deepcopy(self)
                neighbors = list(self.neighbors(deg[0]))
                G.remove_node(deg[0])
                branch = G.extension_sequence(dim, return_type)
                extension = [0, neighbors, [], deg[0]]
                if branch is not None:
                    if return_type == "extensions":
                        return branch + [extension]
                    elif return_type == "graphs":
                        return branch + [self]
                    elif return_type == "both":
                        return branch + [[self, extension]]
                    else:
                        raise NotSupportedValueError(
                            return_type, "return_type", self.extension_sequence
                        )
                return branch
            else:
                neighbors = list(self.neighbors(deg[0]))
                G = deepcopy(self)
                G.remove_node(deg[0])
                for k_possible_edges in combinations(
                    combinations(neighbors, 2), deg[1] - dim
                ):
                    if all([not G.has_edge(*edge) for edge in k_possible_edges]):
                        for edge in k_possible_edges:
                            G.add_edge(*edge)
                        branch = G.extension_sequence(dim, return_type)
                        if branch is not None:
                            extension = [
                                deg[1] - dim,
                                neighbors,
                                k_possible_edges,
                                deg[0],
                            ]
                            if return_type == "extensions":
                                return branch + [extension]
                            elif return_type == "graphs":
                                return branch + [self]
                            elif return_type == "both":
                                return branch + [[self, extension]]
                            else:
                                raise NotSupportedValueError(
                                    return_type, "return_type", self.extension_sequence
                                )
                        for edge in k_possible_edges:
                            G.remove_edge(*edge)
        return None

    @doc_category("Generic rigidity")
    def has_extension_sequence(
        self,
        dim: int = 2,
    ) -> bool:
        """
        Return if there exists a sequence of ``dim``-dimensional extensions.

        The method returns whether there exists a sequence of extensions
        as described in :meth:`extension_sequence`.

        Definitions
        -----------
        :prf:ref:`k-extension <def-k-extension>`

        Parameters
        ----------
        dim:
            The dimension in which the extensions are created.

        Examples
        --------
        >>> import pyrigi.graphDB as graphs
        >>> G = graphs.ThreePrism()
        >>> print(G)
        Graph with vertices [0, 1, 2, 3, 4, 5] and edges [[0, 1], [0, 2], [0, 3], [1, 2], [1, 4], [2, 5], [3, 4], [3, 5], [4, 5]]
        >>> G.has_extension_sequence()
        True
        >>> G = graphs.CompleteBipartite(1, 2)
        >>> print(G)
        Graph with vertices [0, 1, 2] and edges [[0, 1], [0, 2]]
        >>> G.has_extension_sequence()
        False
        """  # noqa: E501
        return self.extension_sequence(dim) is not None

    @doc_category("Graph manipulation")
    def cone(self, inplace: bool = False, vertex: Vertex = None) -> Graph:
        """
        Return a coned version of the graph.

        Definitions
        -----------
        :prf:ref:`Cone graph <def-cone-graph>`

        Parameters
        ----------
        inplace:
            If ``True``, the graph is modified,
            otherwise a new modified graph is created,
            while the original graph remains unchanged (default).
        vertex:
            It is possible to give the added cone vertex a name using
            the keyword ``vertex``.

        Examples
        --------
        >>> G = Graph([(0,1)]).cone()
        >>> G.is_isomorphic(Graph([(0,1),(1,2),(0,2)]))
        True
        """
        if vertex in self.nodes:
            raise KeyError(f"Vertex {vertex} is already a vertex of the graph!")
        if vertex is None:
            vertex = self.number_of_nodes()
            while vertex in self.nodes:
                vertex += 1

        if inplace:
            self.add_edges([(u, vertex) for u in self.nodes])
            return self
        else:
            G = deepcopy(self)
            G.add_edges([(u, vertex) for u in G.nodes])
            return G

    @doc_category("Generic rigidity")
    def number_of_realizations(
        self,
        dim: int = 2,
        spherical: bool = False,
        check_min_rigid: bool = True,
        count_reflection: bool = False,
    ) -> int:
        """
        Count the number of complex realizations of a minimally ``dim``-rigid graph.

        Realizations in ``dim``-dimensional sphere
        can be counted using ``spherical=True``.

        Algorithms of :cite:p:`CapcoGalletEtAl2018` and
        :cite:p:`GalletGraseggerSchicho2020` are used.
        Note, however, that here the result from these algorithms
        is by default divided by two.
        This behaviour accounts better for global rigidity,
        but it can be changed using the parameter ``count_reflection``.

        Note that by default,
        the method checks if the input graph is indeed minimally 2-rigid.

        Caution: Currently the method only works if the python package ``lnumber``
        is installed :cite:p:`Capco2024`.
        See :ref:`installation-guide` for details on installing.

        Definitions
        -----------
        * :prf:ref:`Number of complex realizations<def-number-of-realizations>`
        * :prf:ref:`Number of complex spherical realizations<def-number-of-spherical-realizations>`

        Parameters
        ----------
        dim:
            The dimension in which the realizations are counted.
            Currently, only ``dim=2`` is supported.
        check_min_rigid:
            If ``True``, a ``ValueError`` is raised if the graph is not minimally 2-rigid
            If ``False``, it is assumed that the user is inputting a minimally rigid graph.
        spherical:
            If ``True``, the number of spherical realizations of the graph is returned.
            If ``False`` (default), the number of planar realizations is returned.
        count_reflection:
            If ``True``, the number of realizations is computed modulo direct isometries.
            But reflection is counted to be non-congruent as used in
            :cite:p:`CapcoGalletEtAl2018` and
            :cite:p:`GalletGraseggerSchicho2020`.
            If ``False`` (default), reflection is not counted.

        Examples
        --------
        >>> from pyrigi import Graph
        >>> import pyrigi.graphDB as graphs
        >>> G = Graph([(0,1),(1,2),(2,0)])
        >>> G.number_of_realizations() # number of planar realizations
        1
        >>> G.number_of_realizations(spherical=True)
        1
        >>> G = graphs.ThreePrism()
        >>> G.number_of_realizations() # number of planar realizations
        12

        Suggested Improvements
        ----------------------
        Implement the counting for ``dim=1``.
        """  # noqa: E501
        _input_check.dimension_for_algorithm(
            dim, [2], "the method number_of_realizations"
        )

        try:
            import lnumber

            if check_min_rigid and not self.is_min_rigid():
                raise ValueError("The graph must be minimally 2-rigid!")

            if self.number_of_nodes() == 1:
                return 1

            if self.number_of_nodes() == 2 and self.number_of_edges() == 1:
                return 1

            graph_int = self.to_int()
            if count_reflection:
                fac = 1
            else:
                fac = 2
            if spherical:
                return lnumber.lnumbers(graph_int) // fac
            else:
                return lnumber.lnumber(graph_int) // fac
        except ImportError:
            raise ImportError(
                "For counting the number of realizations, "
                "the optional package 'lnumber' is used, "
                "run `pip install pyrigi[realization-counting]`!"
            )

    @doc_category("Generic rigidity")
    def is_vertex_redundantly_rigid(
        self, dim: int = 2, algorithm: str = "default", prob: float = 0.0001
    ) -> bool:
        """
        Return whether the graph is vertex redundantly ``dim``-rigid.

        See :meth:`.is_k_vertex_redundantly_rigid` (using ``k=1``) for details.

        Definitions
        -----------
        :prf:ref:`vertex redundantly dim-rigid <def-redundantly-rigid-graph>`
        """
        _input_check.dimension(dim)
        return self.is_k_vertex_redundantly_rigid(1, dim, algorithm, prob)

    @doc_category("Generic rigidity")
    def is_k_vertex_redundantly_rigid(
        self,
        k: int,
        dim: int = 2,
        algorithm: str = "default",
        prob: float = 0.0001,
    ) -> bool:
        """
        Return whether the graph is ``k``-vertex redundantly ``dim``-rigid.

        Preliminary checks from
        :prf:ref:`thm-k-vertex-redundant-edge-bound-general`,
        :prf:ref:`thm-k-vertex-redundant-edge-bound-general2`,
        :prf:ref:`thm-1-vertex-redundant-edge-bound-dim2`,
        :prf:ref:`thm-2-vertex-redundant-edge-bound-dim2`,
        :prf:ref:`thm-k-vertex-redundant-edge-bound-dim2`,
        :prf:ref:`thm-3-vertex-redundant-edge-bound-dim3` and
        :prf:ref:`thm-k-vertex-redundant-edge-bound-dim3`
        are used.

        Definitions
        -----------
        :prf:ref:`k-vertex redundant dim-rigidity <def-redundantly-rigid-graph>`

        Parameters
        ----------
        k:
            level of redundancy
        dim:
            dimension
        algorithm:
            See :meth:`.is_rigid` for the possible algorithms used
            for checking rigidity in this method.
        prob:
            bound on the probability for false negatives of the rigidity testing
            when ``algorithm="randomized"``.

            *Warning:* this is not the probability of wrong results in this method
            but is just passed on to rigidity testing.

        Examples
        --------
        >>> G = Graph([[0, 2], [0, 3], [0, 4], [1, 2], [1, 3],
        ...            [1, 4], [2, 3], [2, 4], [3, 4]])
        >>> G.is_k_vertex_redundantly_rigid(1, 2)
        True
        >>> G.is_k_vertex_redundantly_rigid(2, 2)
        False
        >>> G = Graph([[0, 2], [0, 3], [0, 4], [1, 2], [1, 3], [1, 4], [2, 4], [3, 4]])
        >>> G.is_k_vertex_redundantly_rigid(1, 2)
        False
        """
        _input_check.dimension(dim)
        _input_check.integrality_and_range(k, "k", min_val=0)
        _graph_input_check.no_loop(self)

        n = self.number_of_nodes()
        m = self.number_of_edges()

        # :prf:ref:`from thm-vertex-red-min-deg`
        if n >= dim + k + 1 and self.min_degree() < dim + k:
            return False
        if dim == 1:
            return self.vertex_connectivity() >= k + 1
        if (
            dim == 2
            and (
                # edge bound from :prf:ref:`thm-1-vertex-redundant-edge-bound-dim2`
                (k == 1 and n >= 5 and m < 2 * n - 1)
                or
                # edge bound from :prf:ref:`thm-2-vertex-redundant-edge-bound-dim2`
                (k == 2 and n >= 6 and m < 2 * n + 2)
                or
                # edge bound from :prf:ref:`thm-k-vertex-redundant-edge-bound-dim2`
                (k >= 3 and n >= 6 * (k + 1) + 23 and m < ((k + 2) * n + 1) // 2)
            )
        ) or (
            dim == 3
            and (
                # edge bound from :prf:ref:`thm-3-vertex-redundant-edge-bound-dim3`
                (k == 3 and n >= 15 and m < 3 * n + 5)
                or
                # edge bound from :prf:ref:`thm-k-vertex-redundant-edge-bound-dim3`
                (
                    k >= 4
                    and n >= 12 * (k + 1) + 10
                    and n % 2 == 0
                    and m < ((k + 3) * n + 1) // 2
                )
            )
        ):
            return False
        # edge bound from :prf:ref:`thm-k-vertex-redundant-edge-bound-general`
        if (
            #
            n >= dim * dim + dim + k + 1
            and m
            < dim * n - math.comb(dim + 1, 2) + k * dim + max(0, k - (dim + 1) // 2)
        ):
            return False
        # edge bound from :prf:ref:`thm-vertex-redundant-edge-bound-general2`
        if k >= dim + 1 and n >= dim + k + 1 and m < ((dim + k) * n + 1) // 2:
            return False

        # in all other cases check by definition
        # and :prf:ref:`thm-redundant-vertex-subset`
        if self.number_of_nodes() < k + 2:
            if not self.is_rigid(dim, algorithm, prob):
                return False
            for cur_k in range(1, k):
                if not self.is_k_vertex_redundantly_rigid(cur_k, dim, algorithm, prob):
                    return False
        G = deepcopy(self)
        for vertex_set in combinations(self.nodes, k):
            adj = [[v, list(G.neighbors(v))] for v in vertex_set]
            G.delete_vertices(vertex_set)
            if not G.is_rigid(dim, algorithm, prob):
                return False
            # add vertices and edges back
            G.add_vertices(vertex_set)
            for v, neighbors in adj:
                for neighbor in neighbors:
                    G.add_edge(v, neighbor)
        return True

    @doc_category("Generic rigidity")
    def is_min_vertex_redundantly_rigid(
        self, dim: int = 2, algorithm: str = "default", prob: float = 0.0001
    ) -> bool:
        """
        Return whether the graph is minimally vertex redundantly ``dim``-rigid.

        See :meth:`.is_min_k_vertex_redundantly_rigid` (using ``k=1``) for details.

        Definitions
        -----------
        :prf:ref:`Minimal vertex redundant dim-rigidity <def-min-redundantly-rigid-graph>`
        """
        _input_check.dimension(dim)
        return self.is_min_k_vertex_redundantly_rigid(1, dim, algorithm, prob)

    @doc_category("Generic rigidity")
    def is_min_k_vertex_redundantly_rigid(
        self,
        k: int,
        dim: int = 2,
        algorithm: str = "default",
        prob: float = 0.0001,
    ) -> bool:
        """
        Return whether the graph is minimally ``k``-vertex redundantly ``dim``-rigid.

        Preliminary checks from
        :prf:ref:`thm-minimal-k-vertex-redundant-upper-edge-bound`,
        :prf:ref:`thm-minimal-k-vertex-redundant-upper-edge-bound-dim1`
        are used.

        Definitions
        -----------
        :prf:ref:`Minimal k-vertex redundant dim-rigidity <def-redundantly-rigid-graph>`

        Parameters
        ----------
        k:
            Level of redundancy.
        dim:
            Dimension.
        algorithm:
            See :meth:`.is_rigid` for the possible algorithms used
            for checking rigidity in this method.
        prob:
            A bound on the probability for false negatives of the rigidity testing
            when ``algorithm="randomized"``.

            *Warning:* this is not the probability of wrong results in this method,
            but is just passed on to rigidity testing.

        Examples
        --------
        >>> G = Graph([[0, 3], [0, 4], [0, 5], [1, 3], [1, 4], [1, 5],
        ...            [2, 3], [2, 4], [2, 5], [3, 4], [3, 5], [4, 5]])
        >>> G.is_min_k_vertex_redundantly_rigid(1, 2)
        True
        >>> G.is_min_k_vertex_redundantly_rigid(2, 2)
        False
        >>> G = Graph([[0, 2], [0, 3], [0, 4], [0, 5], [1, 2], [1, 3],
        ...            [1, 4], [1, 5], [2, 4], [2, 5], [3, 4], [3, 5]])
        >>> G.is_k_vertex_redundantly_rigid(1, 2)
        True
        >>> G.is_min_k_vertex_redundantly_rigid(1, 2)
        False
        """

        _input_check.dimension(dim)
        _input_check.integrality_and_range(k, "k", min_val=0)
        _graph_input_check.no_loop(self)

        n = self.number_of_nodes()
        m = self.number_of_edges()
        # edge bound from :prf:ref:`thm-minimal-k-vertex-redundant-upper-edge-bound`
        if m > (dim + k) * n - math.comb(dim + k + 1, 2):
            return False
        # edge bound from :prf:ref:`thm-minimal-k-vertex-redundant-upper-edge-bound-dim1`
        if dim == 1:
            if n >= 3 * (k + 1) - 1 and m > (k + 1) * n - (k + 1) * (k + 1):
                return False

        if not self.is_k_vertex_redundantly_rigid(k, dim, algorithm, prob):
            return False

        # for the following we need to know that the graph is k-vertex-redundantly rigid
        if (
            dim == 2
            and (
                # edge bound from :prf:ref:`thm-1-vertex-redundant-edge-bound-dim2`
                (k == 1 and n >= 5 and m == 2 * n - 1)
                or
                # edge bound from :prf:ref:`thm-2-vertex-redundant-edge-bound-dim2`
                (k == 2 and n >= 6 and m == 2 * n + 2)
                or
                # edge bound from :prf:ref:`thm-k-vertex-redundant-edge-bound-dim2`
                (k >= 3 and n >= 6 * (k + 1) + 23 and m == ((k + 2) * n + 1) // 2)
            )
        ) or (
            dim == 3
            and (
                # edge bound from :prf:ref:`thm-3-vertex-redundant-edge-bound-dim3`
                (k == 3 and n >= 15 and m == 3 * n + 5)
                or
                # edge bound from :prf:ref:`thm-k-vertex-redundant-edge-bound-dim3`
                (
                    k >= 4
                    and n >= 12 * (k + 1) + 10
                    and n % 2 == 0
                    and m == ((k + 3) * n + 1) // 2
                )
            )
        ):
            return True
        # edge bound from :prf:ref:`thm-k-vertex-redundant-edge-bound-general`
        if (
            #
            n >= dim * dim + dim + k + 1
            and m
            == dim * n - math.comb(dim + 1, 2) + k * dim + max(0, k - (dim + 1) // 2)
        ):
            return True
        # edge bound from :prf:ref:`thm-vertex-redundant-edge-bound-general2`
        if k >= dim + 1 and n >= dim + k + 1 and m == ((dim + k) * n + 1) // 2:
            return True

        # in all other cases check by definition
        G = deepcopy(self)
        for e in self.edges:
            G.delete_edge(e)
            if G.is_k_vertex_redundantly_rigid(k, dim, algorithm, prob):
                return False
            G.add_edge(*e)
        return True

    @doc_category("Generic rigidity")
    def is_redundantly_rigid(
        self, dim: int = 2, algorithm: str = "default", prob: float = 0.0001
    ) -> bool:
        """
        Return whether the graph is redundantly ``dim``-rigid.

        See :meth:`.is_k_redundantly_rigid` (using ``k=1``) for details.

        Definitions
        -----------
        :prf:ref:`Redundant dim-rigidity<def-redundantly-rigid-graph>`
        """
        return self.is_k_redundantly_rigid(1, dim, algorithm, prob)

    @doc_category("Generic rigidity")
    def is_k_redundantly_rigid(
        self,
        k: int,
        dim: int = 2,
        algorithm: str = "default",
        prob: float = 0.0001,
    ) -> bool:
        """
        Return whether the graph is ``k``-redundantly ``dim``-rigid.

        Preliminary checks from
        :prf:ref:`thm-globally-mindeg6-dim2`,
        :prf:ref:`thm-globally-redundant-3connected`,
        :prf:ref:`thm-k-edge-redundant-edge-bound-dim2`,
        :prf:ref:`thm-2-edge-redundant-edge-bound-dim2`,
        :prf:ref:`thm-2-edge-redundant-edge-bound-dim3` and
        :prf:ref:`thm-k-edge-redundant-edge-bound-dim3`
        are used.

        Definitions
        -----------
        :prf:ref:`k-redundant dim-rigidity <def-redundantly-rigid-graph>`

        Parameters
        ----------
        k:
            Level of redundancy.
        dim:
            Dimension.
        algorithm:
            See :meth:`.is_rigid` for the possible algorithms used
            for checking rigidity in this method.
        prob:
            A bound on the probability for false negatives of the rigidity testing
            when ``algorithm="randomized"``.

            *Warning:* this is not the probability of wrong results in this method,
            but is just passed on to rigidity testing.

        Examples
        --------
        >>> G = Graph([[0, 1], [0, 2], [0, 3], [0, 5], [1, 2],
        ...            [1, 4], [2, 5], [3, 4], [3, 5], [4, 5]])
        >>> G.is_k_redundantly_rigid(1, 2)
        True
        >>> G = Graph([[0, 3], [0, 4], [1, 2], [1, 3], [1, 4],
        ...            [2, 3], [2, 4], [3, 4]])
        >>> G.is_k_redundantly_rigid(1, 2)
        False
        >>> G = Graph([[0, 1], [0, 2], [0, 3], [0, 4], [1, 2],
        ...            [1, 3], [1, 4], [2, 3], [2, 4], [3, 4]])
        >>> G.is_k_redundantly_rigid(2, 2)
        True

        Suggested Improvements
        ----------------------
        Improve with pebble games.
        """
        _input_check.dimension(dim)
        _input_check.integrality_and_range(k, "k", min_val=0)
        _graph_input_check.no_loop(self)

        n = self.number_of_nodes()
        m = self.number_of_edges()

        if m < dim * n - math.comb(dim + 1, 2) + k:
            return False
        if self.min_degree() < dim + k:
            return False
        if dim == 1:
            return nx.edge_connectivity(self) >= k + 1
        # edge bounds
        if (
            dim == 2
            and (
                # basic edge bound
                (k == 1 and m < 2 * n - 2)
                or
                # edge bound from :prf:ref:`thm-2-edge-redundant-edge-bound-dim2`
                (k == 2 and n >= 5 and m < 2 * n)
                or
                # edge bound from :prf:ref:`thm-k-edge-redundant-edge-bound-dim2`
                (k >= 3 and n >= 6 * (k + 1) + 23 and m < ((k + 2) * n + 1) // 2)
            )
        ) or (
            dim == 3
            and (
                # edge bound from :prf:ref:`thm-2-edge-redundant-edge-bound-dim3`
                (k == 2 and n >= 14 and m < 3 * n - 4)
                or
                # edge bound from :prf:ref:`thm-k-edge-redundant-edge-bound-dim3`
                (
                    k >= 4
                    and n >= 12 * (k + 1) + 10
                    and n % 2 == 0
                    and m < ((k + 3) * n + 1) // 2
                )
            )
        ):
            return False
        # use global rigidity property of :prf:ref:`thm-globally-redundant-3connected`
        # and :prf:ref:`thm-globally-mindeg6-dim2`
        if dim == 2 and k == 1 and self.vertex_connectivity() >= 6:
            return True

        # in all other cases check by definition
        # and :prf:ref:`thm-redundant-edge-subset`
        G = deepcopy(self)
        for edge_set in combinations(self.edge_list(), k):
            G.delete_edges(edge_set)
            if not G.is_rigid(dim, algorithm, prob):
                return False
            G.add_edges(edge_set)
        return True

    @doc_category("Generic rigidity")
    def is_min_redundantly_rigid(
        self, dim: int = 2, algorithm: str = "default", prob: float = 0.0001
    ) -> bool:
        """
        Return whether the graph is minimally redundantly ``dim``-rigid.

        See :meth:`.is_min_k_redundantly_rigid` (using ``k=1``) for details.

        Definitions
        -----------
        :prf:ref:`Minimal redundant dim-rigidity <def-min-redundantly-rigid-graph>`
        """
        _input_check.dimension(dim)
        return self.is_min_k_redundantly_rigid(1, dim, algorithm, prob)

    @doc_category("Generic rigidity")
    def is_min_k_redundantly_rigid(
        self,
        k: int,
        dim: int = 2,
        algorithm: str = "default",
        prob: float = 0.0001,
    ) -> bool:
        """
        Return whether the graph is minimally ``k``-redundantly ``dim``-rigid.

        Preliminary checks from
        :prf:ref:`thm-minimal-1-edge-redundant-upper-edge-bound-dim2`
        are used.

        Definitions
        -----------
        :prf:ref:`Minimal k-redundant dim-rigidity <def-redundantly-rigid-graph>`

        Parameters
        ----------
        k:
            Level of redundancy.
        dim:
            Dimension.
        algorithm:
            See :meth:`.is_rigid` for the possible algorithms used
            for checking rigidity in this method.
        prob:
            A bound on the probability for false negatives of the rigidity testing
            when ``algorithm="randomized"``.

            *Warning:* this is not the probability of wrong results in this method,
            but is just passed on to rigidity testing.

        Examples
        --------
        >>> G = Graph([[0, 2], [0, 3], [0, 4], [1, 2],
        ...            [1, 3], [1, 4], [2, 4], [3, 4]])
        >>> G.is_min_k_redundantly_rigid(1, 2)
        True
        >>> G.is_min_k_redundantly_rigid(2, 2)
        False
        >>> G = Graph([[0, 2], [0, 3], [0, 4], [1, 2], [1, 3],
        ...            [1, 4], [2, 3], [2, 4], [3, 4]])
        >>> G.is_k_redundantly_rigid(1, 2)
        True
        >>> G.is_min_k_redundantly_rigid(1, 2)
        False
        """

        _input_check.dimension(dim)
        _input_check.integrality_and_range(k, "k", min_val=0)
        _graph_input_check.no_loop(self)

        n = self.number_of_nodes()
        m = self.number_of_edges()
        # use bound from thm-minimal-1-edge-redundant-upper-edge-bound-dim2
        if dim == 2:
            if k == 1:
                if n >= 7 and m > 3 * n - 9:
                    return False

        if not self.is_k_redundantly_rigid(k, dim, algorithm, prob):
            return False

        # for the following we need to know that the graph is k-redundantly rigid
        if (
            dim == 2
            and (
                # basic edge bound
                (k == 1 and m == 2 * n - 2)
                or
                # edge bound from :prf:ref:`thm-2-edge-redundant-edge-bound-dim2`
                (k == 2 and n >= 5 and m == 2 * n)
                or
                # edge bound from :prf:ref:`thm-k-edge-redundant-edge-bound-dim2`
                (k >= 3 and n >= 6 * (k + 1) + 23 and m == ((k + 2) * n + 1) // 2)
            )
        ) or (
            dim == 3
            and (
                # edge bound from :prf:ref:`thm-2-edge-redundant-edge-bound-dim3`
                (k == 2 and n >= 14 and m == 3 * n - 4)
                or
                # edge bound from :prf:ref:`thm-k-edge-redundant-edge-bound-dim3`
                (
                    k >= 4
                    and n >= 12 * (k + 1) + 10
                    and n % 2 == 0
                    and m == ((k + 3) * n + 1) // 2
                )
            )
        ):
            return True

        # in all other cases check by definition
        G = deepcopy(self)
        for e in self.edge_list():
            G.delete_edge(e)
            if G.is_k_redundantly_rigid(k, dim, algorithm, prob):
                return False
            G.add_edge(*e)
        return True

    @doc_category("Generic rigidity")
    def is_rigid(
        self, dim: int = 2, algorithm: str = "default", prob: float = 0.0001
    ) -> bool:
        """
        Return whether the graph is ``dim``-rigid.

        Definitions
        -----------
        :prf:ref:`Generic dim-rigidity <def-gen-rigid>`

        Parameters
        ----------
        dim:
            Dimension.
        algorithm:
            If ``"graphic"`` (only if ``dim=1``), then the graphic matroid
            is used, namely, it is checked whether the graph is connected.

            If ``"sparsity"`` (only if ``dim=2``),
            then the existence of a spanning
            :prf:ref:`(2,3)-tight <def-kl-sparse-tight>` subgraph and
            :prf:ref:`thm-2-gen-rigidity` are used.

            If ``"randomized"``, a probabilistic check is performed.
            It may give false negatives (with probability at most ``prob``),
            but no false positives. See :prf:ref:`thm-probabilistic-rigidity-check`.

            If ``"numerical"``, a numerical check on the rigidity matrix rank
            is performed. See :meth:`.Framework.is_inf_rigid` for further details.

            If ``"default"``, then ``"graphic"`` is used for ``dim=1``
            and ``"sparsity"`` for ``dim=2`` and ``"randomized"`` for ``dim>=3``.
        prob:
            Only relevant if ``algorithm="randomized"``.
            It determines the bound on the probability of
            the randomized algorithm to yield false negatives.

        Examples
        --------
        >>> G = Graph([(0,1), (1,2), (2,3), (3,0)])
        >>> G.is_rigid()
        False
        >>> G.add_edge(0,2)
        >>> G.is_rigid()
        True
        """
        _input_check.dimension(dim)
        _graph_input_check.no_loop(self)

        n = self.number_of_nodes()
        # edge count, compare :prf:ref:`thm-gen-rigidity-tight`
        if self.number_of_edges() < dim * n - math.comb(dim + 1, 2):
            return False
        # small graphs are rigid iff complete :prf:ref:`thm-gen-rigidity-small-complete`
        elif n <= dim + 1:
            return self.number_of_edges() == math.comb(n, 2)

        if algorithm == "default":
            if dim == 1:
                algorithm = "graphic"
            elif dim == 2:
                algorithm = "sparsity"
            else:
                algorithm = "randomized"
                self._warn_randomized_alg(self.is_rigid, "algorithm='randomized'")

        if algorithm == "graphic":
            _input_check.dimension_for_algorithm(dim, [1], "the graphic algorithm")
            return nx.is_connected(self)

        if algorithm == "sparsity":
            _input_check.dimension_for_algorithm(dim, [2], "the sparsity algorithm")
            self._build_pebble_digraph(2, 3)
            return self._pebble_digraph.number_of_edges() == 2 * n - 3

        if algorithm == "randomized":
            N = int((n * dim - math.comb(dim + 1, 2)) / prob)
            if N < 1:
                raise ValueError("The parameter prob is too large!")
            from pyrigi.framework import Framework

            F = Framework.Random(self, dim, rand_range=[1, N])
            return F.is_inf_rigid()

        if algorithm == "numerical":
            from pyrigi.framework import Framework

            F = Framework.Random(
                self,
                dim,
                rand_range=[-1, 1],
                numerical=True,
            )
            return F.is_inf_rigid(numerical=True)

        raise NotSupportedValueError(algorithm, "algorithm", self.is_rigid)

    @doc_category("Generic rigidity")
    def is_min_rigid(
        self,
        dim: int = 2,
        algorithm: str = "default",
        use_precomputed_pebble_digraph: bool = False,
        prob: float = 0.0001,
    ) -> bool:
        """
        Return whether the graph is minimally ``dim``-rigid.

        Definitions
        -----------
        :prf:ref:`Minimal dim-rigidity <def-min-rigid-graph>`

        Parameters
        ----------
        dim:
            Dimension.
        algorithm:
            If ``"graphic"`` (only if ``dim=1``), then the graphic matroid
            is used, namely, it is checked whether the graph is a tree.

            If ``"sparsity"`` (only if ``dim=2``),
            then :prf:ref:`(2,3)-tightness <def-kl-sparse-tight>` and
            :prf:ref:`thm-2-gen-rigidity` are used.

            If ``"randomized"``, a probabilistic check is performed.
            It may give false negatives (with probability at most ``prob``),
            but no false positives. See :prf:ref:`thm-probabilistic-rigidity-check`.

            If ``"extension_sequence"`` (only if ``dim=2``),
            then the existence of a sequence
            of rigidity preserving extensions is checked,
            see :meth:`.has_extension_sequence`.

            If ``"default"``, then ``"graphic"`` is used for ``dim=1``
            and ``"sparsity"`` for ``dim=2`` and ``"randomized"`` for ``dim>=3``.
        use_precomputed_pebble_digraph:
            Only relevant if ``algorithm="sparsity"``.
            If ``True``, the pebble digraph present in the cache is used.
            If ``False``, recompute the pebble digraph.
            Use ``True`` only if you are certain that the pebble game digraph
            is consistent with the graph.
        prob:
            Only relevant if ``algorithm="randomized"``.
            It determines the bound on the probability of
            the randomized algorithm to yield false negatives.

        Examples
        --------
        >>> G = Graph([(0,1), (1,2), (2,3), (3,0), (1,3)])
        >>> G.is_min_rigid()
        True
        >>> G.add_edge(0,2)
        >>> G.is_min_rigid()
        False
        """
        _input_check.dimension(dim)
        _graph_input_check.no_loop(self)

        n = self.number_of_nodes()
        # small graphs are minimally rigid iff complete
        # :pref:ref:`thm-gen-rigidity-small-complete`
        if n <= dim + 1:
            return self.number_of_edges() == math.comb(n, 2)
        # edge count, compare :prf:ref:`thm-gen-rigidity-tight`
        if self.number_of_edges() != dim * n - math.comb(dim + 1, 2):
            return False

        if algorithm == "default":
            if dim == 1:
                algorithm = "graphic"
            elif dim == 2:
                algorithm = "sparsity"
            else:
                algorithm = "randomized"
                self._warn_randomized_alg(self.is_min_rigid, "algorithm='randomized'")

        if algorithm == "graphic":
            _input_check.dimension_for_algorithm(dim, [1], "the graphic algorithm")
            return nx.is_tree(self)

        if algorithm == "sparsity":
            _input_check.dimension_for_algorithm(
                dim, [2], "the (2,3)-sparsity/tightness algorithm"
            )
            return self.is_kl_tight(
                2,
                3,
                algorithm="pebble",
                use_precomputed_pebble_digraph=use_precomputed_pebble_digraph,
            )

        if algorithm == "extension_sequence":
            _input_check.dimension_for_algorithm(
                dim, [1, 2], "the algorithm using extension sequences"
            )
            return self.has_extension_sequence(dim=dim)

        if algorithm == "randomized":
            N = int((n * dim - math.comb(dim + 1, 2)) / prob)
            if N < 1:
                raise ValueError("The parameter prob is too large!")
            from pyrigi.framework import Framework

            F = Framework.Random(self, dim, rand_range=[1, N])
            return F.is_min_inf_rigid()

        raise NotSupportedValueError(algorithm, "algorithm", self.is_min_rigid)

    @doc_category("Generic rigidity")
    def is_globally_rigid(
        self, dim: int = 2, algorithm: str = "default", prob: float = 0.0001
    ) -> bool:
        """
        Return whether the graph is globally ``dim``-rigid.

        Definitions
        -----------
        :prf:ref:`Global dim-rigidity <def-globally-rigid-graph>`

        Parameters
        ----------
        dim:
            Dimension.
        algorithm:
            If ``"graphic"`` (only if ``dim=1``), then 2-connectivity is checked.

            If ``"redundancy"`` (only if ``dim=2``),
            then :prf:ref:`thm-globally-redundant-3connected` is used.

            If ``"randomized"``, a probabilistic check is performed.
            It may give false negatives (with probability at most ``prob``),
            but no false positives. See :prf:ref:`thm-globally-randomize-algorithm`.

            If ``"default"``, then ``"graphic"`` is used for ``dim=1``,
            ``"redundancy"`` for ``dim=2``, and ``"randomized"`` for ``dim>=3``.
        prob:
            Only relevant if ``algorithm="randomized"``.
            It determines the bound on the probability of
            the randomized algorithm to yield false negatives.

        Examples
        --------
        >>> G = Graph([(0,1), (1,2), (2,0)])
        >>> G.is_globally_rigid()
        True
        >>> import pyrigi.graphDB as graphs
        >>> J = graphs.ThreePrism()
        >>> J.is_globally_rigid(dim=3)
        False
        >>> J.is_globally_rigid()
        False
        >>> K = graphs.Complete(6)
        >>> K.is_globally_rigid()
        True
        >>> K.is_globally_rigid(dim=3)
        True
        >>> C = graphs.CompleteMinusOne(5)
        >>> C.is_globally_rigid()
        True
        >>> C.is_globally_rigid(dim=3)
        False
        """
        _input_check.dimension(dim)
        _graph_input_check.no_loop(self)

        # small graphs are globally rigid iff complete
        # :pref:ref:`thm-gen-rigidity-small-complete`
        n = self.number_of_nodes()
        if n <= dim + 1:
            return self.number_of_edges() == math.comb(n, 2)

        if algorithm == "default":
            if dim == 1:
                algorithm = "graphic"
            elif dim == 2:
                algorithm = "redundancy"
            else:
                algorithm = "randomized"
                self._warn_randomized_alg(
                    self.is_globally_rigid, "algorithm='randomized'"
                )

        if algorithm == "graphic":
            _input_check.dimension_for_algorithm(dim, [1], "the graphic algorithm")
            return self.vertex_connectivity() >= 2

        if algorithm == "redundancy":
            _input_check.dimension_for_algorithm(
                dim, [2], "the algorithm using redundancy"
            )
            return self.is_redundantly_rigid() and self.vertex_connectivity() >= 3

        if algorithm == "randomized":
            n = self.number_of_nodes()
            m = self.number_of_edges()
            t = n * dim - math.comb(dim + 1, 2)  # rank of the rigidity matrix
            N = int(1 / prob) * n * math.comb(n, 2) + 2

            if m < t:
                return False
            # take a random framework with integer coordinates
            from pyrigi.framework import Framework

            F = Framework.Random(self, dim=dim, rand_range=[1, N])
            stresses = F.stresses()
            if m == t:
                omega = zeros(F.rigidity_matrix().rows, 1)
                return F.stress_matrix(omega).rank() == n - dim - 1
            elif stresses:
                omega = sum(
                    [randint(1, N) * stress for stress in stresses], stresses[0]
                )
                return F.stress_matrix(omega).rank() == n - dim - 1
            else:
                raise RuntimeError(
                    "There must be at least one stress but none was found!"
                )
        raise NotSupportedValueError(algorithm, "algorithm", self.is_globally_rigid)

    @doc_category("Rigidity Matroid")
    def is_Rd_dependent(
        self,
        dim: int = 2,
        algorithm: str = "default",
        use_precomputed_pebble_digraph: bool = False,
    ) -> bool:
        """
        Return whether the edge set is dependent in the generic ``dim``-rigidity matroid.

        See :meth:`.is_Rd_dependent` for the possible parameters.

        Definitions
        -----------
        * :prf:ref:`Dependence <def-matroid>`
        * :prf:ref:`Generic rigidity matroid <def-gen-rigidity-matroid>`

        Examples
        --------
        >>> from pyrigi import graphDB
        >>> G = graphDB.K33plusEdge()
        >>> G.is_Rd_dependent()
        True

        Notes
        -----
        See :meth:`.is_independent` for details.
        """
        return not self.is_Rd_independent(
            dim,
            algorithm=algorithm,
            use_precomputed_pebble_digraph=use_precomputed_pebble_digraph,
        )

    @doc_category("Rigidity Matroid")
    def is_Rd_independent(
        self,
        dim: int = 2,
        algorithm: str = "default",
        use_precomputed_pebble_digraph: bool = False,
    ) -> bool:
        """
        Return whether the edge set is independent in the generic ``dim``-rigidity matroid.

        Definitions
        ---------
        * :prf:ref:`Independence <def-matroid>`
        * :prf:ref:`Generic rigidity matroid <def-gen-rigidity-matroid>`

        Parameters
        ---------
        dim:
            Dimension of the rigidity matroid.
        algorithm:
            If ``"graphic"`` (only if ``dim=1``),
            then the (non-)presence of cycles is checked.

            If ``"sparsity"`` (only if ``dim=2``),
            then :prf:ref:`(2,3)-sparsity <def-kl-sparse-tight>` is checked.

            If ``"randomized"``, the following check is performed on a random framework:
            a set of edges forms an independent set in the rigidity matroid
            if and only if it has no self-stress, i.e.,
            there are no linear relations between the rows of the rigidity matrix.

            If ``"default"``, then ``"graphic"`` is used for ``dim=1``,
            ``"sparsity"`` for ``dim=2``, and ``"randomized"`` for ``dim>=3``.
        use_precomputed_pebble_digraph:
            Only relevant if ``algorithm="sparsity"``.
            If ``True``, the pebble digraph present in the cache is used.
            If ``False``, recompute the pebble digraph.
            Use ``True`` only if you are certain that the pebble game digraph
            is consistent with the graph.

        Examples
        --------
        >>> G = Graph([(0,1), (1,2), (2,3), (3,0)])
        >>> G.is_Rd_independent()
        True

        Suggested Improvements
        ----------------------
        ``prob`` parameter for the randomized algorithm.
        """  # noqa: E501
        _input_check.dimension(dim)
        _graph_input_check.no_loop(self)

        if algorithm == "default":
            if dim == 1:
                algorithm = "graphic"
            elif dim == 2:
                algorithm = "sparsity"
            else:
                algorithm = "randomized"
                self._warn_randomized_alg(
                    self.is_Rd_independent, explicit_call="algorithm='randomized"
                )

        if algorithm == "graphic":
            _input_check.dimension_for_algorithm(
                dim,
                [
                    1,
                ],
                "the graphic algorithm",
            )
            return len(nx.cycle_basis(self)) == 0

        if algorithm == "sparsity":
            _input_check.dimension_for_algorithm(dim, [2], "the sparsity algorithm")
            return self.is_kl_sparse(
                2, 3, use_precomputed_pebble_digraph=use_precomputed_pebble_digraph
            )

        elif algorithm == "randomized":
            F = self.random_framework(dim=dim)
            return len(F.stresses()) == 0

        raise NotSupportedValueError(algorithm, "algorithm", self.is_Rd_independent)

    @doc_category("Rigidity Matroid")
    def is_Rd_circuit(  # noqa: C901
        self,
        dim: int = 2,
        algorithm: str = "default",
        use_precomputed_pebble_digraph: bool = False,
    ) -> bool:
        """
        Return whether the edge set is a circuit in the generic ``dim``-rigidity matroid.

        Definitions
        ---------
        * :prf:ref:`Circuit <def-matroid>`
        * :prf:ref:`Generic rigidity matroid <def-gen-rigidity-matroid>`

        Parameters
        ---------
        dim:
            Dimension of the rigidity matroid.
        algorithm:
            If ``"graphic"`` (only if ``dim=1``),
            it is checked whether the graph is a union of cycles.

            If ``"sparsity"`` (only if ``dim=2``),
            a :prf:ref:`(2,3)-sparse <def-kl-sparse-tight>` spanning subgraph
            is computed and it is checked (using pebble games)
            whether it misses only a single edge
            whose fundamental circuit is the whole graph.

            If ``"randomized"``, it is checked using randomized
            :meth:`.is_Rd_independent` whether removing
            every single edge from the graph results in an Rd-independent graph.

            If ``"default"``, then ``"graphic"`` is used for ``dim=1``,
            ``"sparsity"`` for ``dim=2``, and ``"randomized"`` for ``dim>=3``.
        use_precomputed_pebble_digraph:
            Only relevant if ``algorithm="sparsity"``.
            If ``True``, the pebble digraph present in the cache is used.
            If ``False``, recompute the pebble digraph.
            Use ``True`` only if you are certain that the pebble game digraph
            is consistent with the graph.

        Examples
        --------
        >>> from pyrigi import graphDB
        >>> G = graphDB.K33plusEdge()
        >>> G.is_Rd_circuit()
        True
        >>> G.add_edge(1,2)
        >>> G.is_Rd_circuit()
        False

        Suggested Improvements
        ----------------------
        ``prob`` parameter for the randomized algorithm
        """
        _input_check.dimension(dim)
        _graph_input_check.no_loop(self)

        if algorithm == "default":
            if dim == 1:
                algorithm = "graphic"
            elif dim == 2:
                algorithm = "sparsity"
            else:
                algorithm = "randomized"
                self._warn_randomized_alg(
                    self.is_Rd_circuit, explicit_call="algorithm='randomized'"
                )

        if algorithm == "graphic":
            _input_check.dimension_for_algorithm(dim, [1], "the graphic algorithm")
            # Check if every vertex has degree 2 or 0
            V = []
            for vertex in self.nodes:
                if self.degree(vertex) != 2 and self.degree(vertex) != 0:
                    return False
                if self.degree(vertex) == 2:
                    V.append(vertex)
            H = self.subgraph(V)
            if not nx.is_connected(H):
                return False
            return True

        if algorithm == "sparsity":
            _input_check.dimension_for_algorithm(dim, [2], "the sparsity algorithm")
            # get max sparse sugraph and check the fundamental circuit of
            # the one last edge
            if self.number_of_edges() != 2 * self.number_of_nodes() - 2:
                return False
            max_sparse_subgraph = self.spanning_kl_sparse_subgraph(
                K=2, L=3, use_precomputed_pebble_digraph=use_precomputed_pebble_digraph
            )
            if max_sparse_subgraph.number_of_edges() != 2 * self.number_of_nodes() - 3:
                return False

            remaining_edges = [
                e for e in self.edges() if not max_sparse_subgraph.has_edge(*e)
            ]
            if len(remaining_edges) != 1:
                # this should not happen
                raise RuntimeError

            return (
                len(
                    self._pebble_digraph.fundamental_circuit(
                        u=remaining_edges[0][0],
                        v=remaining_edges[0][1],
                    )
                )
                == self.number_of_nodes()
            )
        elif algorithm == "randomized":
            if self.is_Rd_independent(dim=dim, algorithm="randomized"):
                return False
            G = deepcopy(self)
            for e in G.edges:
                G.delete_edge(e)
                if G.is_Rd_dependent(dim=dim, algorithm="randomized"):
                    return False
                G.add_edge(*e)
            return True

        raise NotSupportedValueError(algorithm, "algorithm", self.is_Rd_circuit)

    @doc_category("Rigidity Matroid")
    def is_Rd_closed(self, dim: int = 2, algorithm: str = "default") -> bool:
        """
        Return whether the edge set is closed in the generic ``dim``-rigidity matroid.

        Definitions
        -----------
        * :prf:ref:`Rd-closed <def-rank-function-closure>`
        * :prf:ref:`Generic rigidity matroid <def-gen-rigidity-matroid>`

        Parameters
        ---------
        dim:
            Dimension of the rigidity matroid.
        algorithm:
            See :meth:`.Rd_closure` for the options.

        Examples
        --------
        >>> G = Graph([(0,1),(1,2),(0,2),(3,4)])
        >>> G.is_Rd_closed(dim=1)
        True
        """
        return Graph(self.Rd_closure(dim, algorithm)) == self

    @doc_category("Rigidity Matroid")
    def Rd_closure(self, dim: int = 2, algorithm: str = "default") -> list[Edge]:
        """
        Return the set of edges given by closure in the generic ``dim``-rigidity matroid.

        Definitions
        -----------
        * :prf:ref:`Rd-closure <def-rank-function-closure>`
        * :prf:ref:`Generic rigidity matroid <def-gen-rigidity-matroid>`

        Parameters
        ---------
        dim:
            Dimension of the rigidity matroid.
        algorithm:
            If ``"graphic"`` (only if ``dim=1``),
            then the closure is computed using connected components.

            If ``"pebble"`` (only if ``dim=2``),
            then pebble games are used.

            If ``"randomized"``, then adding
            non-edges is tested one by one on a random framework.

            If ``"default"``, then ``"graphic"`` is used
            for ``dim=1``, ``"pebble"`` for ``dim=2``
            and ``"randomized"`` for ``dim>=3``.

        Examples
        --------
        >>> G = Graph([(0,1),(0,2),(3,4)])
        >>> G.Rd_closure(dim=1)
        [[0, 1], [0, 2], [1, 2], [3, 4]]

        Notes
        -----
        The pebble game algorithm proceeds as follows:
        Iterate through the vertex pairs of each connected component
        and check if there exists a rigid component containing both.
        This can be done by trying to add a new edge between the vertices.
        If there is such a rigid component, we can add every vertex pair from there:
        they are certainly within a rigid component.

        Suggested Improvements
        ----------------------
        ``prob`` parameter for the randomized algorithm
        """
        _input_check.dimension(dim)
        _graph_input_check.no_loop(self)

        if algorithm == "default":
            if dim == 1:
                algorithm = "graphic"
            elif dim == 2:
                algorithm = "pebble"
            else:
                algorithm = "randomized"
                self._warn_randomized_alg(self.Rd_closure, "algorithm='randomized'")

        if algorithm == "graphic":
            _input_check.dimension_for_algorithm(dim, [1], "the graphic algorithm ")
            return [
                [u, v]
                for comp in nx.connected_components(self)
                for u, v in combinations(comp, 2)
            ]

        if algorithm == "pebble":
            _input_check.dimension_for_algorithm(
                dim, [2], "the algorithm based on pebble games"
            )

            self._build_pebble_digraph(2, 3)
            if self._pebble_digraph.number_of_edges() == 2 * self.number_of_nodes() - 3:
                return list(combinations(self.nodes, 2))
            else:
                closure = deepcopy(self)
                for connected_comp in nx.connected_components(self):
                    for u, v in combinations(connected_comp, 2):
                        if not closure.has_edge(u, v):
                            circuit = self._pebble_digraph.fundamental_circuit(u, v)
                            if circuit is not None:
                                for e in combinations(circuit, 2):
                                    closure.add_edge(*e)
                return list(closure.edges)

        if algorithm == "randomized":
            F_rank = self.random_framework(dim=dim).rigidity_matrix_rank()
            G = deepcopy(self)
            result = G.edge_list()
            for e in combinations(self.vertex_list(), 2):
                if G.has_edge(*e):
                    continue
                G.add_edge(*e)
                F1 = G.random_framework(dim=dim)
                if F_rank == F1.rigidity_matrix_rank():
                    result.append(e)
                G.remove_edge(*e)
            return result

        raise NotSupportedValueError(algorithm, "algorithm", self.Rd_closure)

    @doc_category("Generic rigidity")
    def rigid_components(  # noqa: 901
        self, dim: int = 2, algorithm: str = "default", prob: float = 0.0001
    ) -> list[list[Vertex]]:
        """
        Return the list of the vertex sets of ``dim``-rigid components.

        Definitions
        -----
        :prf:ref:`Rigid components <def-rigid-components>`

        Parameters
        ---------
        dim:
            The dimension that is used for the rigidity check.
        algorithm:
            If ``"graphic"`` (only if ``dim=1``),
            then the connected components are returned.

            If ``"subgraphs-pebble"`` (only if ``dim=2``),
            then all subgraphs are checked
            using :meth:`.is_rigid` with ``algorithm="pebble"``.

            If ``"pebble"`` (only if ``dim=2``),
            then :meth:`.Rd_closure` with ``algorithm="pebble"``
            is used.

            If ``"randomized"``, all subgraphs are checked
            using :meth:`.is_rigid` with ``algorithm="randomized"``.

            If ``"numerical"``, all subgraphs are checked
            using :meth:`.is_rigid` with ``algorithm="numerical"``.

            If ``"default"``, then ``"graphic"`` is used for ``dim=1``,
            ``"pebble"`` for ``dim=2``, and ``"randomized"`` for ``dim>=3``.
        prob:
            A bound on the probability for false negatives of the rigidity testing
            when ``algorithm="randomized"``.

            *Warning:* this is not the probability of wrong results in this method,
            but is just passed on to rigidity testing.

        Examples
        --------
        >>> G = Graph([(0,1), (1,2), (2,3), (3,0)])
        >>> G.rigid_components(algorithm="randomized")
        [[0, 1], [0, 3], [1, 2], [2, 3]]

        >>> G = Graph([(0,1), (1,2), (2,3), (3,4), (4,5), (5,0), (0,2), (5,3)])
        >>> G.is_rigid()
        False
        >>> G.rigid_components(algorithm="randomized")
        [[0, 5], [2, 3], [0, 1, 2], [3, 4, 5]]

        Notes
        -----
        If the graph itself is rigid, it is clearly maximal and is returned.
        Every edge is part of a rigid component. Isolated vertices form
        additional rigid components.

        For the pebble game algorithm we use the fact that the ``R2_closure``
        consists of edge disjoint cliques, so we only have to determine them.
        """
        _input_check.dimension(dim)
        _graph_input_check.no_loop(self)

        if algorithm == "default":
            if dim == 1:
                algorithm = "graphic"
            elif dim == 2:
                algorithm = "pebble"
            else:
                algorithm = "randomized"
                self._warn_randomized_alg(
                    self.rigid_components, "algorithm='randomized'"
                )

        if algorithm == "graphic":
            _input_check.dimension_for_algorithm(dim, [1], "the graphic algorithm")
            return [list(comp) for comp in nx.connected_components(self)]

        if algorithm == "pebble":
            _input_check.dimension_for_algorithm(
                dim, [2], "the rigid component algorithm based on pebble games"
            )
            components = []
            closure = Graph(self.Rd_closure(dim=2, algorithm="pebble"))
            for u, v in closure.edges:
                closure.edges[u, v]["used"] = False
            for u, v in closure.edges:
                if not closure.edges[u, v]["used"]:
                    common_neighs = nx.common_neighbors(closure, u, v)
                    comp = [u, v] + list(common_neighs)
                    components.append(comp)
                    for w1, w2 in combinations(comp, 2):
                        closure.edges[w1, w2]["used"] = True

            return components + [[v] for v in self.nodes if nx.is_isolate(self, v)]

        if algorithm in ["randomized", "numerical", "subgraphs-pebble"]:
            if not nx.is_connected(self):
                res = []
                for comp in nx.connected_components(self):
                    res += self.subgraph(comp).rigid_components(
                        dim, algorithm=algorithm
                    )
                return res

            if algorithm == "subgraphs-pebble":
                _input_check.dimension_for_algorithm(
                    dim, [2], "the subgraph algorithm using pebble games"
                )
                alg_is_rigid = "sparsity"
            else:
                alg_is_rigid = algorithm

            if self.is_rigid(dim, algorithm=alg_is_rigid, prob=prob):
                return [list(self)]

            rigid_subgraphs = {
                tuple(vertex_subset): True
                for n in range(2, self.number_of_nodes() - 1)
                for vertex_subset in combinations(self.nodes, n)
                if self.subgraph(vertex_subset).is_rigid(
                    dim, algorithm=alg_is_rigid, prob=prob
                )
            }

            sorted_rigid_subgraphs = sorted(
                rigid_subgraphs.keys(), key=lambda t: len(t), reverse=True
            )
            for i, H1 in enumerate(sorted_rigid_subgraphs):
                if rigid_subgraphs[H1] and i + 1 < len(sorted_rigid_subgraphs):
                    for H2 in sorted_rigid_subgraphs[i + 1 :]:
                        if set(H2).issubset(set(H1)):
                            rigid_subgraphs[H2] = False
            return [list(H) for H, is_max in rigid_subgraphs.items() if is_max]

        raise NotSupportedValueError(algorithm, "algorithm", self.rigid_components)

    @doc_category("Generic rigidity")
    def max_rigid_dimension(
        self, algorithm: str = "randomized", prob: float = 0.0001
    ) -> int | Inf:
        """
        Compute the maximum dimension in which the graph is generically rigid.

        For checking rigidity, the method uses a randomized algorithm,
        see :meth:`~.is_rigid` for details.

        Definitions
        -----------
        :prf:ref:`Generical rigidity <def-gen-rigid>`

        Parameters
        ----------
        algorithm:
            If ``"randomized"``, the rigidity of the graph is checked
            in each dimension using :meth:`.is_rigid` with
            ``algorithm="randomized"``.
            Since this is a randomized algorithm, false negatives are possible.
            However, the actual maximum rigid dimension is never lower than
            the output of this method.

            If ``"numerical"``, the rigidity of the graph is checked
            in each dimension using :meth:`.is_rigid` with
            ``algorithm="numerical"``.
            With this choice of algorithm, we do not have the guarantee that
            is mentioned above on the maximum rigid dimension.
        prob:
            A bound on the probability for false negatives of the rigidity testing.

            *Warning:* this is not the probability of wrong results in this method,
            but is just passed on to rigidity testing.

        Examples
        --------
        >>> import pyrigi.graphDB as graphs
        >>> G = graphs.Complete(3)
        >>> rigid_dim = G.max_rigid_dimension(); rigid_dim
        oo
        >>> rigid_dim.is_infinite
        True

        >>> import pyrigi.graphDB as graphs
        >>> G = graphs.Complete(4)
        >>> G.add_edges([(0,4),(1,4),(2,4)])
        >>> G.max_rigid_dimension()
        3

        Notes
        -----
        This is done by taking the dimension predicted by the Maxwell count
        as a starting point and iteratively reducing the dimension until
        generic rigidity is found.
        This method returns ``sympy.oo`` (infinity) if and only if the graph
        is complete. It has the data type ``Inf``.
        """
        _graph_input_check.no_loop(self)

        if not nx.is_connected(self):
            return 0

        n = self.number_of_nodes()
        m = self.number_of_edges()
        # Only the complete graph is rigid in all dimensions
        if m == n * (n - 1) / 2:
            return oo
        # Find the largest d such that d*(d+1)/2 - d*n + m = 0
        max_dim = int(
            math.floor(0.5 * (2 * n + math.sqrt((1 - 2 * n) ** 2 - 8 * m) - 1))
        )
        self._warn_randomized_alg(self.max_rigid_dimension)
        for dim in range(max_dim, 0, -1):
            if self.is_rigid(dim, algorithm=algorithm, prob=prob):
                return dim

    @doc_category("General graph theoretical properties")
    def is_isomorphic(self, graph: Graph) -> bool:
        """
        Return whether two graphs are isomorphic.

        For further details, see :func:`networkx.algorithms.isomorphism.is_isomorphic`.

        Examples
        --------
        >>> G = Graph([(0,1), (1,2)])
        >>> G_ = Graph([('b','c'), ('c','a')])
        >>> G.is_isomorphic(G_)
        True
        """
        return nx.is_isomorphic(self, graph)

    @doc_category("Other")
    def to_int(self, vertex_order: Sequence[Vertex] = None) -> int:
        """
        Return the integer representation of the graph.

        The graph integer representation is the integer whose binary
        expansion is given by the sequence obtained by concatenation
        of the rows of the upper triangle of the adjacency matrix,
        excluding the diagonal.

        Parameters
        ----------
        vertex_order:
            By listing vertices in the preferred order, the adjacency matrix
            is computed with the given order. If no vertex order is
            provided, :meth:`~.Graph.vertex_list()` is used.

        Examples
        --------
        >>> G = Graph([(0,1), (1,2)])
        >>> G.adjacency_matrix()
        Matrix([
        [0, 1, 0],
        [1, 0, 1],
        [0, 1, 0]])
        >>> G.to_int()
        5

        Suggested Improvements
        ----------------------
        Implement taking canonical before computing the integer representation.
        """
        _input_check.greater_equal(self.number_of_edges(), 1, "number of edges")
        if self.min_degree() == 0:
            raise ValueError(
                "The integer representation only works "
                "for graphs without isolated vertices!"
            )
        _graph_input_check.no_loop(self)

        adj_matrix = self.adjacency_matrix(vertex_order)
        upper_diag = [
            str(b) for i, row in enumerate(adj_matrix.tolist()) for b in row[i + 1 :]
        ]
        return int("".join(upper_diag), 2)

    @classmethod
    @doc_category("Class methods")
    def from_int(cls, N: int) -> Graph:
        """
        Return a graph given its integer representation.

        See :meth:`~Graph.to_int` for the description
        of the integer representation.
        """
        _input_check.integrality_and_range(N, "parameter n", min_val=1)

        L = bin(N)[2:]
        c = math.ceil((1 + math.sqrt(1 + 8 * len(L))) / 2)
        rows = []
        s = 0
        L = "".join(["0" for _ in range(int(c * (c - 1) / 2) - len(L))]) + L
        for i in range(c):
            rows.append(
                [0 for _ in range(i + 1)] + [int(j) for j in L[s : s + (c - i - 1)]]
            )
            s += c - i - 1
        adj_matrix = Matrix(rows)
        return Graph.from_adjacency_matrix(adj_matrix + adj_matrix.transpose())

    @classmethod
    @doc_category("Class methods")
    def from_adjacency_matrix(cls, adj_matrix: Matrix) -> Graph:
        """
        Create a graph from a given adjacency matrix.

        Examples
        --------
        >>> M = Matrix([[0,1],[1,0]])
        >>> G = Graph.from_adjacency_matrix(M)
        >>> print(G)
        Graph with vertices [0, 1] and edges [[0, 1]]
        """
        if not adj_matrix.is_square:
            raise ValueError("The matrix is not square!")
        if not adj_matrix.is_symmetric():
            raise ValueError("The matrix is not symmetric!")

        vertices = range(adj_matrix.cols)
        edges = []
        for i, j in combinations(vertices, 2):
            if not (adj_matrix[i, j] == 0 or adj_matrix[i, j] == 1):
                raise ValueError(
                    "The provided adjacency matrix contains entries other than 0 and 1!"
                )
            if adj_matrix[i, j] == 1:
                edges += [(i, j)]
        for i in vertices:
            if adj_matrix[i, i] == 1:
                edges += [(i, i)]
        return Graph.from_vertices_and_edges(vertices, edges)

    @doc_category("General graph theoretical properties")
    def adjacency_matrix(self, vertex_order: Sequence[Vertex] = None) -> Matrix:
        """
        Return the adjacency matrix of the graph.

        Parameters
        ----------
        vertex_order:
            By listing vertices in the preferred order, the adjacency matrix
            can be computed in a way the user expects. If no vertex order is
            provided, :meth:`~.Graph.vertex_list()` is used.

        Examples
        --------
        >>> G = Graph([(0,1), (1,2), (1,3)])
        >>> G.adjacency_matrix()
        Matrix([
        [0, 1, 0, 0],
        [1, 0, 1, 1],
        [0, 1, 0, 0],
        [0, 1, 0, 0]])

        Notes
        -----
        :func:`networkx.linalg.graphmatrix.adjacency_matrix`
        requires ``scipy``. To avoid unnecessary imports, the method is implemented here.
        """
        vertex_order = _graph_input_check.is_vertex_order(self, vertex_order)

        row_list = [
            [+((v1, v2) in self.edges) for v2 in vertex_order] for v1 in vertex_order
        ]

        return Matrix(row_list)

    @doc_category("Other")
    def random_framework(self, dim: int = 2, rand_range: int | Sequence[int] = None):
        # the return type is intentionally omitted to avoid circular import
        """
        Return a framework with random realization.

        This method calls :meth:`.Framework.Random`.
        """
        from pyrigi.framework import Framework

        return Framework.Random(self, dim, rand_range)

    @doc_category("Other")
    def to_tikz(
        self,
        layout_type: str = "spring",
        placement: dict[Vertex, Point] = None,
        vertex_style: str | list[str : Sequence[Vertex]] = "gvertex",
        edge_style: str | dict[str : Sequence[Edge]] = "edge",
        label_style: str = "labelsty",
        figure_opts: str = "",
        vertex_in_labels: bool = False,
        vertex_out_labels: bool = False,
        default_styles: bool = True,
    ) -> str:
        r"""
        Create a TikZ code for the graph.

        For using it in ``LaTeX`` you need to use the ``tikz`` package.

        Parameters
        ----------
        placement:
            If ``placement`` is not specified,
            then it is generated depending on parameter ``layout``.
        layout_type:
            The possibilities are ``spring`` (default), ``circular``,
            ``random`` or ``planar``, see also :meth:`~Graph.layout`.
        vertex_style:
            If a single style is given as a string,
            then all vertices get this style.
            If a dictionary from styles to a list of vertices is given,
            vertices are put in style accordingly.
            The vertices missing in the dictionary do not get a style.
        edge_style:
            If a single style is given as a string,
            then all edges get this style.
            If a dictionary from styles to a list of edges is given,
            edges are put in style accordingly.
            The edges missing in the dictionary do not get a style.
        label_style:
            The style for labels that are placed next to vertices.
        figure_opts:
            Options for the tikzpicture environment.
        vertex_in_labels
            A bool on whether vertex names should be put as labels on the vertices.
        vertex_out_labels
            A bool on whether vertex names should be put next to vertices.
        default_styles
            A bool on whether default style definitions should be put to the options.

        Examples
        --------
        >>> G = Graph([(0,1), (1,2), (2,3), (0,3)])
        >>> print(G.to_tikz()) # doctest: +SKIP
        \begin{tikzpicture}[gvertex/.style={fill=black,draw=white,circle,inner sep=0pt,minimum size=4pt},edge/.style={line width=1.5pt,black!60!white}]
            \node[gvertex] (0) at (-0.98794, -0.61705) {};
            \node[gvertex] (1) at (0.62772, -1.0) {};
            \node[gvertex] (2) at (0.98514, 0.62151) {};
            \node[gvertex] (3) at (-0.62492, 0.99554) {};
            \draw[edge] (0) to (1) (0) to (3) (1) to (2) (2) to (3);
        \end{tikzpicture}

        >>> print(G.to_tikz(layout_type = "circular")) # doctest: +NORMALIZE_WHITESPACE
        \begin{tikzpicture}[gvertex/.style={fill=black,draw=white,circle,inner sep=0pt,minimum size=4pt},edge/.style={line width=1.5pt,black!60!white}]
            \node[gvertex] (0) at (1.0, 0.0) {};
            \node[gvertex] (1) at (-0.0, 1.0) {};
            \node[gvertex] (2) at (-1.0, -0.0) {};
            \node[gvertex] (3) at (0.0, -1.0) {};
            \draw[edge] (0) to (1) (0) to (3) (1) to (2) (2) to (3);
        \end{tikzpicture}

        >>> print(G.to_tikz(placement = {0:[0, 0], 1:[1, 1], 2:[2, 2], 3:[3, 3]})) # doctest: +NORMALIZE_WHITESPACE
        \begin{tikzpicture}[gvertex/.style={fill=black,draw=white,circle,inner sep=0pt,minimum size=4pt},edge/.style={line width=1.5pt,black!60!white}]
            \node[gvertex] (0) at (0, 0) {};
            \node[gvertex] (1) at (1, 1) {};
            \node[gvertex] (2) at (2, 2) {};
            \node[gvertex] (3) at (3, 3) {};
            \draw[edge] (0) to (1) (0) to (3) (1) to (2) (2) to (3);
        \end{tikzpicture}

        >>> print(G.to_tikz(layout_type = "circular", vertex_out_labels = True)) # doctest: +NORMALIZE_WHITESPACE
        \begin{tikzpicture}[gvertex/.style={fill=black,draw=white,circle,inner sep=0pt,minimum size=4pt},edge/.style={line width=1.5pt,black!60!white},labelsty/.style={font=\scriptsize,black!70!white}]
            \node[gvertex,label={[labelsty]right:$0$}] (0) at (1.0, 0.0) {};
            \node[gvertex,label={[labelsty]right:$1$}] (1) at (-0.0, 1.0) {};
            \node[gvertex,label={[labelsty]right:$2$}] (2) at (-1.0, -0.0) {};
            \node[gvertex,label={[labelsty]right:$3$}] (3) at (0.0, -1.0) {};
            \draw[edge] (0) to (1) (0) to (3) (1) to (2) (2) to (3);
        \end{tikzpicture}

        >>> print(G.to_tikz(layout_type = "circular", vertex_in_labels = True)) # doctest: +NORMALIZE_WHITESPACE
        \begin{tikzpicture}[gvertex/.style={white,fill=black,draw=black,circle,inner sep=1pt,font=\scriptsize},edge/.style={line width=1.5pt,black!60!white}]
            \node[gvertex] (0) at (1.0, 0.0) {$0$};
            \node[gvertex] (1) at (-0.0, 1.0) {$1$};
            \node[gvertex] (2) at (-1.0, -0.0) {$2$};
            \node[gvertex] (3) at (0.0, -1.0) {$3$};
            \draw[edge] (0) to (1) (0) to (3) (1) to (2) (2) to (3);
        \end{tikzpicture}

        >>> print(G.to_tikz(
        ...     layout_type = "circular",
        ...     vertex_style = "myvertex",
        ...     edge_style = "myedge")
        ... ) # doctest: +NORMALIZE_WHITESPACE
        \begin{tikzpicture}[]
            \node[myvertex] (0) at (1.0, 0.0) {};
            \node[myvertex] (1) at (-0.0, 1.0) {};
            \node[myvertex] (2) at (-1.0, -0.0) {};
            \node[myvertex] (3) at (0.0, -1.0) {};
            \draw[myedge] (0) to (1) (0) to (3) (1) to (2) (2) to (3);
        \end{tikzpicture}

        >>> print(G.to_tikz(
        ...     layout_type="circular",
        ...     edge_style={"red edge": [[1, 2]], "green edge": [[2, 3], [0, 1]]},
        ...     vertex_style={"red vertex": [0], "blue vertex": [2, 3]})
        ... ) # doctest: +NORMALIZE_WHITESPACE
        \begin{tikzpicture}[]
            \node[red vertex] (0) at (1.0, 0.0) {};
            \node[blue vertex] (2) at (-1.0, -0.0) {};
            \node[blue vertex] (3) at (0.0, -1.0) {};
            \node[] (1) at (-0.0, 1.0) {};
            \draw[red edge] (1) to (2);
            \draw[green edge] (2) to (3) (0) to (1);
            \draw[] (3) to (0);
        \end{tikzpicture}
        """  # noqa: E501

        # strings for tikz styles
        if vertex_out_labels and default_styles:
            label_style_str = r"labelsty/.style={font=\scriptsize,black!70!white}"
        else:
            label_style_str = ""

        if vertex_style == "gvertex" and default_styles:
            if vertex_in_labels:
                vertex_style_str = (
                    "gvertex/.style={white,fill=black,draw=black,circle,"
                    r"inner sep=1pt,font=\scriptsize}"
                )
            else:
                vertex_style_str = (
                    "gvertex/.style={fill=black,draw=white,circle,inner sep=0pt,"
                    "minimum size=4pt}"
                )
        else:
            vertex_style_str = ""
        if edge_style == "edge" and default_styles:
            edge_style_str = "edge/.style={line width=1.5pt,black!60!white}"
        else:
            edge_style_str = ""

        figure_str = [figure_opts, vertex_style_str, edge_style_str, label_style_str]
        figure_str = [fs for fs in figure_str if fs != ""]
        figure_str = ",".join(figure_str)

        # tikz for edges
        edge_style_dict = {}
        if type(edge_style) is str:
            edge_style_dict[edge_style] = self.edge_list()
        else:
            dict_edges = []
            for estyle, elist in edge_style.items():
                cdict_edges = [ee for ee in elist if self.has_edge(*ee)]
                edge_style_dict[estyle] = cdict_edges
                dict_edges += cdict_edges
            remaining_edges = [
                ee
                for ee in self.edge_list()
                if not ((ee in dict_edges) or (ee.reverse() in dict_edges))
            ]
            edge_style_dict[""] = remaining_edges

        edges_str = ""
        for estyle, elist in edge_style_dict.items():
            edges_str += (
                f"\t\\draw[{estyle}] "
                + " ".join([" to ".join([f"({v})" for v in e]) for e in elist])
                + ";\n"
            )

        # tikz for vertices
        if placement is None:
            placement = self.layout(layout_type)

        vertex_style_dict = {}
        if type(vertex_style) is str:
            vertex_style_dict[vertex_style] = self.vertex_list()
        else:
            dict_vertices = []
            for style, vertex_list in vertex_style.items():
                cdict_vertices = [v for v in vertex_list if (v in self.vertex_list())]
                vertex_style_dict[style] = cdict_vertices
                dict_vertices += cdict_vertices
            remaining_vertices = [
                v for v in self.vertex_list() if not (v in dict_vertices)
            ]
            vertex_style_dict[""] = remaining_vertices

        vertices_str = ""
        for style, vertex_list in vertex_style_dict.items():
            vertices_str += "".join(
                [
                    "\t\\node["
                    + style
                    + (
                        ("," if vertex_style != "" else "")
                        + f"label={{[{label_style}]right:${v}$}}"
                        if vertex_out_labels
                        else ""
                    )
                    + f"] ({v}) at "
                    + f"({round(placement[v][0], 5)}, {round(placement[v][1], 5)}) {{"
                    + (f"${v}$" if vertex_in_labels else "")
                    + "};\n"
                    for v in vertex_list
                ]
            )
        return (
            "\\begin{tikzpicture}["
            + figure_str
            + "]\n"
            + vertices_str
            + edges_str
            + "\\end{tikzpicture}"
        )

    @doc_category("Graph manipulation")
    def sum_t(self, other_graph: Graph, edge: Edge, t: int = 2) -> Graph:
        """
        Return the ``t``-sum with ``other_graph`` along the given edge.

        Definitions
        -----------
        :prf:ref:`t-sum <def-t-sum>`

        Examples
        --------
        >>> G1 = Graph([[1,2],[2,3],[3,1],[3,4]])
        >>> G2 = Graph([[0,1],[1,2],[2,3],[3,1]])
        >>> H = G2.sum_t(G1, [1, 2], 3)
        >>> print(H)
        Graph with vertices [0, 1, 2, 3, 4] and edges [[0, 1], [1, 3], [2, 3], [3, 4]]
        """
        if edge not in self.edges or edge not in other_graph.edges:
            raise ValueError(
                f"The edge {edge} is not in the intersection of the graphs!"
            )
        # check if the intersection is a t-complete graph
        if not self.intersection(other_graph).is_isomorphic(nx.complete_graph(t)):
            raise ValueError(
                f"The intersection of the graphs must be a {t}-complete graph!"
            )
        G = self + other_graph
        G.remove_edge(edge[0], edge[1])
        return G

    @doc_category("General graph theoretical properties")
    def is_vertex_apex(self) -> bool:
        """
        Return whether the graph is vertex apex.

        Alias for :meth:`~.Graph.is_k_vertex_apex` with ``k=1``.

        Definitions
        -----------
        :prf:ref:`Vertex apex graph <def-apex-graph>`
        """
        return self.is_k_vertex_apex(1)

    @doc_category("General graph theoretical properties")
    def is_k_vertex_apex(self, k: int) -> bool:
        """
        Return whether the graph is ``k``-vertex apex.

        Definitions
        -----------
        :prf:ref:`k-vertex apex graph <def-apex-graph>`

        Examples
        --------
        >>> import pyrigi.graphDB as graphs
        >>> G = graphs.Complete(5)
        >>> G.is_k_vertex_apex(1)
        True
        """
        _input_check.integrality_and_range(
            k, "k", min_val=0, max_val=self.number_of_nodes()
        )
        _G = deepcopy(self)
        for vertex_list in combinations(self.nodes, k):
            incident_edges = list(_G.edges(vertex_list))
            _G.delete_vertices(vertex_list)
            if nx.is_planar(_G):
                return True
            _G.add_edges(incident_edges)
        return False

    @doc_category("General graph theoretical properties")
    def is_edge_apex(self) -> bool:
        """
        Return whether the graph is edge apex.

        Alias for :meth:`~.Graph.is_k_edge_apex` with ``k=1``

        Definitions
        -----------
        :prf:ref:`Edge apex graph <def-apex-graph>`
        """
        return self.is_k_edge_apex(1)

    @doc_category("General graph theoretical properties")
    def is_k_edge_apex(self, k: int) -> bool:
        """
        Return whether the graph is ``k``-edge apex.

        Definitions
        -----------
        :prf:ref:`k-edge apex graph <def-apex-graph>`

        Examples
        --------
        >>> import pyrigi.graphDB as graphs
        >>> G = graphs.Complete(5)
        >>> G.is_k_edge_apex(1)
        True
        """
        _input_check.integrality_and_range(
            k, "k", min_val=0, max_val=self.number_of_edges()
        )
        _G = deepcopy(self)
        for edge_list in combinations(self.edges, k):
            _G.delete_edges(edge_list)
            if nx.is_planar(_G):
                return True
            _G.add_edges(edge_list)
        return False

    @doc_category("General graph theoretical properties")
    def is_critically_vertex_apex(self) -> bool:
        """
        Return whether the graph is critically vertex apex.

        Alias for :meth:`~.Graph.is_critically_k_vertex_apex` with ``k=1``.

        Definitions
        -----------
        :prf:ref:`Critically vertex apex graph <def-apex-graph>`
        """
        return self.is_critically_k_vertex_apex(1)

    @doc_category("General graph theoretical properties")
    def is_critically_k_vertex_apex(self, k: int) -> bool:
        """
        Return whether the graph is critically ``k``-vertex apex.

        Definitions
        -----------
        :prf:ref:`Critically k-vertex apex graph <def-apex-graph>`

        Examples
        --------
        >>> import pyrigi.graphDB as graphs
        >>> G = graphs.Complete(5)
        >>> G.is_critically_k_vertex_apex(1)
        True
        """
        _input_check.integrality_and_range(
            k, "k", min_val=0, max_val=self.number_of_nodes()
        )
        _G = deepcopy(self)
        for vertex_list in combinations(self.nodes, k):
            incident_edges = list(_G.edges(vertex_list))
            _G.delete_vertices(vertex_list)
            if not nx.is_planar(_G):
                return False
            _G.add_edges(incident_edges)
        return True

    @doc_category("General graph theoretical properties")
    def is_critically_edge_apex(self) -> bool:
        """
        Return whether the graph is critically edge apex.

        Alias for :meth:`~.Graph.is_critically_k_edge_apex` with ``k=1``.

        Definitions
        -----------
        :prf:ref:`Critically edge apex graph <def-apex-graph>`
        """
        return self.is_critically_k_edge_apex(1)

    @doc_category("General graph theoretical properties")
    def is_critically_k_edge_apex(self, k: int) -> bool:
        """
        Return whether the graph is critically ``k``-edge apex.

        Definitions
        -----------
        :prf:ref:`Critically k-edge apex graph <def-apex-graph>`

        Examples
        --------
        >>> import pyrigi.graphDB as graphs
        >>> G = graphs.Complete(5)
        >>> G.is_critically_k_edge_apex(1)
        True
        """
        _input_check.integrality_and_range(
            k, "k", min_val=0, max_val=self.number_of_edges()
        )
        _G = deepcopy(self)
        for edge_list in combinations(self.edges, k):
            _G.delete_edges(edge_list)
            if not nx.is_planar(_G):
                return False
            _G.add_edges(edge_list)
        return True

    @doc_category("Graph manipulation")
    def intersection(self, other_graph: Graph) -> Graph:
        """
        Return the intersection with ``other_graph``.

        Parameters
        ----------
        other_graph: Graph

        Examples
        --------
        >>> H = Graph([[1,2],[2,3],[3,1],[3,4]])
        >>> G = Graph([[0,1],[1,2],[2,3],[3,1]])
        >>> graph = G.intersection(H)
        >>> print(graph)
        Graph with vertices [1, 2, 3] and edges [[1, 2], [1, 3], [2, 3]]
        >>> G = Graph([[0,1],[0,2],[1,2]])
        >>> G.add_vertex(3)
        >>> H = Graph([[0,1],[1,2],[2,4],[4,0]])
        >>> H.add_vertex(3)
        >>> graph = G.intersection(H)
        >>> print(graph)
        Graph with vertices [0, 1, 2, 3] and edges [[0, 1], [1, 2]]
        """
        return Graph.from_vertices_and_edges(
            [v for v in self.nodes if v in other_graph.nodes],
            [e for e in self.edges if e in other_graph.edges],
        )

    @doc_category("General graph theoretical properties")
    @proxy_call(is_stable_set)
    def is_stable_set(
        self,
        vertices: Iterable[Vertex] | SeparatingCut,
        certificate: bool = False,
    ) -> bool | tuple[bool, Optional[tuple[Vertex, Vertex]]]: ...

    @doc_category("General graph theoretical properties")
    @proxy_call(is_separating_set)
    def is_separating_set(
        self,
        vertices: Iterable[Vertex] | SeparatingCut,
    ) -> bool: ...

    @doc_category("General graph theoretical properties")
    @proxy_call(is_separating_set_dividing)
    def is_separating_set_dividing(
        self,
        vertices: Iterable[Vertex] | SeparatingCut,
        u: Vertex,
        v: Vertex,
    ) -> bool: ...

<<<<<<< HEAD
    @doc_category("General graph theoretical properties")
    @proxy_call(is_stable_separating_set)
    def is_stable_separating_set(
        self,
        vertices: Iterable[Vertex] | SeparatingCut,
    ) -> bool: ...
=======
        _graph_input_check.vertex_members(self, vertices)
>>>>>>> 6a208475

    @proxy_call(is_stable_separating_set_dividing)
    @doc_category("General graph theoretical properties")
    def is_stable_separating_set_dividing(
        self,
        vertices: Iterable[Vertex] | SeparatingCut,
        u: Vertex,
        v: Vertex,
    ) -> bool: ...

    @doc_category("General graph theoretical properties")
    @proxy_call(stable_separating_set_in_flexible_graph)
    def stable_separating_set_in_flexible_graph(
        graph: nx.Graph,
        u: Optional[Vertex] = None,
        v: Optional[Vertex] = None,
    ) -> Optional[StableSeparatingCut]: ...

    @doc_category("General graph theoretical properties")
    @proxy_call(stable_separating_set_in_flexible_graph_fast)
    def stable_separating_set_in_flexible_graph_fast(
        graph: nx.Graph,
        u: Optional[Vertex] = None,
        v: Optional[Vertex] = None,
        ensure_rigid_components: bool = True,
    ) -> Optional[StableSeparatingCut]: ...

    @doc_category("Generic rigidity")
    def _neighbors_of_set(self, vertices: list[Vertex] | set[Vertex]) -> set[Vertex]:
        """
        Return the set of neighbors of a set of vertices.

        Examples
        --------
        >>> import pyrigi.graphDB as graphs
        >>> G = graphs.Complete(5)
        >>> G._neighbors_of_set([1,2])
        {0, 3, 4}
        >>> G = Graph([[0, 3], [0, 4], [1, 3], [1, 4], [2, 3], [2, 4], [3, 4]])
        >>> G._neighbors_of_set([1,2])
        {3, 4}
        >>> G._neighbors_of_set([3,4])
        {0, 1, 2}

        """  # noqa: E501

        _graph_input_check.vertex_members(self, vertices)

        res = set()
        for v in vertices:
            res.update(self.neighbors(v))
        return res.difference(vertices)

    @doc_category("Generic rigidity")
    def _make_outside_neighbors_clique(
        self, vertices: list[Vertex] | set[Vertex]
    ) -> Graph:
        """
        Create a graph by selecting the subgraph of the given graph induced by ``vertices``,
        contracting each connected component of the graph minus ``vertices``
        to a single vertex, and making their neighbors in ``vertices`` into a clique.
        See :prf:ref:`thm-weakly-globally-linked`.

        Definitions
        -----------
        :prf:ref:`clique <def-clique>`

        Examples
        --------
        >>> G = Graph([[0, 1], [0, 3], [0, 4], [1, 2], [1, 5], [2, 3], [2, 4], [3, 5]])
        >>> H = G._make_outside_neighbors_clique([0,1,2,3])
        >>> print(H)
        Graph with vertices [0, 1, 2, 3] and edges [[0, 1], [0, 2], [0, 3], [1, 2], [1, 3], [2, 3]]
        >>> G = Graph([[0, 1], [0, 5], [0, 7], [1, 4], [1, 7], [4, 5], [4, 8], [4, 11], [5, 6], [5, 8], [5, 14], [6, 10], [6, 11], [6, 12], [7, 8], [7, 13], [8, 12], [10, 13], [10, 14], [11, 12], [13, 14]])
        >>> H = G._make_outside_neighbors_clique([0,1,4,5,6,7,8,11,12])
        >>> print(H)
        Graph with vertices [0, 1, 4, 5, 6, 7, 8, 11, 12] and edges [[0, 1], [0, 5], [0, 7], [1, 4], [1, 7], [4, 5], [4, 8], [4, 11], [5, 6], [5, 7], [5, 8], [6, 7], [6, 11], [6, 12], [7, 8], [8, 12], [11, 12]]
        """  # noqa: E501

        _graph_input_check.vertex_members(self, vertices)

        H = self.copy()
        H.delete_vertices(vertices)
        conn_comps = nx.connected_components(H)
        H = self.copy()
        import pyrigi.graphDB as graphs

        for conn_comp in conn_comps:
            H.delete_vertices(conn_comp)
            K = graphs.Complete(vertices=self._neighbors_of_set(conn_comp))
            H += K
        return H

    def _block_3(self, u: Vertex, v: Vertex) -> Graph:
        """
        Return the 3-block of (``u``, ``v``) via cleaving operations.

        Definitions
        -----------
        :prf:ref:`3-block <def-block-3>`
        :prf:ref:`3-block lemma <lem-3-block>`

        Examples
        --------
        >>> G = Graph([[0, 1], [0, 5], [0, 7], [1, 2], [1, 3], [1, 7], [2, 3], [2, 4], [3, 4], [4, 5], [4, 8], [4, 11], [5, 6], [5, 8], [5, 14], [6, 10], [6, 11], [6, 12], [7, 8], [7, 13], [8, 12], [9, 10], [9, 13], [10, 14], [11, 12], [13, 14]])
        >>> print(G._block_3(0,11))
        Graph with vertices [0, 1, 4, 5, 6, 7, 8, 10, 11, 12, 13, 14] and edges [[0, 1], [0, 5], [0, 7], [1, 4], [1, 7], [4, 5], [4, 8], [4, 11], [5, 6], [5, 8], [5, 14], [6, 10], [6, 11], [6, 12], [7, 8], [7, 13], [8, 12], [10, 13], [10, 14], [11, 12], [13, 14]]
        """  # noqa: E501
        try:
            cut = next(nx.all_node_cuts(self))
            if len(cut) >= 3:
                return self
            H = self.copy()
            H.delete_vertices(cut)
            for conn_comp in nx.connected_components(H):
                conn_comp.update(cut)
                if u in conn_comp and v in conn_comp:
                    break
            B = nx.subgraph(self, conn_comp).copy()
            B.add_edge(*(cut))
            return B._block_3(u, v)
        except StopIteration:
            return self

    @doc_category("Generic rigidity")
    def is_linked(self, u: Vertex, v: Vertex, dim: int = 2) -> bool:
        """
        Return whether a pair of vertices is ``dim``-linked.

        :prf:ref:`lem-linked-pair-rigid-component` is used for the check.

        Definitions
        -----------
        :prf:ref:`dim-linked pair <def-linked-pair>`

        Parameters
        ----------
        u,v:
        dim:
            Currently, only the dimension ``dim=2`` is supported.

        Examples
        --------
        >>> H = Graph([[0, 1], [0, 2], [1, 3], [1, 5], [2, 3], [2, 6], [3, 5], [3, 7], [5, 7], [6, 7], [3, 6]])
        >>> H.is_linked(1,7)
        True
        >>> H = Graph([[0, 1], [0, 2], [1, 3], [2, 3]])
        >>> H.is_linked(0,3)
        False
        >>> H.is_linked(1,3)
        True

        Suggested Improvements
        ----------------------
        Implement also for other dimensions.
        """  # noqa: E501
        _input_check.dimension_for_algorithm(
            dim, [2], "the algorithm to check linkedness"
        )
        _graph_input_check.vertex_members(self, [u, v])
        return any(
            [(u in C and v in C) for C in self.rigid_components(algorithm="default")]
        )

    @doc_category("Rigidity Matroid")
    def _Rd_fundamental_circuit(self, u: Vertex, v: Vertex, dim: int = 2) -> list[Edge]:
        """
        Return the fundamental circuit of ``uv`` in the generic ``dim``-rigidity matroid.

        Definitions
        -----------
        * :prf:ref:`Fundamental circuit <def-fundamental-circuit>`
        * :prf:ref:`Generic rigidity matroid <def-gen-rigidity-matroid>`

        Parameters
        ----------
        u, v:
        dim:
            Currently, only the dimension ``dim=2`` is supported.

        Examples
        --------
        >>> H = Graph([[0, 1], [0, 2], [1, 3], [1, 5], [2, 3], [2, 6], [3, 5], [3, 7], [5, 7], [6, 7], [3, 6]])
        >>> H._Rd_fundamental_circuit(1, 7)
        [[1, 3], [1, 5], [3, 5], [3, 7], [5, 7]]
        >>> H._Rd_fundamental_circuit(2,5)
        [[2, 3], [2, 6], [3, 5], [3, 6], [3, 7], [5, 7], [6, 7]]

        The following example is the Figure 5 of the article :cite:p:`JordanVillanyi2024`

        >>> G = Graph([[0, 1], [0, 5], [0, 7], [1, 2], [1, 3], [1, 7], [2, 3], [2, 4], [3, 4], [4, 5], [4, 8], [4, 11], [5, 6], [5, 8], [5, 14], [6, 10], [6, 11], [6, 12], [7, 8], [7, 13], [8, 12], [9, 10], [9, 13], [10, 14], [11, 12], [13, 14]])
        >>> H = G._block_3(0,11)
        >>> H._Rd_fundamental_circuit(0,11)
        [[0, 1], [0, 5], [0, 7], [1, 4], [1, 7], [4, 5], [4, 8], [4, 11], [5, 6], [5, 8], [6, 11], [6, 12], [7, 8], [8, 12], [11, 12]]

        Suggested Improvements
        ----------------------
        Implement also other dimensions.
        """  # noqa: E501

        _input_check.dimension_for_algorithm(
            dim, [2], "the algorithm that computes a circuit"
        )
        _graph_input_check.no_loop(self)
        _graph_input_check.vertex_members(self, [u, v])
        # check (u, v) are non-adjacent linked pair
        if self.has_edge(u, v):
            raise ValueError("The vertices must not be connected by an edge.")
        elif not self.is_linked(u, v, dim=dim):
            raise ValueError("The vertices must be a linked pair.")

        self._build_pebble_digraph(K=2, L=3)
        set_nodes = self._pebble_digraph.fundamental_circuit(u, v)
        F = Graph(self._pebble_digraph.to_undirected())
        return nx.subgraph(F, set_nodes).edge_list()

    @doc_category("Generic rigidity")
    def is_weakly_globally_linked(self, u: Vertex, v: Vertex, dim: int = 2) -> bool:
        """
        Return whether the vertices ``u`` and ``v`` are weakly globally ``dim``-linked.

        :prf:ref:`thm-weakly-globally-linked` is used for the check.

        Definitions
        -----------
        :prf:ref:`Weakly globally linked pair <def-globally-linked>`

        Parameters
        ----------
        u, v:
        dim:
            Currently, only the dimension ``dim=2`` is supported.

        Examples
        --------
        >>> G = Graph([[0,4],[0,6],[0,7],[1,3],[1,6],[1,7],[2,6],[2,7],[3,5],[4,5],[4,7],[5,6],[5,7],[6,7]])
        >>> G.is_weakly_globally_linked(0,1)
        True
        >>> G.is_weakly_globally_linked(1,5)
        True
        >>> import pyrigi.graphDB as graphs
        >>> G = graphs.Complete(10)
        >>> G.is_weakly_globally_linked(0,1)
        True

        The following example is Figure 1 of the article :cite:p:`JordanVillanyi2024`

        >>> G = Graph([[0,1],[0,2],[0,4],[1,2],[1,4],[2,3],[3,4]])
        >>> G.is_weakly_globally_linked(2,4)
        True
        """  # noqa: E501

        _input_check.dimension_for_algorithm(
            dim, [2], "the weakly globally linked method"
        )
        _graph_input_check.vertex_members(self, [u, v])
        # we focus on the 2-connected components of the graph
        # and check if the two given vertices are in the same 2-connected component
        if not nx.is_biconnected(self):
            for bicon_comp in nx.biconnected_components(self):
                if u in bicon_comp and v in bicon_comp:
                    F = nx.subgraph(self, bicon_comp)
                    return F.is_weakly_globally_linked(u, v)
            return False
        # check (u,v) are non adjacent
        if self.has_edge(u, v):
            return True  # they are actually globally linked, not just weakly
        # check (u,v) are linked pair
        if not self.is_linked(u, v, dim=dim):
            return False

        # check (u,v) are such that kappa_self(u,v) > 2
        if nx.algorithms.connectivity.local_node_connectivity(self, u, v) <= 2:
            return False

        # if (u,v) separating pair in self
        H = self.copy()
        H.delete_vertices([u, v])
        if not nx.is_connected(H):
            return True
        # OR
        # elif Clique(B,V_0) is globally rigid
        B = self._block_3(u, v)
        B._build_pebble_digraph(K=2, L=3)
        V_0 = B._pebble_digraph.fundamental_circuit(u, v)
        return B._make_outside_neighbors_clique(V_0).is_globally_rigid()

    @doc_category("Other")
    def layout(self, layout_type: str = "spring") -> dict[Vertex, Point]:
        """
        Generate a placement of the vertices.

        This method is a wrapper for the functions
        :func:`~networkx.drawing.layout.spring_layout`,
        :func:`~networkx.drawing.layout.random_layout`,
        :func:`~networkx.drawing.layout.circular_layout`
        and :func:`~networkx.drawing.layout.planar_layout`.

        Parameters
        ----------
        layout_type:
            The supported layouts are ``circular``, ``planar``,
            ``random`` and ``spring`` (default).
        """
        if layout_type == "circular":
            return nx.drawing.layout.circular_layout(self)
        elif layout_type == "planar":
            return nx.drawing.layout.planar_layout(self)
        elif layout_type == "random":
            return nx.drawing.layout.random_layout(self)
        elif layout_type == "spring":
            return nx.drawing.layout.spring_layout(self)
        else:
            raise NotSupportedValueError(layout_type, "layout_type", self.layout)

    @doc_category("Other")
    def plot(
        self,
        plot_style: PlotStyle = None,
        placement: dict[Vertex, Point] = None,
        layout: str = "spring",
        **kwargs,
    ) -> None:
        """
        Plot the graph.

        See also :class:`.PlotStyle`,
        :meth:`~.Framework.plot`, :meth:`~.Framework.plot2D` and
        :meth:`~.Framework.plot3D` for possible parameters for formatting.
        To distinguish :meth:`.Framework.plot` from this method,
        the ``vertex_color`` has a different default value.

        Parameters
        ----------
        plot_style:
            An instance of the :class:`.PlotStyle` class
            that defines the visual style for plotting.
            See :class:`.PlotStyle` for more information.
        placement:
            If ``placement`` is not specified,
            then it is generated depending on parameter ``layout``.
        layout:
            The possibilities are ``spring`` (default), ``circular``,
            ``random`` or ``planar``, see also :meth:`~Graph.layout`.

        Examples
        --------
        >>> G = Graph([(0,1), (1,2), (2,3), (0,3)])
        >>> G.plot()

        Using keyword arguments for customizing the plot style,
        see :class:`.PlotStyle` and :class:`.PlotStyle2D` for all possible options.

        >>> G.plot(vertex_color="#FF0000", edge_color="black", vertex_size=50)

        Specifying a custom plot style

        >>> from pyrigi import PlotStyle
        >>> plot_style = PlotStyle(vertex_color="#FF0000")
        >>> G.plot(plot_style)

        Using different layout

        >>> G.plot(layout="circular")

        Using custom placement for vertices

        >>> placement = {0: (1,2), 1: (2,3), 2: (3,4), 3: (4,5)}
        >>> G.plot(placement=placement)

        Combining different customizations

        >>> G.plot(plot_style, layout="random", placement=placement)

        The following is just to close all figures after running the example:

        >>> import matplotlib.pyplot
        >>> matplotlib.pyplot.close("all")
        """
        if plot_style is None:
            plot_style = PlotStyle(vertex_color="#4169E1")

        if placement is None:
            placement = self.layout(layout)
        if (
            set(placement.keys()) != set(self.nodes)
            or len(placement.keys()) != len(self.nodes)
            or any(
                [
                    len(pos) != len(placement[list(placement.keys())[0]])
                    for pos in placement.values()
                ]
            )
        ):
            raise TypeError("The placement does not have the correct format!")
        from pyrigi import Framework

        Framework(self, placement).plot(plot_style=plot_style, **kwargs)


Graph.__doc__ = Graph.__doc__.replace(
    "METHODS",
    _generate_category_tables(
        Graph,
        1,
        [
            "Attribute getters",
            "Class methods",
            "Graph manipulation",
            "General graph theoretical properties",
            "Generic rigidity",
            "Sparseness",
            "Rigidity Matroid",
            "Other",
            "Waiting for implementation",
        ],
        include_all=False,
    ),
)<|MERGE_RESOLUTION|>--- conflicted
+++ resolved
@@ -19,7 +19,6 @@
 import pyrigi._input_check as _input_check
 import pyrigi._graph_input_check as _graph_input_check
 import pyrigi._pebble_digraph
-<<<<<<< HEAD
 from pyrigi.data_type import (
     SeparatingCut,
     StableSeparatingCut,
@@ -29,11 +28,7 @@
     Inf,
     Sequence,
 )
-from pyrigi.exception import LoopError, NotSupportedValueError
-=======
-from pyrigi.data_type import Vertex, Edge, Point, Inf, Sequence
 from pyrigi.exception import NotSupportedValueError
->>>>>>> 6a208475
 from pyrigi.misc import _generate_category_tables
 from pyrigi.misc import _doc_category as doc_category
 from pyrigi.plot_style import PlotStyle
@@ -3456,16 +3451,12 @@
         v: Vertex,
     ) -> bool: ...
 
-<<<<<<< HEAD
     @doc_category("General graph theoretical properties")
     @proxy_call(is_stable_separating_set)
     def is_stable_separating_set(
         self,
         vertices: Iterable[Vertex] | SeparatingCut,
     ) -> bool: ...
-=======
-        _graph_input_check.vertex_members(self, vertices)
->>>>>>> 6a208475
 
     @proxy_call(is_stable_separating_set_dividing)
     @doc_category("General graph theoretical properties")
