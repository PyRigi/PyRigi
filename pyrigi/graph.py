--- conflicted
+++ resolved
@@ -15,19 +15,8 @@
 import math
 from random import randint
 
-<<<<<<< HEAD
 from pyrigi.data_type import Vertex, Edge, Point, Inf, Sequence
-=======
-from pyrigi.data_type import (
-    Vertex,
-    Edge,
-    Point,
-    Inf,
-    Sequence,
-    Number,
-    DirectedEdge,
-)
->>>>>>> 07e78ece
+
 from pyrigi.misc import doc_category, generate_category_tables
 from pyrigi.exception import LoopError
 import pyrigi._pebble_digraph
@@ -2779,11 +2768,6 @@
     def plot(
         self,
         placement: dict[Vertex, Point] = None,
-<<<<<<< HEAD
-=======
-        inf_flex: dict[Vertex, Sequence[Number]] = None,
-        stress: dict[Edge, Number] = None,
->>>>>>> 07e78ece
         layout: str = "spring",
         **kwargs,
     ) -> None:
