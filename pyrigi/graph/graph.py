"""
Module for rigidity related graph properties.
"""

from __future__ import annotations

import math
from itertools import combinations
from typing import Collection, Iterable, Optional

import networkx as nx
from sympy import Matrix

import pyrigi._utils._input_check as _input_check
from pyrigi._utils._doc import copy_doc, doc_category, generate_category_tables
from pyrigi.data_type import Edge, Inf, Point, Sequence, Vertex
from pyrigi.plot_style import PlotStyle

from . import _general as general
<<<<<<< HEAD
from ._constructions import extensions
from ._export import export
=======
from ._constructions import constructions, extensions
>>>>>>> 28bd3102
from ._other import apex, separating_set
from ._rigidity import generic as generic_rigidity
from ._rigidity import global_ as global_rigidity
from ._rigidity import matroidal as matroidal_rigidity
from ._rigidity import redundant as redundant_rigidity
from ._sparsity import sparsity
from ._utils import _input_check as _graph_input_check

__doctest_requires__ = {("Graph.number_of_realizations",): ["lnumber"]}


class Graph(nx.Graph):
    """
    Class representing a graph.

    One option for ``incoming_graph_data`` is a list of edges.
    See :class:`networkx.Graph` for the other input formats
    or use class methods :meth:`~Graph.from_vertices_and_edges`
    or :meth:`~Graph.from_vertices` when specifying the vertex set is needed.

    Examples
    --------
    >>> from pyrigi import Graph
    >>> G = Graph([(0,1), (1,2), (2,3), (0,3)])
    >>> print(G)
    Graph with vertices [0, 1, 2, 3] and edges [[0, 1], [0, 3], [1, 2], [2, 3]]

    >>> G = Graph()
    >>> G.add_vertices([0,2,5,7,'a'])
    >>> G.add_edges([(0,7), (2,5)])
    >>> print(G)
    Graph with vertices [0, 2, 5, 7, 'a'] and edges [[0, 7], [2, 5]]

    METHODS

    This class inherits the class :class:`networkx.Graph`.
    Some of the inherited methods are for instance:

    .. autosummary::

        networkx.Graph.add_edge

    Many of the :doc:`NetworkX <networkx:index>` algorithms are implemented as functions,
    namely, a :class:`Graph` instance has to be passed as the first parameter.
    See for instance:

    .. autosummary::

        ~networkx.classes.function.degree
        ~networkx.classes.function.neighbors
        ~networkx.classes.function.non_neighbors
        ~networkx.classes.function.subgraph
        ~networkx.classes.function.edge_subgraph
        ~networkx.classes.function.edges
        ~networkx.algorithms.connectivity.edge_augmentation.is_k_edge_connected
        ~networkx.algorithms.components.is_connected
        ~networkx.algorithms.tree.recognition.is_tree

    The following links give more information on :class:`networkx.Graph` functionality:

    - :doc:`Graph display <networkx:reference/drawing>`
    - :doc:`Directed Graphs <networkx:reference/classes/digraph>`
    - :doc:`Linear Algebra on Graphs <networkx:reference/linalg>`
    - :doc:`A Database of some Graphs <networkx:reference/generators>`
    - :doc:`Reading and Writing Graphs <networkx:reference/readwrite/index>`
    - :doc:`Converting to and from other Data Formats <networkx:reference/convert>`
    """

    silence_rand_alg_warns = False

    def __str__(self) -> str:
        """
        Return the string representation.
        """
        return (
            self.__class__.__name__
            + f" with vertices {self.vertex_list()} and edges {self.edge_list()}"
        )

    def __repr__(self) -> str:
        """
        Return a representation of a graph.
        """
        o_str = f"Graph.from_vertices_and_edges({self.vertex_list()}, "
        o_str += f"{self.edge_list(as_tuples=True)})"
        return o_str

    def __eq__(self, other: Graph) -> bool:
        """
        Return whether the other graph has the same vertices and edges.

        Examples
        --------
        >>> from pyrigi import Graph
        >>> G = Graph([[1,2]])
        >>> H = Graph([[2,1]])
        >>> G == H
        True

        Notes
        -----
        :func:`~networkx.utils.misc.graphs_equal`
        behaves strangely, hence it is not used.
        """
        if (
            self.number_of_edges() != other.number_of_edges()
            or self.number_of_nodes() != other.number_of_nodes()
        ):
            return False
        for v in self.nodes:
            if not other.has_node(v):
                return False
        for e in self.edges:
            if not other.has_edge(*e):
                return False
        return True

    def __add__(self, other: Graph) -> Graph:
        r"""
        Return the union of the given graph and ``other``.

        Definitions
        -----------
        :prf:ref:`Union of two graphs <def-union-graph>`

        Examples
        --------
        >>> G = Graph([[0,1],[1,2],[2,0]])
        >>> H = Graph([[2,3],[3,4],[4,2]])
        >>> graph = G + H
        >>> print(graph)
        Graph with vertices [0, 1, 2, 3, 4] and edges [[0, 1], [0, 2], [1, 2], [2, 3], [2, 4], [3, 4]]
        """  # noqa: E501
        return Graph(nx.compose(self, other))

    @classmethod
    @doc_category("Class methods")
    def from_vertices_and_edges(
        cls, vertices: Sequence[Vertex], edges: Sequence[Edge]
    ) -> Graph:
        """
        Create a graph from a list of vertices and edges.

        Parameters
        ----------
        vertices:
            The vertex set.
        edges:
            The edge set.

        Examples
        --------
        >>> G = Graph.from_vertices_and_edges([0, 1, 2, 3], [])
        >>> print(G)
        Graph with vertices [0, 1, 2, 3] and edges []
        >>> G = Graph.from_vertices_and_edges([0, 1, 2, 3], [[0, 1], [0, 2], [1, 3]])
        >>> print(G)
        Graph with vertices [0, 1, 2, 3] and edges [[0, 1], [0, 2], [1, 3]]
        >>> G = Graph.from_vertices_and_edges(['a', 'b', 'c', 'd'], [['a','c'], ['a', 'd']])
        >>> print(G)
        Graph with vertices ['a', 'b', 'c', 'd'] and edges [['a', 'c'], ['a', 'd']]
        """  # noqa: E501
        G = Graph()
        G.add_nodes_from(vertices)
        _graph_input_check.edge_format_list(G, edges)
        G.add_edges(edges)
        return G

    @classmethod
    @doc_category("Class methods")
    def from_vertices(cls, vertices: Sequence[Vertex]) -> Graph:
        """
        Create a graph with no edges from a list of vertices.

        Parameters
        ----------
        vertices

        Examples
        --------
        >>> from pyrigi import Graph
        >>> G = Graph.from_vertices([3, 1, 7, 2, 12, 3, 0])
        >>> print(G)
        Graph with vertices [0, 1, 2, 3, 7, 12] and edges []
        """
        return Graph.from_vertices_and_edges(vertices, [])

    @doc_category("Attribute getters")
    def vertex_list(self) -> list[Vertex]:
        """
        Return the list of vertices.

        The output is sorted if possible,
        otherwise, the internal order is used instead.

        Examples
        --------
        >>> G = Graph.from_vertices_and_edges([2, 0, 3, 1], [[0, 1], [0, 2], [0, 3]])
        >>> G.vertex_list()
        [0, 1, 2, 3]

        >>> G = Graph.from_vertices(['c', 'a', 'b'])
        >>> G.vertex_list()
        ['a', 'b', 'c']

        >>> G = Graph.from_vertices(['b', 1, 'a']) # incomparable vertices
        >>> G.vertex_list()
        ['b', 1, 'a']
        """
        try:
            return sorted(self.nodes)
        except BaseException:
            return list(self.nodes)

    @doc_category("Attribute getters")
    def edge_list(self, as_tuples: bool = False) -> list[Edge]:
        """
        Return the list of edges.

        The output is sorted if possible,
        otherwise, the internal order is used instead.

        Parameters
        ----------
        as_tuples:
            If ``True``, all edges are returned as tuples instead of lists.

        Examples
        --------
        >>> G = Graph([[0, 3], [3, 1], [0, 1], [2, 0]])
        >>> G.edge_list()
        [[0, 1], [0, 2], [0, 3], [1, 3]]

        >>> G = Graph.from_vertices(['a', 'c', 'b'])
        >>> G.edge_list()
        []

        >>> G = Graph([['c', 'b'], ['b', 'a']])
        >>> G.edge_list()
        [['a', 'b'], ['b', 'c']]

        >>> G = Graph([['c', 1], [2, 'a']]) # incomparable vertices
        >>> G.edge_list()
        [('c', 1), (2, 'a')]
        """
        try:
            if as_tuples:
                return sorted([tuple(sorted(e)) for e in self.edges])
            else:
                return sorted([sorted(e) for e in self.edges])
        except BaseException:
            if as_tuples:
                return [tuple(e) for e in self.edges]
            else:
                return list(self.edges)

    @doc_category("Graph manipulation")
    def delete_vertex(self, vertex: Vertex) -> None:
        """
        Alias for :meth:`networkx.Graph.remove_node`.

        Parameters
        ----------
        vertex
        """
        self.remove_node(vertex)

    @doc_category("Graph manipulation")
    def delete_vertices(self, vertices: Sequence[Vertex]) -> None:
        """
        Alias for :meth:`networkx.Graph.remove_nodes_from`.

        Parameters
        ----------
        vertices
        """
        self.remove_nodes_from(vertices)

    @doc_category("Graph manipulation")
    def delete_edge(self, edge: Edge) -> None:
        """
        Alias for :meth:`networkx.Graph.remove_edge`

        Parameters
        ----------
        edge
        """
        self.remove_edge(*edge)

    @doc_category("Graph manipulation")
    def delete_edges(self, edges: Sequence[Edge]) -> None:
        """
        Alias for :meth:`networkx.Graph.remove_edges_from`.

        Parameters
        ----------
        edges
        """
        self.remove_edges_from(edges)

    @doc_category("Graph manipulation")
    def add_vertex(self, vertex: Vertex) -> None:
        """
        Alias for :meth:`networkx.Graph.add_node`.

        Parameters
        ----------
        vertex
        """
        self.add_node(vertex)

    @doc_category("Graph manipulation")
    def add_vertices(self, vertices: Sequence[Vertex]) -> None:
        """
        Alias for :meth:`networkx.Graph.add_nodes_from`.

        Parameters
        ----------
        vertices
        """
        self.add_nodes_from(vertices)

    @doc_category("Graph manipulation")
    def add_edges(self, edges: Sequence[Edge]) -> None:
        """
        Alias for :meth:`networkx.Graph.add_edges_from`.

        Parameters
        ----------
        edges
        """
        self.add_edges_from(edges)

    @doc_category("Graph manipulation")
    def delete_loops(self) -> None:
        """Remove all the loops from the edges to get a loop free graph."""
        self.delete_edges(nx.selfloop_edges(self))

    @doc_category("General graph theoretical properties")
    def vertex_connectivity(self) -> int:
        """Alias for :func:`networkx.algorithms.connectivity.connectivity.node_connectivity`."""  # noqa: E501
        return nx.node_connectivity(self)

    @doc_category("General graph theoretical properties")
    def degree_sequence(self, vertex_order: Sequence[Vertex] = None) -> list[int]:
        """
        Return a list of degrees of the vertices of the graph.

        Parameters
        ----------
        vertex_order:
            By listing vertices in the preferred order, the degree_sequence
            can be computed in a way the user expects. If no vertex order is
            provided, :meth:`~.Graph.vertex_list()` is used.

        Examples
        --------
        >>> G = Graph([(0,1), (1,2)])
        >>> G.degree_sequence()
        [1, 2, 1]
        """
        vertex_order = _graph_input_check.is_vertex_order(self, vertex_order)
        return [int(self.degree(v)) for v in vertex_order]

    @doc_category("General graph theoretical properties")
    @copy_doc(general.min_degree)
    def min_degree(self) -> int:
        return general.min_degree(self)

    @doc_category("General graph theoretical properties")
    @copy_doc(general.max_degree)
    def max_degree(self) -> int:
        return general.max_degree(self)

    @doc_category("Sparseness")
    @copy_doc(sparsity.spanning_kl_sparse_subgraph)
    def spanning_kl_sparse_subgraph(
        self, K: int, L: int, use_precomputed_pebble_digraph: bool = False
    ) -> Graph:
        return sparsity.spanning_kl_sparse_subgraph(
            self, K, L, use_precomputed_pebble_digraph=use_precomputed_pebble_digraph
        )

    @doc_category("Sparseness")
    @copy_doc(sparsity.is_kl_sparse)
    def is_kl_sparse(
        self,
        K: int,
        L: int,
        algorithm: str = "default",
        use_precomputed_pebble_digraph: bool = False,
    ) -> bool:
        return sparsity.is_kl_sparse(
            self,
            K,
            L,
            algorithm=algorithm,
            use_precomputed_pebble_digraph=use_precomputed_pebble_digraph,
        )

    @doc_category("Sparseness")
    def is_sparse(self) -> bool:
        r"""
        Return whether the graph is (2,3)-sparse.

        For general $(k,\ell)$-sparsity, see :meth:`.is_kl_sparse`.

        Definitions
        -----------
        :prf:ref:`(2,3)-sparsity <def-kl-sparse-tight>`

        Examples
        --------
        >>> import pyrigi.graphDB as graphs
        >>> graphs.Path(3).is_sparse()
        True
        >>> graphs.Complete(4).is_sparse()
        False
        >>> graphs.ThreePrism().is_sparse()
        True

        Notes
        -----
        The pebble game algorithm is used (see :prf:ref:`alg-pebble-game`).
        """
        return self.is_kl_sparse(2, 3, algorithm="pebble")

    @doc_category("Sparseness")
    @copy_doc(sparsity.is_kl_tight)
    def is_kl_tight(
        self,
        K: int,
        L: int,
        algorithm: str = "default",
        use_precomputed_pebble_digraph: bool = False,
    ) -> bool:
        return sparsity.is_kl_tight(
            self,
            K,
            L,
            algorithm=algorithm,
            use_precomputed_pebble_digraph=use_precomputed_pebble_digraph,
        )

    @doc_category("Sparseness")
    def is_tight(self) -> bool:
        r"""
        Return whether the graph is (2,3)-tight.

        For general $(k,\ell)$-tightness, see :meth:`.is_kl_tight`.

        Definitions
        -----------
        :prf:ref:`(2,3)-tightness <def-kl-sparse-tight>`

        Examples
        --------
        >>> import pyrigi.graphDB as graphs
        >>> graphs.Path(4).is_tight()
        False
        >>> graphs.ThreePrism().is_tight()
        True

        Notes
        -----
        The pebble game algorithm is used (see :prf:ref:`alg-pebble-game`).
        """
        return self.is_kl_tight(2, 3, algorithm="pebble")

    @doc_category("Graph manipulation")
    @copy_doc(extensions.zero_extension)
    def zero_extension(
        self,
        vertices: Sequence[Vertex],
        new_vertex: Vertex = None,
        dim: int = 2,
        inplace: bool = False,
    ) -> Graph:
        return extensions.zero_extension(
            self, vertices=vertices, new_vertex=new_vertex, dim=dim, inplace=inplace
        )

    @doc_category("Graph manipulation")
    @copy_doc(extensions.one_extension)
    def one_extension(
        self,
        vertices: Sequence[Vertex],
        edge: Edge,
        new_vertex: Vertex = None,
        dim: int = 2,
        inplace: bool = False,
    ) -> Graph:
        return extensions.one_extension(
            self,
            vertices=vertices,
            edge=edge,
            new_vertex=new_vertex,
            dim=dim,
            inplace=inplace,
        )

    @doc_category("Graph manipulation")
    @copy_doc(extensions.k_extension)
    def k_extension(
        self,
        k: int,
        vertices: Sequence[Vertex],
        edges: Sequence[Edge],
        new_vertex: Vertex = None,
        dim: int = 2,
        inplace: bool = False,
    ) -> Graph:
        return extensions.k_extension(
            self,
            k=k,
            vertices=vertices,
            edges=edges,
            new_vertex=new_vertex,
            dim=dim,
            inplace=inplace,
        )

    @doc_category("Graph manipulation")
    @copy_doc(extensions.all_k_extensions)
    def all_k_extensions(
        self,
        k: int,
        dim: int = 2,
        only_non_isomorphic: bool = False,
    ) -> Iterable[Graph]:
        return extensions.all_k_extensions(
            self, k=k, dim=dim, only_non_isomorphic=only_non_isomorphic
        )

    @doc_category("Graph manipulation")
    @copy_doc(extensions.all_extensions)
    def all_extensions(
        self,
        dim: int = 2,
        only_non_isomorphic: bool = False,
        k_min: int = 0,
        k_max: int | None = None,
    ) -> Iterable[Graph]:
        return extensions.all_extensions(
            self,
            dim=dim,
            only_non_isomorphic=only_non_isomorphic,
            k_min=k_min,
            k_max=k_max,
        )

    @doc_category("Generic rigidity")
    @copy_doc(extensions.extension_sequence)
    def extension_sequence(  # noqa: C901
        self, dim: int = 2, return_type: str = "extensions"
    ) -> list[Graph] | list | None:
        return extensions.extension_sequence(self, dim=dim, return_type=return_type)

    @doc_category("Generic rigidity")
    @copy_doc(extensions.has_extension_sequence)
    def has_extension_sequence(
        self,
        dim: int = 2,
    ) -> bool:
        return extensions.has_extension_sequence(self, dim=dim)

    @doc_category("Graph manipulation")
    @copy_doc(constructions.cone)
    def cone(self, inplace: bool = False, vertex: Vertex = None) -> Graph:
        return constructions.cone(self, inplace=inplace, vertex=vertex)

    @doc_category("Generic rigidity")
    def number_of_realizations(
        self,
        dim: int = 2,
        spherical: bool = False,
        check_min_rigid: bool = True,
        count_reflection: bool = False,
    ) -> int:
        """
        Count the number of complex realizations of a minimally ``dim``-rigid graph.

        Realizations in ``dim``-dimensional sphere
        can be counted using ``spherical=True``.

        Algorithms of :cite:p:`CapcoGalletEtAl2018` and
        :cite:p:`GalletGraseggerSchicho2020` are used.
        Note, however, that here the result from these algorithms
        is by default divided by two.
        This behaviour accounts better for global rigidity,
        but it can be changed using the parameter ``count_reflection``.

        Note that by default,
        the method checks if the input graph is indeed minimally 2-rigid.

        Caution: Currently the method only works if the python package ``lnumber``
        is installed :cite:p:`Capco2024`.
        See :ref:`installation-guide` for details on installing.

        Definitions
        -----------
        * :prf:ref:`Number of complex realizations<def-number-of-realizations>`
        * :prf:ref:`Number of complex spherical realizations<def-number-of-spherical-realizations>`

        Parameters
        ----------
        dim:
            The dimension in which the realizations are counted.
            Currently, only ``dim=2`` is supported.
        check_min_rigid:
            If ``True``, a ``ValueError`` is raised if the graph is not minimally 2-rigid
            If ``False``, it is assumed that the user is inputting a minimally rigid graph.
        spherical:
            If ``True``, the number of spherical realizations of the graph is returned.
            If ``False`` (default), the number of planar realizations is returned.
        count_reflection:
            If ``True``, the number of realizations is computed modulo direct isometries.
            But reflection is counted to be non-congruent as used in
            :cite:p:`CapcoGalletEtAl2018` and
            :cite:p:`GalletGraseggerSchicho2020`.
            If ``False`` (default), reflection is not counted.

        Examples
        --------
        >>> from pyrigi import Graph
        >>> import pyrigi.graphDB as graphs
        >>> G = Graph([(0,1),(1,2),(2,0)])
        >>> G.number_of_realizations() # number of planar realizations
        1
        >>> G.number_of_realizations(spherical=True)
        1
        >>> G = graphs.ThreePrism()
        >>> G.number_of_realizations() # number of planar realizations
        12

        Suggested Improvements
        ----------------------
        Implement the counting for ``dim=1``.
        """  # noqa: E501
        _input_check.dimension_for_algorithm(
            dim, [2], "the method number_of_realizations"
        )

        try:
            import lnumber

            if check_min_rigid and not generic_rigidity.is_min_rigid(self):
                raise ValueError("The graph must be minimally 2-rigid!")

            if self.number_of_nodes() == 1:
                return 1

            if self.number_of_nodes() == 2 and self.number_of_edges() == 1:
                return 1

            graph_int = self.to_int()
            if count_reflection:
                fac = 1
            else:
                fac = 2
            if spherical:
                return lnumber.lnumbers(graph_int) // fac
            else:
                return lnumber.lnumber(graph_int) // fac
        except ImportError:
            raise ImportError(
                "For counting the number of realizations, "
                "the optional package 'lnumber' is used, "
                "run `pip install pyrigi[realization-counting]`!"
            )

    @doc_category("Generic rigidity")
    @copy_doc(redundant_rigidity.is_vertex_redundantly_rigid)
    def is_vertex_redundantly_rigid(
        self, dim: int = 2, algorithm: str = "default", prob: float = 0.0001
    ) -> bool:
        return redundant_rigidity.is_vertex_redundantly_rigid(
            self, dim=dim, algorithm=algorithm, prob=prob
        )

    @doc_category("Generic rigidity")
    @copy_doc(redundant_rigidity.is_k_vertex_redundantly_rigid)
    def is_k_vertex_redundantly_rigid(
        self,
        k: int,
        dim: int = 2,
        algorithm: str = "default",
        prob: float = 0.0001,
    ) -> bool:
        return redundant_rigidity.is_k_vertex_redundantly_rigid(
            self,
            k,
            dim=dim,
            algorithm=algorithm,
            prob=prob,
        )

    @doc_category("Generic rigidity")
    @copy_doc(redundant_rigidity.is_min_vertex_redundantly_rigid)
    def is_min_vertex_redundantly_rigid(
        self, dim: int = 2, algorithm: str = "default", prob: float = 0.0001
    ) -> bool:
        return redundant_rigidity.is_min_vertex_redundantly_rigid(
            self, dim=dim, algorithm=algorithm, prob=prob
        )

    @doc_category("Generic rigidity")
    @copy_doc(redundant_rigidity.is_min_k_vertex_redundantly_rigid)
    def is_min_k_vertex_redundantly_rigid(
        self,
        k: int,
        dim: int = 2,
        algorithm: str = "default",
        prob: float = 0.0001,
    ) -> bool:
        return redundant_rigidity.is_min_k_vertex_redundantly_rigid(
            self, k, dim=dim, algorithm=algorithm, prob=prob
        )

    @doc_category("Generic rigidity")
    @copy_doc(redundant_rigidity.is_redundantly_rigid)
    def is_redundantly_rigid(
        self, dim: int = 2, algorithm: str = "default", prob: float = 0.0001
    ) -> bool:
        return redundant_rigidity.is_redundantly_rigid(
            self, dim=dim, algorithm=algorithm, prob=prob
        )

    @doc_category("Generic rigidity")
    @copy_doc(redundant_rigidity.is_k_redundantly_rigid)
    def is_k_redundantly_rigid(
        self,
        k: int,
        dim: int = 2,
        algorithm: str = "default",
        prob: float = 0.0001,
    ) -> bool:
        return redundant_rigidity.is_k_redundantly_rigid(
            self, k, dim=dim, algorithm=algorithm, prob=prob
        )

    @doc_category("Generic rigidity")
    @copy_doc(redundant_rigidity.is_min_redundantly_rigid)
    def is_min_redundantly_rigid(
        self, dim: int = 2, algorithm: str = "default", prob: float = 0.0001
    ) -> bool:
        return redundant_rigidity.is_min_redundantly_rigid(
            self, dim=dim, algorithm=algorithm, prob=prob
        )

    @doc_category("Generic rigidity")
    @copy_doc(redundant_rigidity.is_min_k_redundantly_rigid)
    def is_min_k_redundantly_rigid(
        self,
        k: int,
        dim: int = 2,
        algorithm: str = "default",
        prob: float = 0.0001,
    ) -> bool:
        return redundant_rigidity.is_min_k_redundantly_rigid(
            self, k, dim=dim, algorithm=algorithm, prob=prob
        )

    @doc_category("Generic rigidity")
    @copy_doc(generic_rigidity.is_rigid)
    def is_rigid(
        self,
        dim: int = 2,
        algorithm: str = "default",
        use_precomputed_pebble_digraph: bool = False,
        prob: float = 0.0001,
    ) -> bool:
        return generic_rigidity.is_rigid(
            self,
            dim=dim,
            algorithm=algorithm,
            use_precomputed_pebble_digraph=use_precomputed_pebble_digraph,
            prob=prob,
        )

    @doc_category("Generic rigidity")
    @copy_doc(generic_rigidity.is_min_rigid)
    def is_min_rigid(
        self,
        dim: int = 2,
        algorithm: str = "default",
        use_precomputed_pebble_digraph: bool = False,
        prob: float = 0.0001,
    ) -> bool:
        return generic_rigidity.is_min_rigid(
            self,
            dim=dim,
            algorithm=algorithm,
            use_precomputed_pebble_digraph=use_precomputed_pebble_digraph,
            prob=prob,
        )

    @doc_category("Generic rigidity")
    @copy_doc(global_rigidity.is_globally_rigid)
    def is_globally_rigid(
        self, dim: int = 2, algorithm: str = "default", prob: float = 0.0001
    ) -> bool:
        return global_rigidity.is_globally_rigid(
            self, dim=dim, algorithm=algorithm, prob=prob
        )

    @doc_category("Rigidity Matroid")
    @copy_doc(matroidal_rigidity.is_Rd_dependent)
    def is_Rd_dependent(
        self,
        dim: int = 2,
        algorithm: str = "default",
        use_precomputed_pebble_digraph: bool = False,
    ) -> bool:
        return matroidal_rigidity.is_Rd_dependent(
            self,
            dim=dim,
            algorithm=algorithm,
            use_precomputed_pebble_digraph=use_precomputed_pebble_digraph,
        )

    @doc_category("Rigidity Matroid")
    @copy_doc(matroidal_rigidity.is_Rd_independent)
    def is_Rd_independent(
        self,
        dim: int = 2,
        algorithm: str = "default",
        use_precomputed_pebble_digraph: bool = False,
    ) -> bool:
        return matroidal_rigidity.is_Rd_independent(
            self,
            dim=dim,
            algorithm=algorithm,
            use_precomputed_pebble_digraph=use_precomputed_pebble_digraph,
        )

    @doc_category("Rigidity Matroid")
    @copy_doc(matroidal_rigidity.is_Rd_circuit)
    def is_Rd_circuit(  # noqa: C901
        self,
        dim: int = 2,
        algorithm: str = "default",
        use_precomputed_pebble_digraph: bool = False,
    ) -> bool:
        return matroidal_rigidity.is_Rd_circuit(
            self,
            dim=dim,
            algorithm=algorithm,
            use_precomputed_pebble_digraph=use_precomputed_pebble_digraph,
        )

    @doc_category("Rigidity Matroid")
    @copy_doc(matroidal_rigidity.is_Rd_closed)
    def is_Rd_closed(self, dim: int = 2, algorithm: str = "default") -> bool:
        return matroidal_rigidity.is_Rd_closed(self, dim=dim, algorithm=algorithm)

    @doc_category("Rigidity Matroid")
    @copy_doc(matroidal_rigidity.Rd_closure)
    def Rd_closure(self, dim: int = 2, algorithm: str = "default") -> list[Edge]:
        return matroidal_rigidity.Rd_closure(self, dim=dim, algorithm=algorithm)

    @doc_category("Generic rigidity")
    @copy_doc(generic_rigidity.rigid_components)
    def rigid_components(  # noqa: 901
        self, dim: int = 2, algorithm: str = "default", prob: float = 0.0001
    ) -> list[list[Vertex]]:
        return generic_rigidity.rigid_components(
            self, dim=dim, algorithm=algorithm, prob=prob
        )

    @doc_category("Generic rigidity")
    @copy_doc(generic_rigidity.max_rigid_dimension)
    def max_rigid_dimension(
        self, algorithm: str = "randomized", prob: float = 0.0001
    ) -> int | Inf:
        return generic_rigidity.max_rigid_dimension(
            self, algorithm=algorithm, prob=prob
        )

    @doc_category("General graph theoretical properties")
    def is_isomorphic(self, graph: Graph) -> bool:
        """
        Return whether two graphs are isomorphic.

        For further details, see :func:`networkx.algorithms.isomorphism.is_isomorphic`.

        Examples
        --------
        >>> G = Graph([(0,1), (1,2)])
        >>> G_ = Graph([('b','c'), ('c','a')])
        >>> G.is_isomorphic(G_)
        True
        """
        return nx.is_isomorphic(self, graph)

    @doc_category("Other")
    def to_int(self, vertex_order: Sequence[Vertex] = None) -> int:
        """
        Return the integer representation of the graph.

        The graph integer representation is the integer whose binary
        expansion is given by the sequence obtained by concatenation
        of the rows of the upper triangle of the adjacency matrix,
        excluding the diagonal.

        Parameters
        ----------
        vertex_order:
            By listing vertices in the preferred order, the adjacency matrix
            is computed with the given order. If no vertex order is
            provided, :meth:`~.Graph.vertex_list()` is used.

        Examples
        --------
        >>> G = Graph([(0,1), (1,2)])
        >>> G.adjacency_matrix()
        Matrix([
        [0, 1, 0],
        [1, 0, 1],
        [0, 1, 0]])
        >>> G.to_int()
        5

        Suggested Improvements
        ----------------------
        Implement taking canonical before computing the integer representation.
        """
        _input_check.greater_equal(self.number_of_edges(), 1, "number of edges")
        if self.min_degree() == 0:
            raise ValueError(
                "The integer representation only works "
                "for graphs without isolated vertices!"
            )
        _graph_input_check.no_loop(self)

        adj_matrix = self.adjacency_matrix(vertex_order)
        upper_diag = [
            str(b) for i, row in enumerate(adj_matrix.tolist()) for b in row[i + 1 :]
        ]
        return int("".join(upper_diag), 2)

    @classmethod
    @doc_category("Class methods")
    def from_int(cls, N: int) -> Graph:
        """
        Return a graph given its integer representation.

        See :meth:`~Graph.to_int` for the description
        of the integer representation.
        """
        _input_check.integrality_and_range(N, "parameter n", min_val=1)

        L = bin(N)[2:]
        c = math.ceil((1 + math.sqrt(1 + 8 * len(L))) / 2)
        rows = []
        s = 0
        L = "".join(["0" for _ in range(int(c * (c - 1) / 2) - len(L))]) + L
        for i in range(c):
            rows.append(
                [0 for _ in range(i + 1)] + [int(j) for j in L[s : s + (c - i - 1)]]
            )
            s += c - i - 1
        adj_matrix = Matrix(rows)
        return Graph.from_adjacency_matrix(adj_matrix + adj_matrix.transpose())

    @classmethod
    @doc_category("Class methods")
    def from_adjacency_matrix(cls, adj_matrix: Matrix) -> Graph:
        """
        Create a graph from a given adjacency matrix.

        Examples
        --------
        >>> M = Matrix([[0,1],[1,0]])
        >>> G = Graph.from_adjacency_matrix(M)
        >>> print(G)
        Graph with vertices [0, 1] and edges [[0, 1]]
        """
        if not adj_matrix.is_square:
            raise ValueError("The matrix is not square!")
        if not adj_matrix.is_symmetric():
            raise ValueError("The matrix is not symmetric!")

        vertices = range(adj_matrix.cols)
        edges = []
        for i, j in combinations(vertices, 2):
            if not (adj_matrix[i, j] == 0 or adj_matrix[i, j] == 1):
                raise ValueError(
                    "The provided adjacency matrix contains entries other than 0 and 1!"
                )
            if adj_matrix[i, j] == 1:
                edges += [(i, j)]
        for i in vertices:
            if adj_matrix[i, i] == 1:
                edges += [(i, i)]
        return Graph.from_vertices_and_edges(vertices, edges)

    @doc_category("General graph theoretical properties")
    def adjacency_matrix(self, vertex_order: Sequence[Vertex] = None) -> Matrix:
        """
        Return the adjacency matrix of the graph.

        Parameters
        ----------
        vertex_order:
            By listing vertices in the preferred order, the adjacency matrix
            can be computed in a way the user expects. If no vertex order is
            provided, :meth:`~.Graph.vertex_list()` is used.

        Examples
        --------
        >>> G = Graph([(0,1), (1,2), (1,3)])
        >>> G.adjacency_matrix()
        Matrix([
        [0, 1, 0, 0],
        [1, 0, 1, 1],
        [0, 1, 0, 0],
        [0, 1, 0, 0]])

        Notes
        -----
        :func:`networkx.linalg.graphmatrix.adjacency_matrix`
        requires ``scipy``. To avoid unnecessary imports, the method is implemented here.
        """
        vertex_order = _graph_input_check.is_vertex_order(self, vertex_order)

        row_list = [
            [+((v1, v2) in self.edges) for v2 in vertex_order] for v1 in vertex_order
        ]

        return Matrix(row_list)

    @doc_category("Other")
    def random_framework(self, dim: int = 2, rand_range: int | Sequence[int] = None):
        # the return type is intentionally omitted to avoid circular import
        """
        Return a framework with random realization.

        This method calls :meth:`.Framework.Random`.
        """
        from pyrigi.framework import Framework

        return Framework.Random(self, dim, rand_range)

    @doc_category("Other")
    @copy_doc(export.to_tikz)
    def to_tikz(
        self,
        layout_type: str = "spring",
        placement: dict[Vertex, Point] = None,
        vertex_style: str | dict[str, Sequence[Vertex]] = "gvertex",
        edge_style: str | dict[str, Sequence[Edge]] = "edge",
        label_style: str = "labelsty",
        figure_opts: str = "",
        vertex_in_labels: bool = False,
        vertex_out_labels: bool = False,
        default_styles: bool = True,
    ) -> str:
        return export.to_tikz(
            self,
            layout_type=layout_type,
            placement=placement,
            vertex_style=vertex_style,
            edge_style=edge_style,
            label_style=label_style,
            figure_opts=figure_opts,
            vertex_in_labels=vertex_in_labels,
            vertex_out_labels=vertex_out_labels,
            default_styles=default_styles,
        )

    @doc_category("Graph manipulation")
    @copy_doc(constructions.sum_t)
    def sum_t(self, other_graph: Graph, edge: Edge, t: int = 2) -> Graph:
        return constructions.sum_t(self, other_graph=other_graph, edge=edge, t=t)

    @doc_category("General graph theoretical properties")
    @copy_doc(apex.is_vertex_apex)
    def is_vertex_apex(self) -> bool:
        return apex.is_vertex_apex(self)

    @doc_category("General graph theoretical properties")
    @copy_doc(apex.is_k_vertex_apex)
    def is_k_vertex_apex(self, k: int) -> bool:
        return apex.is_k_vertex_apex(self, k)

    @doc_category("General graph theoretical properties")
    @copy_doc(apex.is_edge_apex)
    def is_edge_apex(self) -> bool:
        return apex.is_edge_apex(self)

    @doc_category("General graph theoretical properties")
    @copy_doc(apex.is_k_edge_apex)
    def is_k_edge_apex(self, k: int) -> bool:
        return apex.is_k_edge_apex(self, k)

    @doc_category("General graph theoretical properties")
    @copy_doc(apex.is_critically_vertex_apex)
    def is_critically_vertex_apex(self) -> bool:
        return apex.is_critically_vertex_apex(self)

    @doc_category("General graph theoretical properties")
    @copy_doc(apex.is_critically_k_vertex_apex)
    def is_critically_k_vertex_apex(self, k: int) -> bool:
        return apex.is_critically_k_vertex_apex(self, k)

    @doc_category("General graph theoretical properties")
    @copy_doc(apex.is_critically_edge_apex)
    def is_critically_edge_apex(self) -> bool:
        return apex.is_critically_edge_apex(self)

    @doc_category("General graph theoretical properties")
    @copy_doc(apex.is_critically_k_edge_apex)
    def is_critically_k_edge_apex(self, k: int) -> bool:
        return apex.is_critically_k_edge_apex(self, k)

    @doc_category("Graph manipulation")
    @copy_doc(constructions.intersection)
    def intersection(self, other_graph: Graph) -> Graph:
        return constructions.intersection(self, other_graph=other_graph)

    @doc_category("General graph theoretical properties")
    @copy_doc(separating_set.is_stable_set)
    def is_stable_set(
        self,
        vertices: Collection[Vertex],
        certificate: bool = False,
    ) -> bool | tuple[bool, Optional[Edge]]:
        return separating_set.is_stable_set(
            self, vertices=vertices, certificate=certificate
        )

    @doc_category("General graph theoretical properties")
    @copy_doc(separating_set.is_separating_set)
    def is_separating_set(
        self,
        vertices: Collection[Vertex],
        use_copy: bool = True,
    ) -> bool:
        return separating_set.is_separating_set(
            self, vertices=vertices, use_copy=use_copy
        )

    @doc_category("General graph theoretical properties")
    @copy_doc(separating_set.is_uv_separating_set)
    def is_uv_separating_set(
        self,
        vertices: Collection[Vertex],
        u: Vertex,
        v: Vertex,
        use_copy: bool = True,
    ) -> bool:
        return separating_set.is_uv_separating_set(
            self, vertices=vertices, u=u, v=v, use_copy=use_copy
        )

    @doc_category("General graph theoretical properties")
    @copy_doc(separating_set.is_stable_separating_set)
    def is_stable_separating_set(
        self,
        vertices: Collection[Vertex],
        use_copy: bool = True,
    ) -> bool:
        return separating_set.is_stable_separating_set(
            self, vertices=vertices, use_copy=use_copy
        )

    @doc_category("General graph theoretical properties")
    @copy_doc(separating_set.stable_separating_set)
    def stable_separating_set(
        self,
        u: Optional[Vertex] = None,
        v: Optional[Vertex] = None,
        check_flexible: bool = True,
        check_connected: bool = True,
        check_distinct_rigid_components: bool = True,
    ) -> set[Vertex]:
        return separating_set.stable_separating_set(
            self,
            u=u,
            v=v,
            check_flexible=check_flexible,
            check_connected=check_connected,
            check_distinct_rigid_components=check_distinct_rigid_components,
        )

    @doc_category("Generic rigidity")
    @copy_doc(generic_rigidity.is_linked)
    def is_linked(self, u: Vertex, v: Vertex, dim: int = 2) -> bool:
        return generic_rigidity.is_linked(self, u, v, dim=dim)

    @doc_category("Generic rigidity")
    @copy_doc(global_rigidity.is_weakly_globally_linked)
    def is_weakly_globally_linked(self, u: Vertex, v: Vertex, dim: int = 2) -> bool:
        return global_rigidity.is_weakly_globally_linked(self, u, v, dim=dim)

    @doc_category("Other")
    @copy_doc(export.layout)
    def layout(self, layout_type: str = "spring") -> dict[Vertex, Point]:
        return export.layout(self, layout_type=layout_type)

    @doc_category("Other")
    def plot(
        self,
        plot_style: PlotStyle = None,
        placement: dict[Vertex, Point] = None,
        layout: str = "spring",
        **kwargs,
    ) -> None:
        """
        Plot the graph.

        See also :class:`.PlotStyle`,
        :meth:`~.Framework.plot`, :meth:`~.Framework.plot2D` and
        :meth:`~.Framework.plot3D` for possible parameters for formatting.
        To distinguish :meth:`.Framework.plot` from this method,
        the ``vertex_color`` has a different default value.

        Parameters
        ----------
        plot_style:
            An instance of the :class:`.PlotStyle` class
            that defines the visual style for plotting.
            See :class:`.PlotStyle` for more information.
        placement:
            If ``placement`` is not specified,
            then it is generated depending on parameter ``layout``.
        layout:
            The possibilities are ``spring`` (default), ``circular``,
            ``random`` or ``planar``, see also :meth:`~Graph.layout`.

        Examples
        --------
        >>> G = Graph([(0,1), (1,2), (2,3), (0,3)])
        >>> G.plot()

        Using keyword arguments for customizing the plot style,
        see :class:`.PlotStyle` and :class:`.PlotStyle2D` for all possible options.

        >>> G.plot(vertex_color="#FF0000", edge_color="black", vertex_size=50)

        Specifying a custom plot style

        >>> from pyrigi import PlotStyle
        >>> plot_style = PlotStyle(vertex_color="#FF0000")
        >>> G.plot(plot_style)

        Using different layout

        >>> G.plot(layout="circular")

        Using custom placement for vertices

        >>> placement = {0: (1,2), 1: (2,3), 2: (3,4), 3: (4,5)}
        >>> G.plot(placement=placement)

        Combining different customizations

        >>> G.plot(plot_style, layout="random", placement=placement)

        The following is just to close all figures after running the example:

        >>> import matplotlib.pyplot
        >>> matplotlib.pyplot.close("all")
        """
        if plot_style is None:
            plot_style = PlotStyle(vertex_color="#4169E1")

        if placement is None:
            placement = export.layout(self, layout)
        if (
            set(placement.keys()) != set(self.nodes)
            or len(placement.keys()) != len(self.nodes)
            or any(
                [
                    len(pos) != len(placement[list(placement.keys())[0]])
                    for pos in placement.values()
                ]
            )
        ):
            raise TypeError("The placement does not have the correct format!")
        from pyrigi import Framework

        Framework(self, placement).plot(plot_style=plot_style, **kwargs)


Graph.__doc__ = Graph.__doc__.replace(
    "METHODS",
    generate_category_tables(
        Graph,
        1,
        [
            "Attribute getters",
            "Class methods",
            "Graph manipulation",
            "General graph theoretical properties",
            "Generic rigidity",
            "Sparseness",
            "Rigidity Matroid",
            "Other",
            "Waiting for implementation",
        ],
        include_all=False,
        add_attributes=False,
    ),
)<|MERGE_RESOLUTION|>--- conflicted
+++ resolved
@@ -17,12 +17,8 @@
 from pyrigi.plot_style import PlotStyle
 
 from . import _general as general
-<<<<<<< HEAD
-from ._constructions import extensions
+from ._constructions import constructions, extensions
 from ._export import export
-=======
-from ._constructions import constructions, extensions
->>>>>>> 28bd3102
 from ._other import apex, separating_set
 from ._rigidity import generic as generic_rigidity
 from ._rigidity import global_ as global_rigidity
