--- conflicted
+++ resolved
@@ -23,12 +23,7 @@
 import sympy as sp
 from sympy import Matrix, flatten, binomial
 
-<<<<<<< HEAD
-from pyrigi.data_type import Vertex, Edge, Point, FrameworkType, point_to_vector
-=======
-
 from pyrigi.data_type import Vertex, Edge, Point, point_to_vector
->>>>>>> 7e4e3b29
 from pyrigi.graph import Graph
 from pyrigi.exception import LoopError
 from pyrigi.graphDB import Complete as CompleteGraph
