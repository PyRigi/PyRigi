"""

Module for the functionality concerning frameworks.

.. currentmodule:: pyrigi.framework

Classes:

.. autosummary::

    Framework

"""

from __future__ import annotations
from typing import List, Dict, Union

from copy import deepcopy
from itertools import combinations
from random import randrange

import networkx as nx
import sympy as sp
import numpy as np

from sympy import Matrix, flatten, binomial

from pyrigi.data_type import (
    Vertex,
    Edge,
    Point,
    Stress,
    point_to_vector,
    Sequence,
    Coordinate,
)

from pyrigi.graph import Graph
from pyrigi.exception import LoopError
from pyrigi.graphDB import Complete as CompleteGraph
from pyrigi.misc import (
    doc_category,
    generate_category_tables,
    check_integrality_and_range,
    is_zero_vector,
    generate_two_orthonormal_vectors,
<<<<<<< HEAD
    generate_three_orthonormal_vectors,
=======
    eval_sympy_vector,
>>>>>>> e6e31fdc
)

from typing import Optional
import matplotlib.pyplot as plt
from mpl_toolkits.mplot3d import Axes3D
from matplotlib.animation import FuncAnimation

__doctest_requires__ = {
    ("Framework.generate_stl_bars",): ["trimesh", "manifold3d", "pathlib"]
}


class Framework(object):
    r"""
    This class provides the functionality for frameworks.

    Definitions
    -----------
     * :prf:ref:`Framework <def-framework>`
     * :prf:ref:`Realization <def-realization>`

    Parameters
    ----------
    graph:
        A graph without loops.
    realization:
        A dictionary mapping the vertices of the graph to points in $\RR^d$.
        The dimension ``d`` is retrieved from the points in realization.
        If ``graph`` is empty, and hence also the ``realization``,
        the dimension is set to 0 (:meth:`Framework.Empty`
        can be used to construct an empty framework with different dimension).

    Examples
    --------
    >>> F = Framework(Graph([[0,1]]), {0:[1,2], 1:[0,5]})
    >>> F
    Framework in 2-dimensional space consisting of:
    Graph with vertices [0, 1] and edges [[0, 1]]
    Realization {0:(1, 2), 1:(0, 5)}

    Notice that the realization of a vertex can be accessed using ``[ ]``:

    >>> F[0]
    Matrix([
    [1],
    [2]])

    TODO
    ----
    Use :meth:`~.Framework.set_realization` in the constructor.

    METHODS

    Notes
    -----
    Internally, the realization is represented as ``Dict[Vertex,Matrix]``.
    However, :meth:`~Framework.realization` can also return ``Dict[Vertex,Point]``.
    """

    def __init__(self, graph: Graph, realization: Dict[Vertex, Point]) -> None:
        if not isinstance(graph, Graph):
            raise TypeError("The graph has to be an instance of class Graph.")
        if nx.number_of_selfloops(graph) > 0:
            raise LoopError()
        if not len(realization.keys()) == graph.number_of_nodes():
            raise KeyError(
                "The length of realization has to be equal to "
                "the number of vertices of graph."
            )

        if realization:
            self._dim = len(list(realization.values())[0])
        else:
            self._dim = 0

        for v in graph.nodes:
            if v not in realization:
                raise KeyError(f"Vertex {v} is not contained in the realization.")
            if not len(realization[v]) == self._dim:
                raise ValueError(
                    f"The point {realization[v]} in the realization corresponding to "
                    f"vertex {v} does not have the right dimension."
                )

        self._realization = {v: Matrix(realization[v]) for v in graph.nodes}
        self._graph = deepcopy(graph)

    def __str__(self) -> str:
        """Return the string representation."""
        return (
            self.__class__.__name__
            + f" in {self.dim()}-dimensional space consisting of:\n{self._graph}\n"
            + "Realization {"
            + ", ".join(
                [
                    f"{v}:{tuple(self._realization[v])}"
                    for v in self._graph.vertex_list()
                ]
            )
            + "}"
        )

    def __repr__(self) -> str:
        """Return the representation"""
        return self.__str__()

    def __getitem__(self, vertex: Vertex) -> Matrix:
        """
        Return the coordinates corresponding to the image
        of a given vertex under the realization map.

        Examples
        --------
        >>> F = Framework(Graph([[0,1]]), {0:[1,2], 1:[0,5]})
        >>> F[0]
        Matrix([
        [1],
        [2]])
        """
        return self._realization[vertex]

    @doc_category("Attribute getters")
    def dim(self) -> int:
        """Return the dimension of the framework."""
        return self._dim

    @doc_category("Attribute getters")
    def dimension(self) -> int:
        """Alias for :meth:`~Framework.dim`"""
        return self.dim()

    @doc_category("Framework manipulation")
    def add_vertex(self, point: Point, vertex: Vertex = None) -> None:
        """
        Add a vertex to the framework with the corresponding coordinates.

        If no vertex is provided (``None``), then the smallest,
        free integer is chosen instead.

        Parameters
        ----------
        point:
            the realization of the new vertex
        vertex:
            the label of the new vertex

        Examples
        --------
        >>> F = Framework.Empty(dim=2)
        >>> F.add_vertex((1.5,2), 'a')
        >>> F.add_vertex((3,1))
        >>> F
        Framework in 2-dimensional space consisting of:
        Graph with vertices ['a', 1] and edges []
        Realization {a:(1.50000000000000, 2), 1:(3, 1)}
        """
        if vertex is None:
            candidate = self._graph.number_of_nodes()
            while candidate in self._graph.nodes:
                candidate += 1
            vertex = candidate

        if vertex in self._graph.nodes:
            raise KeyError(f"Vertex {vertex} is already a vertex of the graph!")

        self._realization[vertex] = Matrix(point)
        self._graph.add_node(vertex)

    @doc_category("Framework manipulation")
    def add_vertices(self, points: List[Point], vertices: List[Vertex] = []) -> None:
        r"""
        Add a list of vertices to the framework.

        Parameters
        ----------
        points:
            List of points consisting of coordinates in $\RR^d$. It is checked
            that all points lie in the same ambient space.
        vertices:
            List of vertices. If the list of vertices is empty, we generate a
            vertex that is not yet taken with the method :meth:`add_vertex`.
            Else, the list of vertices needs to have the same length as the
            list of points.

        Examples
        --------
        >>> F = Framework.Empty(dim=2)
        >>> F.add_vertices([(1.5,2), (3,1)], ['a',0])
        >>> print(F)
        Framework in 2-dimensional space consisting of:
        Graph with vertices ['a', 0] and edges []
        Realization {a:(1.50000000000000, 2), 0:(3, 1)}

        Notes
        -----
        For each vertex that has to be added, :meth:`add_vertex` is called.
        """
        if not (len(points) == len(vertices) or not vertices):
            raise IndexError("The vertex list does not have the correct length!")
        if not vertices:
            for point in points:
                self.add_vertex(point)
        else:
            for p, v in zip(points, vertices):
                self.add_vertex(p, v)

    @doc_category("Framework manipulation")
    def add_edge(self, edge: Edge) -> None:
        """
        Add an edge to the framework.

        Notes
        -----
        This method only alters the graph attribute.
        """
        self._graph._check_edge_format(edge)
        self._graph.add_edge(*(edge))

    @doc_category("Framework manipulation")
    def add_edges(self, edges: List[Edge]) -> None:
        """
        Add a list of edges to the framework.

        Notes
        -----
        For each edge that has to be added, :meth:`add_edge` is called.
        """
        for edge in edges:
            self.add_edge(edge)

    @doc_category("Attribute getters")
    def graph(self) -> Graph:
        """
        Return a copy of the underlying graph.

        Examples
        ----
        >>> F = Framework.Random(Graph([(0,1), (1,2), (0,2)]))
        >>> F.graph()
        Graph with vertices [0, 1, 2] and edges [[0, 1], [0, 2], [1, 2]]
        """
        return deepcopy(self._graph)

    @doc_category("Other")
    def _plot_with_2D_realization(
        self,
        realization: Dict[Vertex, Point],
        inf_flex: Dict[Vertex, Sequence[Coordinate]] = None,
        vertex_color="#ff8c00",
        edge_width=1.5,
        **kwargs,
    ) -> None:
        """
        Plot the graph of the framework with the given realization in the plane.

        For description of other parameters see :meth:`.Framework.plot`.

        Parameters
        ----------
        realization:
            The realization in the plane used for plotting.
        inf_flex:
            Optional parameter for plotting an infinitesimal flex. We expect
            it to have the same format as `realization`: `Dict[Vertex, Point]`.
        """

        self._graph.plot(
            placement=realization,
            vertex_color=vertex_color,
            edge_width=edge_width,
            inf_flex=inf_flex,
            **kwargs,
        )

    @doc_category("Other")
    def _plot_using_projection_matrix(
        self,
        projection_matrix: Matrix,
        **kwargs,
    ) -> None:
        """
        Plot the framework with the realization projected using the given matrix.

        For description of other parameters see :meth:`.Framework.plot`.

        Parameters
        ----------
        projection_matrix:
            The matrix used for projection.
            The matrix must have dimensions ``(2, dim)``,
            where ``dim`` is the dimension of the framework.
        """

        placement = {}
        for vertex, position in self.realization(
            as_points=False, numerical=True
        ).items():
            placement[vertex] = np.dot(projection_matrix, np.array(position))

        self._plot_with_2D_realization(placement, **kwargs)

    @doc_category("Other")
    def plot2D(  # noqa: C901
        self,
        coordinates: Union[tuple, List] = None,
        inf_flex: Matrix | int | Dict[Vertex, Sequence[Coordinate]] = None,
        projection_matrix: Matrix = None,
        return_matrix: bool = False,
        random_seed: int = None,
        **kwargs,
    ) -> Optional[Matrix]:
        """
        Plot this framework in 2D.

        If this framework is in dimensions higher than 2 and projection_matrix
        with coordinates are None a random projection matrix
        containing two orthonormal vectors is generated and used for projection into 2D.
        This matrix is then returned.
        For various formatting options, see :meth:`.Graph.plot`.
        Only coordinates or projection_matrix parameter can be used, not both!

        Parameters
        ----------
        projection_matrix:
            The matrix used for projecting the placement of vertices
            only when they are in dimension higher than 2.
            The matrix must have dimensions (2, dim),
            where dim is the dimension of the currect placements of vertices.
            If None, a random projection matrix is generated.
        random_seed:
            The random seed used for generating the projection matrix.
            When the same value is provided, the framework will plot exactly same.
        coordinates:
            Indexes of two coordinates that will be used as the placement in 2D.
        inf_flex:
            Optional parameter for plotting a given infinitesimal flex. It is
            important to use the same vertex order as the one
            from :meth:`.Graph.vertex_list`.
            Alternatively, an ``int`` can be specified to choose the 0,1,2,...-th
            nontrivial infinitesimal flex for plotting.
            Lastly, a ``Dict[Vertex, Sequence[Coordinate]]`` can be provided, which
            maps the vertex labels to vectors (i.e. a sequence of coordinates).
        return_matrix:
            If True the matrix used for projection into 2D is returned.

        TODO
        -----
        project the inf-flex as well in `_plot_using_projection_matrix`.
        """
        inf_flex_pointwise = None
        if inf_flex is not None:
            if isinstance(inf_flex, int) and inf_flex >= 0:
                inf_flex_basis = self.nontrivial_inf_flexes()
                if inf_flex >= len(inf_flex_basis):
                    raise IndexError(
                        "The value of inf_flex exceeds "
                        + "the dimension of the space "
                        + "of infinitesimal flexes."
                    )
                inf_flex_pointwise = self._transform_inf_flex_to_pointwise(
                    inf_flex_basis[inf_flex]
                )
            elif isinstance(inf_flex, Matrix):
                inf_flex_pointwise = self._transform_inf_flex_to_pointwise(inf_flex)
            elif isinstance(inf_flex, dict) and all(
                isinstance(inf_flex[key], Sequence) for key in inf_flex.keys()
            ):
                inf_flex_pointwise = inf_flex
            else:
                raise TypeError("inf_flex does not have the correct Type.")

            if not self.is_dict_inf_flex(inf_flex_pointwise):
                raise ValueError(
                    "The provided `inf_flex` is not an infinitesimal flex."
                )

        if self._dim == 1:
            placement = {}
            for vertex, position in self.realization(
                as_points=True, numerical=True
            ).items():
                placement[vertex] = np.append(np.array(position), 0)

            if inf_flex_pointwise is not None:
                inf_flex_pointwise = {
                    v: (flex_v[0], 0) for v, flex_v in inf_flex_pointwise.items()
                }
            self._plot_with_2D_realization(
                placement, inf_flex=inf_flex_pointwise, **kwargs
            )
            return

        if self._dim == 2:
            placement = self.realization(as_points=True, numerical=True)
            self._plot_with_2D_realization(
                placement, inf_flex=inf_flex_pointwise, **kwargs
            )
            return

        # dim > 2 -> use projection to 2D
        if coordinates is not None:
            if (
                not isinstance(coordinates, tuple)
                and not isinstance(coordinates, list)
                or len(coordinates) != 2
            ):
                raise ValueError(
                    "coordinates must have length 2!"
                    + " Exactly Two coordinates are necessary for plotting in 2D."
                )
            if np.max(coordinates) >= self._dim:
                raise ValueError(
                    f"Index {np.max(coordinates)} out of range"
                    + f" with placement in dim: {self._dim}."
                )
            projection_matrix = np.zeros((2, self._dim))
            projection_matrix[0, coordinates[0]] = 1
            projection_matrix[1, coordinates[1]] = 1

        if projection_matrix is not None:
            projection_matrix = np.array(projection_matrix)
            if projection_matrix.shape != (2, self._dim):
                raise ValueError(
                    f"The projection matrix has wrong dimensions! \
                    {projection_matrix.shape} instead of (2, {self._dim})."
                )
        if projection_matrix is None:
            projection_matrix = generate_two_orthonormal_vectors(
                self._dim, random_seed=random_seed
            )
            projection_matrix = projection_matrix.T
        self._plot_using_projection_matrix(projection_matrix, **kwargs)
        if return_matrix:
            return projection_matrix

    @doc_category("Other")
    def plot3D(  # noqa: C901
        self,
        coordinates: Union[tuple, list] = None,
        inf_flex: Matrix | int | dict[Vertex, Sequence[Coordinate]] = None,
        projection_matrix: Matrix = None,
        return_matrix: bool = False,
        random_seed: int = None,
        animation: bool = False,
        **kwargs,
    ) -> Optional[Matrix]:
        """
        Plot this framework in 3D.

        If this framework is in dimensions higher than 3 and projection_matrix
        with coordinates are None a random projection matrix
        containing three orthonormal vectors is generated and used for projection into 3D.
        This matrix is then returned.
        For various formatting options, see :meth:`.Graph.plot`.
        Only coordinates or projection_matrix parameter can be used, not both!

        Parameters
        ----------
        projection_matrix:
            The matrix used for projecting the placement of vertices
            only when they are in dimension higher than 3.
            The matrix must have dimensions (3, dim),
            where dim is the dimension of the currect placements of vertices.
            If None, a random projection matrix is generated.
        random_seed:
            The random seed used for generating the projection matrix.
            When the same value is provided, the framework will plot exactly same.
        coordinates:
            Indexes of three coordinates that will be used as the placement in 3D.
        inf_flex:
            Optional parameter for plotting a given infinitesimal flex. It is
            important to use the same vertex order as the one
            from :meth:`.Graph.vertex_list`.
            Alternatively, an `int` can be specified to choose the 0,1,2,...-th
            nontrivial infinitesimal flex for plotting.
            Lastly, a `dict[Vertex, Sequence[Coordinate]]` can be provided, which
            maps the vertex labels to vectors (i.e. a sequence of coordinates).
        return_matrix:
            If True the matrix used for projection into 3D is returned.
        animation:
            If you want a rotating figure

        TODO
        -----
        project the inf-flex as well in `_plot_using_projection_matrix_3D`.
        """  # noqa: E501
        inf_flex_pointwise = None
        if inf_flex is not None:
            if isinstance(inf_flex, int) and inf_flex >= 0:
                inf_flex_basis = self.nontrivial_inf_flexes()
                if inf_flex >= len(inf_flex_basis):
                    raise IndexError(
                        "The value of inf_flex exceeds "
                        + "the dimension of the space "
                        + "of infinitesimal flexes."
                    )
                inf_flex_pointwise = self._transform_inf_flex_to_pointwise(
                    inf_flex_basis[inf_flex]
                )
            elif isinstance(inf_flex, Matrix):
                inf_flex_pointwise = self._transform_inf_flex_to_pointwise(inf_flex)
            elif isinstance(inf_flex, dict) and all(
                isinstance(inf_flex[key], Sequence) for key in inf_flex.keys()
            ):
                inf_flex_pointwise = inf_flex
            else:
                raise TypeError("inf_flex does not have the correct Type.")

            if not self.is_dict_inf_flex(inf_flex_pointwise):
                raise ValueError(
                    "The provided `inf_flex` is not an infinitesimal flex."
                )

        if self._dim == 1 or self._dim == 2:
            return self.plot2D(**kwargs)

        if self._dim == 3 and not animation:
            placement = self.realization(as_points=True, numerical=True)
            self._plot_with_3D_realization(
                placement, inf_flex=inf_flex_pointwise, **kwargs
            )
            return

        elif self._dim == 3 and animation:
            # Creation of the figure
            fig = plt.figure()
            ax = fig.add_subplot(111, projection="3d")

            # Limits of the axes
            abs_list = [list(abs(i)) for i in self._realization.values()]
            abs_list = [max(abs_list[i]) for i in range(len(abs_list))]
            b = float(max(abs_list) * 1.2)
            ax.set_xlim(-b, b)
            ax.set_ylim(-b, b)
            ax.set_zlim(-b, b)

            vertices = np.array(
                [
                    list(list(self.realization().values())[i])
                    for i in range(self._graph.number_of_nodes())
                ]
            )

            # Initializing points (vertices) and lines (edges) for display
            (vertices_plot,) = ax.plot([], [], [], "o", color="#ff8c00", markersize=10)
            lines = [
                ax.plot([], [], [], "k-")[0] for _ in range(len(self._graph.edges))
            ]

            # Animation initialization function.
            def init():
                vertices_plot.set_data([], [])  # Initial coordinates of vertices
                vertices_plot.set_3d_properties([])  # Initial 3D properties of vertices
                for line in lines:
                    line.set_data([], [])
                    line.set_3d_properties([])
                return [vertices_plot] + lines

            # Function to update data at each frame
            def update(frame):
                angle = frame * np.pi / 50
                # Rotation of vertices around the z-axis
                rotation_matrix = np.array(
                    [
                        [np.cos(angle), -np.sin(angle), 0],
                        [np.sin(angle), np.cos(angle), 0],
                        [0, 0, 1],
                    ]
                )

                rotated_vertices = vertices.dot(rotation_matrix.T)

                # Update vertices positions
                vertices_plot.set_data(rotated_vertices[:, 0], rotated_vertices[:, 1])
                vertices_plot.set_3d_properties(rotated_vertices[:, 2])

                # Update the edges
                for i, (start, end) in enumerate(self._graph.edges):
                    line = lines[i]
                    line.set_data(
                        [rotated_vertices[start, 0], rotated_vertices[end, 0]],
                        [rotated_vertices[start, 1], rotated_vertices[end, 1]],
                    )
                    line.set_3d_properties(
                        [rotated_vertices[start, 2], rotated_vertices[end, 2]]
                    )

                return [vertices_plot] + lines

            # Creating the animation
            ani = FuncAnimation(fig, update, frames=100, init_func=init, blit=True)
            plt.show()
            return

        # dim > 3 -> use projection to 3D
        if coordinates is not None:
            if (
                not isinstance(coordinates, tuple)
                and not isinstance(coordinates, list)
                or len(coordinates) != 3
            ):
                raise ValueError(
                    "coordinates must have length 3!"
                    + " Exactly Three coordinates are necessary for plotting in 3D."
                )
            if np.max(coordinates) >= self._dim:
                raise ValueError(
                    f"Index {np.max(coordinates)} out of range"
                    + f" with placement in dim: {self._dim}."
                )
            projection_matrix = np.zeros((3, self._dim))
            projection_matrix[0, coordinates[0]] = 1
            projection_matrix[1, coordinates[1]] = 1
            projection_matrix[2, coordinates[2]] = 1

        if projection_matrix is not None:
            projection_matrix = np.array(projection_matrix)
            if projection_matrix.shape != (3, self._dim):
                raise ValueError(
                    f"The projection matrix has wrong dimensions! \
                    {projection_matrix.shape} instead of (3, {self._dim})."
                )
        if projection_matrix is None:
            projection_matrix = generate_three_orthonormal_vectors(
                self._dim, random_seed=random_seed
            )
            projection_matrix = projection_matrix.T
        self._plot_using_projection_matrix_3D(projection_matrix, **kwargs)
        if return_matrix:
            return projection_matrix

    @doc_category("Other")
    def _plot_using_projection_matrix_3D(
        self,
        projection_matrix: Matrix,
        **kwargs,
    ) -> None:
        """
        Plot the framework with the realization projected using the given matrix.

        For description of other parameters see :meth:`.Framework.plot`.

        Parameters
        ----------
        projection_matrix:
            The matrix used for projection.
            The matrix must have dimensions ``(3, dim)``,
            where ``dim`` is the dimension of the framework.
        """

        placement = {}
        for vertex, position in self.realization(
            as_points=False, numerical=True
        ).items():
            placement[vertex] = np.dot(projection_matrix, np.array(position))

        self._plot_with_3D_realization(placement, **kwargs)

    @doc_category("Other")
    def _plot_with_3D_realization(
        self,
        realization: dict[Vertex, Point],
        inf_flex: dict[Vertex, Sequence[Coordinate]] = None,
        vertex_color="#ff8c00",
        edge_width=1.5,
        **kwargs,
    ) -> None:
        """
        Plot the graph of the framework with the given realization in the plane.

        For description of other parameters see :meth:`.Framework.plot`.

        Parameters
        ----------
        realization:
            The realization in the plane used for plotting.
        inf_flex:
            Optional parameter for plotting an infinitesimal flex. We expect
            it to have the same format as `realization`: `dict[Vertex, Point]`.
        """
        # Create a figure for the rapresentation of the framework
        fig = plt.figure(figsize=(10, 10))
        ax = fig.add_subplot(111, projection="3d")

        pos = self.realization(as_points=True, numerical=True)
        # Draw the vertices as points in the 3D enviroment
        x_nodes = [pos[node][0] for node in self._graph.nodes]
        y_nodes = [pos[node][1] for node in self._graph.nodes]
        z_nodes = [pos[node][2] for node in self._graph.nodes]
        ax.scatter(x_nodes, y_nodes, z_nodes, c=vertex_color, s=200)
        for edge in self._graph.edges():
            x = [pos[edge[0]][0], pos[edge[1]][0]]
            y = [pos[edge[0]][1], pos[edge[1]][1]]
            z = [pos[edge[0]][2], pos[edge[1]][2]]
            ax.plot(x, y, z, c="k", lw=edge_width)
        for node in self._graph.nodes:
            x, y, z, *others = pos[node]
            # To show the name of the vertex
            ax.text(
                x, y, z, str(node), color="w", fontsize=10, ha="center", va="center"
            )
        ax.set_xlabel("X")
        ax.set_ylabel("Y")
        ax.set_zlabel("Z")
        plt.show()

    @doc_category("Other")
    def plot(
        self,
        **kwargs,
    ) -> None:
        """
        Plot the framework.

        If the dimension of the framework is greater than 2, ``ValueError`` is raised,
        use :meth:`.Framework.plot2D` instead.
        For various formatting options, see :meth:`.Graph.plot`.


        TODO
        ----
        Better plotting for dimension 1 using ``connectionstyle``
        """

        if self._dim == 3:
            self.plot3D(**kwargs)
        elif self._dim > 3:
            raise ValueError(
                "This framework is in higher dimension than 3!"
                + " For projection into 2D use F.plot2D(),"
                + " for projection into 3D use F.plot3D()."
            )
        else:
            self.plot2D(**kwargs)

    @doc_category("Other")
    def to_tikz(
        self,
        vertex_style: Union(str, dict[str : list[Vertex]]) = "fvertex",
        edge_style: Union(str, dict[str : list[Edge]]) = "edge",
        label_style: str = "labelsty",
        figure_opts: str = "",
        vertex_in_labels: bool = False,
        vertex_out_labels: bool = False,
        default_styles: bool = True,
    ) -> str:
        r"""
        Create a TikZ code for the framework.
        Works for dimension 2 only.

        For using it in ``LaTeX`` you need to use the ``tikz`` package.

        Parameters
        ----------
        vertex_style:
            If a single style is given as a string,
            then all vertices get this style.
            If a dictionary from styles to a list of vertices is given,
            vertices are put in style accordingly.
            The vertices missing in the dictionary do not get a style.
        edge_style:
            If a single style is given as a string,
            then all edges get this style.
            If a dictionary from styles to a list of edges is given,
            edges are put in style accordingly.
            The edges missing in the dictionary do not get a style.
        label_style:
            The style for labels that are placed next to vertices.
        figure_opts:
            Options for the tikzpicture environment.
        vertex_in_labels
            A bool on whether vertex names should be put as labels on the vertices.
        vertex_out_labels
            A bool on whether vertex names should be put next to vertices.
        default_styles
            A bool on whether default style definitions should be put to the options.

        Examples
        ----------
        >>> G = Graph([(0, 1), (1, 2), (2, 3), (0, 3)])
        >>> F=Framework(G,{0: [0, 0], 1: [1, 0], 2: [1, 1], 3: [0, 1]})
        >>> print(F.to_tikz()) # doctest: +NORMALIZE_WHITESPACE
        \begin{tikzpicture}[fvertex/.style={circle,inner sep=0pt,minimum size=3pt,fill=white,draw=black,double=white,double distance=0.25pt,outer sep=1pt},edge/.style={line width=1.5pt,black!60!white}]
           \node[fvertex] (0) at (0, 0) {};
           \node[fvertex] (1) at (1, 0) {};
           \node[fvertex] (2) at (1, 1) {};
           \node[fvertex] (3) at (0, 1) {};
           \draw[edge] (0) to (1) (0) to (3) (1) to (2) (2) to (3);
        \end{tikzpicture}

        >>> print(F.to_tikz(vertex_in_labels=True)) # doctest: +NORMALIZE_WHITESPACE
        \begin{tikzpicture}[fvertex/.style={circle,inner sep=1pt,minimum size=3pt,fill=white,draw=black,double=white,double distance=0.25pt,outer sep=1pt,font=\scriptsize},edge/.style={line width=1.5pt,black!60!white}]
           \node[fvertex] (0) at (0, 0) {$0$};
           \node[fvertex] (1) at (1, 0) {$1$};
           \node[fvertex] (2) at (1, 1) {$2$};
           \node[fvertex] (3) at (0, 1) {$3$};
           \draw[edge] (0) to (1) (0) to (3) (1) to (2) (2) to (3);
        \end{tikzpicture}

        For more examples on formatting options, see also :meth:`.Graph.to_tikz`.
        """  # noqa: E501

        # check dimension
        if self.dimension() != 2:
            raise ValueError(
                "TikZ code is only generated for frameworks in dimension 2."
            )

        # strings for tikz styles
        if vertex_out_labels and default_styles:
            lstyle_str = r"labelsty/.style={font=\scriptsize,black!70!white}"
        else:
            lstyle_str = ""

        if vertex_style == "fvertex" and default_styles:
            if vertex_in_labels:
                vstyle_str = (
                    "fvertex/.style={circle,inner sep=1pt,minimum size=3pt,"
                    "fill=white,draw=black,double=white,double distance=0.25pt,"
                    r"outer sep=1pt,font=\scriptsize}"
                )
            else:
                vstyle_str = (
                    "fvertex/.style={circle,inner sep=0pt,minimum size=3pt,fill=white,"
                    "draw=black,double=white,double distance=0.25pt,outer sep=1pt}"
                )
        else:
            vstyle_str = ""
        if edge_style == "edge" and default_styles:
            estyle_str = "edge/.style={line width=1.5pt,black!60!white}"
        else:
            estyle_str = ""

        figure_str = [figure_opts, vstyle_str, estyle_str, lstyle_str]
        figure_str = [fs for fs in figure_str if fs != ""]
        figure_str = ",".join(figure_str)

        return self.graph().to_tikz(
            placement=self.realization(),
            figure_opts=figure_str,
            vertex_style=vertex_style,
            edge_style=edge_style,
            label_style=label_style,
            vertex_in_labels=vertex_in_labels,
            vertex_out_labels=vertex_out_labels,
            default_styles=False,
        )

    @classmethod
    @doc_category("Class methods")
    def from_points(cls, points: List[Point]) -> Framework:
        """
        Generate a framework from a list of points.

        The list of vertices of the underlying graph
        is taken to be ``[0,...,len(points)-1]``.
        The underlying graph has no edges.

        Parameters
        ----------
        points:
            The realization of the framework that this method outputs
            is provided as a list of points.

        Examples
        --------
        >>> F = Framework.from_points([(1,2), (2,3)])
        >>> print(F)
        Framework in 2-dimensional space consisting of:
        Graph with vertices [0, 1] and edges []
        Realization {0:(1, 2), 1:(2, 3)}
        """
        vertices = range(len(points))
        realization = {v: points[v] for v in vertices}
        return Framework(Graph.from_vertices(vertices), realization)

    @classmethod
    @doc_category("Class methods")
    def Random(
        cls, graph: Graph, dim: int = 2, rand_range: int | List[int] = None
    ) -> Framework:
        """
        Return a framework with random realization.

        Parameters
        ----------
        graph:
            Graph on which the random realization should be constructed.
        rand_range:
            Sets the range of random numbers from which the realization is
            sampled. The format is either an interval ``(a,b)`` or a single
            integer ``a``, which produces the range ``(-a,a)``.

        Examples
        --------
        >>> F = Framework.Random(Graph([(0,1), (1,2), (0,2)]))
        >>> print(F) # doctest: +SKIP
        Framework in 2-dimensional space consisting of:
        Graph with vertices [0, 1, 2] and edges [[0, 1], [0, 2], [1, 2]]
        Realization {0:(122, 57), 1:(27, 144), 2:(50, 98)}

        Notes
        -----
        If ``rand_range=None``, then the range is set to ``(-10 * n^2 * d)``.

        TODO
        ----
        Set the correct default range value.
        """
        if not isinstance(dim, int) or dim < 1:
            raise TypeError(
                f"The dimension needs to be a positive integer, but is {dim}!"
            )
        if rand_range is None:
            b = 10**4 * graph.number_of_nodes() ** 2 * dim
            a = -b
        if isinstance(rand_range, list):
            if not len(rand_range) == 2:
                raise ValueError("If `rand_range` is a list, it must be of length 2.")
            a, b = rand_range
        if isinstance(rand_range, int):
            if rand_range <= 0:
                raise ValueError("If `rand_range` is an int, it must be positive")
            b = rand_range
            a = -b

        realization = {
            vertex: [randrange(a, b) for _ in range(dim)] for vertex in graph.nodes
        }

        return Framework(graph, realization)

    @classmethod
    @doc_category("Class methods")
    def Circular(cls, graph: Graph) -> Framework:
        """
        Return the framework with a regular unit circle realization in the plane.

        Parameters
        ----------
        graph:
            Underlying graph on which the framework is constructed.

        Examples
        ----
        >>> import pyrigi.graphDB as graphs
        >>> F = Framework.Circular(graphs.CompleteBipartite(4, 2))
        >>> print(F)
        Framework in 2-dimensional space consisting of:
        Graph with vertices [0, 1, 2, 3, 4, 5] and edges ...
        Realization {0:(1, 0), 1:(1/2, sqrt(3)/2), ...
        """
        n = graph.number_of_nodes()
        return Framework(
            graph,
            {
                v: [sp.cos(2 * i * sp.pi / n), sp.sin(2 * i * sp.pi / n)]
                for i, v in enumerate(graph.vertex_list())
            },
        )

    @classmethod
    @doc_category("Class methods")
    def Collinear(cls, graph: Graph, d: int = 1) -> Framework:
        """
        Return the framework with a realization on the x-axis in the d-dimensional space.

        Parameters
        ----------
        graph:
            Underlying graph on which the framework is constructed.

        Examples
        --------
        >>> import pyrigi.graphDB as graphs
        >>> Framework.Collinear(graphs.Complete(3), d=2)
        Framework in 2-dimensional space consisting of:
        Graph with vertices [0, 1, 2] and edges [[0, 1], [0, 2], [1, 2]]
        Realization {0:(0, 0), 1:(1, 0), 2:(2, 0)}
        """
        check_integrality_and_range(d, "dimension d", 1)
        return Framework(
            graph,
            {
                v: [i] + [0 for _ in range(d - 1)]
                for i, v in enumerate(graph.vertex_list())
            },
        )

    @classmethod
    @doc_category("Class methods")
    def Simplicial(cls, graph: Graph, d: int = None) -> Framework:
        """
        Return the framework with a realization on the d-simplex.

        Parameters
        ----------
        graph:
            Underlying graph on which the framework is constructed.
        d:
            The dimension ``d`` has to be at least the number of vertices
            of the ``graph`` minus one.
            If ``d`` is not specified, then the least possible one is used.

        Examples
        ----
        >>> F = Framework.Simplicial(Graph([(0,1), (1,2), (2,3), (0,3)]), 4);
        >>> F.realization(as_points=True)
        {0: [0, 0, 0, 0], 1: [1, 0, 0, 0], 2: [0, 1, 0, 0], 3: [0, 0, 1, 0]}
        >>> F = Framework.Simplicial(Graph([(0,1), (1,2), (2,3), (0,3)]));
        >>> F.realization(as_points=True)
        {0: [0, 0, 0], 1: [1, 0, 0], 2: [0, 1, 0], 3: [0, 0, 1]}
        """
        if d is None:
            d = graph.number_of_nodes() - 1
        check_integrality_and_range(
            d, "dimension d", max([1, graph.number_of_nodes() - 1])
        )
        return Framework(
            graph,
            {
                v: [1 if j == i - 1 else 0 for j in range(d)]
                for i, v in enumerate(graph.vertex_list())
            },
        )

    @classmethod
    @doc_category("Class methods")
    def Empty(cls, dim: int = 2) -> Framework:
        """
        Generate an empty framework.

        Parameters
        ----------
        dim:
            a natural number that determines the dimension
            in which the framework is realized

        Examples
        ----
        >>> F = Framework.Empty(dim=1); F
        Framework in 1-dimensional space consisting of:
        Graph with vertices [] and edges []
        Realization {}
        """
        if not isinstance(dim, int) or dim < 1:
            raise TypeError(
                f"The dimension needs to be a positive integer, but is {dim}!"
            )
        F = Framework(graph=Graph(), realization={})
        F._dim = dim
        return F

    @classmethod
    @doc_category("Class methods")
    def Complete(cls, points: List[Point]) -> Framework:
        """
        Generate a framework on the complete graph from a given list of points.

        The vertices of the underlying graph are taken
        to be the list ``[0,...,len(points)-1]``.

        Parameters
        ----------
        points:
            The realization of the framework that this method outputs
            is provided as a list of points.

        Examples
        --------
        >>> F = Framework.Complete([(1,),(2,),(3,),(4,)]); F
        Framework in 1-dimensional space consisting of:
        Graph with vertices [0, 1, 2, 3] and edges [[0, 1], [0, 2], [0, 3], [1, 2], [1, 3], [2, 3]]
        Realization {0:(1,), 1:(2,), 2:(3,), 3:(4,)}
        """  # noqa: E501
        if not points:
            raise ValueError("The list of points cannot be empty.")

        Kn = CompleteGraph(len(points))
        return Framework(Kn, {v: Matrix(p) for v, p in zip(Kn.nodes, points)})

    @doc_category("Framework manipulation")
    def delete_vertex(self, vertex: Vertex) -> None:
        """
        Delete a vertex from the framework.
        """
        self._graph.delete_vertex(vertex)
        del self._realization[vertex]

    @doc_category("Framework manipulation")
    def delete_vertices(self, vertices: List[Vertex]) -> None:
        """
        Delete a list of vertices from the framework.
        """
        for vertex in vertices:
            self.delete_vertex(vertex)

    @doc_category("Framework manipulation")
    def delete_edge(self, edge: Edge) -> None:
        """
        Delete an edge from the framework.
        """
        self._graph.delete_edge(edge)

    @doc_category("Framework manipulation")
    def delete_edges(self, edges: List[Edge]) -> None:
        """
        Delete a list of edges from the framework.
        """
        self._graph.delete_edges(edges)

    @doc_category("Attribute getters")
    def realization(
        self, as_points: bool = False, numerical: bool = False
    ) -> Dict[Vertex, Point]:
        """
        Return a copy of the realization.

        Parameters
        ----------
        as_points:
            If ``True``, then the vertex positions type is Point,
            otherwise Matrix (default).
        numerical:
            If ``True``, the vertex positions are converted to floats.

        Examples
        --------
        >>> F = Framework.Complete([(0,0), (1,0), (1,1)])
        >>> F.realization(as_points=True)
        {0: [0, 0], 1: [1, 0], 2: [1, 1]}
        >>> F.realization()
        {0: Matrix([
        [0],
        [0]]), 1: Matrix([
        [1],
        [0]]), 2: Matrix([
        [1],
        [1]])}

        Notes
        -----
        The format returned by this method with ``as_points=True``
        can be read by networkx.
        """
        if not numerical:
            if not as_points:
                return deepcopy(self._realization)
            return {
                vertex: list(position) for vertex, position in self._realization.items()
            }
        else:
            if not as_points:
                {
                    vertex: Matrix([float(p) for p in position])
                    for vertex, position in self._realization.items()
                }
            return {
                vertex: [float(p) for p in position]
                for vertex, position in self._realization.items()
            }

    @doc_category("Framework properties")
    def is_quasi_injective(
        self, numerical: bool = False, tolerance: float = 1e-9
    ) -> bool:
        """
        Return whether the realization is :prf:ref:`quasi-injective <def-realization>`.

        Parameters
        ----------
        numerical:
            Whether the check is symbolic (default) or numerical.
        tolerance:
            Used tolerance when checking numerically.

        Notes
        -----
        For comparing whether two vectors are the same,
        :func:`.misc.is_zero_vector` is used.
        See its documentation for the description of the parameters.
        """

        for u, v in self._graph.edges:
            edge_vector = self[u] - self[v]
            if is_zero_vector(edge_vector, numerical, tolerance):
                return False
        return True

    @doc_category("Framework properties")
    def is_injective(self, numerical: bool = False, tolerance: float = 1e-9) -> bool:
        """
        Return whether the realization is injective.

        Parameters
        ----------
        numerical
            Whether the check is symbolic (default) or numerical.
        tolerance
            Used tolerance when checking numerically.

        Notes
        -----
        For comparing whether two vectors are the same,
        :func:`.misc.is_zero_vector` is used.
        See its documentation for the description of the parameters.
        """

        for u, v in combinations(self._graph.nodes, 2):
            edge_vector = self[u] - self[v]
            if is_zero_vector(edge_vector, numerical, tolerance):
                return False
        return True

    @doc_category("Framework manipulation")
    def set_realization(self, realization: Dict[Vertex, Point]) -> None:
        r"""
        Change the realization of the framework.

        Parameters
        ----------
        realization:
            a realization of the underlying graph of the framework

        Notes
        -----
        It is assumed that the realization contains all vertices from the
        underlying graph. Furthermore, all points in the realization need
        to be contained in $\RR^d$ for a fixed $d$.

        Examples
        --------
        >>> F = Framework.Complete([(0,0), (1,0), (1,1)])
        >>> F.set_realization({vertex:(vertex,vertex+1) for vertex in F.graph().vertex_list()})
        >>> print(F)
        Framework in 2-dimensional space consisting of:
        Graph with vertices [0, 1, 2] and edges [[0, 1], [0, 2], [1, 2]]
        Realization {0:(0, 1), 1:(1, 2), 2:(2, 3)}
        """  # noqa: E501
        if not len(realization) == self._graph.number_of_nodes():
            raise IndexError(
                "The realization does not contain the correct amount of vertices!"
            )
        for v in self._graph.nodes:
            if v not in realization:
                raise KeyError("Vertex {vertex} is not a key of the given realization!")
            if not len(realization[v]) == self.dimension():
                raise IndexError(
                    f"The element {realization[v]} does not have "
                    f"the dimension {self.dimension()}!"
                )
        self._realization = {v: Matrix(realization[v]) for v in realization.keys()}

    @doc_category("Framework manipulation")
    def set_vertex_pos(self, vertex: Vertex, point: Point) -> None:
        """
        Change the coordinates of a single given vertex.

        Examples
        --------
        >>> F = Framework.from_points([(0,0)])
        >>> F.set_vertex_pos(0, (6,2))
        >>> print(F)
        Framework in 2-dimensional space consisting of:
        Graph with vertices [0] and edges []
        Realization {0:(6, 2)}
        """
        if vertex not in self._realization:
            raise KeyError("Vertex {vertex} is not a key of the given realization!")
        if not len(point) == self.dimension():
            raise IndexError(
                f"The point {point} does not have the dimension {self.dimension()}!"
            )
        self._realization[vertex] = Matrix(point)

    @doc_category("Framework manipulation")
    def set_vertex_positions_from_lists(
        self, vertices: List[Vertex], points: List[Point]
    ) -> None:
        """
        Change the coordinates of a given list of vertices.

        Examples
        ----
        >>> F = Framework.Complete([(0,0),(0,0),(1,0),(1,0)]);
        >>> F.realization(as_points=True)
        {0: [0, 0], 1: [0, 0], 2: [1, 0], 3: [1, 0]}
        >>> F.set_vertex_positions_from_lists([1,3], [(0,1),(1,1)]);
        >>> F.realization(as_points=True)
        {0: [0, 0], 1: [0, 1], 2: [1, 0], 3: [1, 1]}

        Notes
        -----
        It is necessary that both lists have the same length.
        No vertex from ``vertices`` can be contained multiple times.
        We apply the method :meth:`~Framework.set_vertex_pos`
        to ``vertices`` and ``points``.
        """
        if len(list(set(vertices))) != len(list(vertices)):
            raise ValueError("Multiple Vertices with the same name were found!")
        if not len(vertices) == len(points):
            raise IndexError(
                "The list of vertices does not have the same length as the list of points"
            )
        self.set_vertex_positions({v: pos for v, pos in zip(vertices, points)})

    @doc_category("Framework manipulation")
    def set_vertex_positions(self, subset_of_realization: Dict[Vertex, Point]):
        """
        Change the coordinates of vertices given by a dictionary.

        Examples
        ----
        >>> F = Framework.Complete([(0,0),(0,0),(1,0),(1,0)]);
        >>> F.realization(as_points=True)
        {0: [0, 0], 1: [0, 0], 2: [1, 0], 3: [1, 0]}
        >>> F.set_vertex_positions({1:(0,1),3:(1,1)});
        >>> F.realization(as_points=True)
        {0: [0, 0], 1: [0, 1], 2: [1, 0], 3: [1, 1]}

        Notes
        -----
        See :meth:`~Framework.set_vertex_pos`.
        """
        for v, pos in subset_of_realization.items():
            self.set_vertex_pos(v, pos)

    @doc_category("Infinitesimal rigidity")
    def rigidity_matrix(
        self,
        vertex_order: List[Vertex] = None,
        edge_order: List[Edge] = None,
    ) -> Matrix:
        r"""
        Construct the rigidity matrix of the framework.

        Definitions
        -----------
        * :prf:ref:`Rigidity matrix <def-rigidity-matrix>`

        Parameters
        ----------
        vertex_order:
            A list of vertices, providing the ordering for the columns
            of the rigidity matrix.
            If none is provided, the list from :meth:`~Graph.vertex_list` is taken.
        edge_order:
            A list of edges, providing the ordering for the rows
            of the rigidity matrix.
            If none is provided, the list from :meth:`~Graph.edge_list` is taken.

        Examples
        --------
        >>> F = Framework.Complete([(0,0),(2,0),(1,3)])
        >>> F.rigidity_matrix()
        Matrix([
        [-2,  0, 2,  0,  0, 0],
        [-1, -3, 0,  0,  1, 3],
        [ 0,  0, 1, -3, -1, 3]])
        """
        vertex_order = self._check_vertex_order(vertex_order)
        edge_order = self._check_edge_order(edge_order)

        # ``delta`` is responsible for distinguishing the edges (i,j) and (j,i)
        def delta(e, w):
            # the parameter e represents an edge
            # the parameter w represents a vertex
            if w == e[0]:
                return 1
            if w == e[1]:
                return -1
            return 0

        return Matrix(
            [
                flatten(
                    [
                        delta(e, w)
                        * (self._realization[e[0]] - self._realization[e[1]])
                        for w in vertex_order
                    ]
                )
                for e in edge_order
            ]
        )

    def pinned_rigidity_matrix(
        self,
        pinned_vertices: Dict[Vertex, List[int]] = None,
        vertex_order: List[Vertex] = None,
        edge_order: List[Edge] = None,
    ) -> Matrix:
        r"""
        Construct the rigidity matrix of the framework.

        Parameters
        ----------
        vertex_order:
            A list of vertices, providing the ordering for the columns
            of the rigidity matrix.
        edge_order:
            A list of edges, providing the ordering for the rows
            of the rigidity matrix.

        TODO
        ----
        definition of pinned rigidity matrix, tests

        Examples
        --------
        >>> F = Framework(Graph([[0, 1], [0, 2]]), {0: [0, 0], 1: [1, 0], 2: [1, 1]})
        >>> F.pinned_rigidity_matrix()
        Matrix([
        [-1,  0, 1, 0, 0, 0],
        [-1, -1, 0, 0, 1, 1],
        [ 1,  0, 0, 0, 0, 0],
        [ 0,  1, 0, 0, 0, 0],
        [ 0,  0, 1, 0, 0, 0]])
        """
        vertex_order = self._check_vertex_order(vertex_order)
        edge_order = self._check_edge_order(edge_order)
        rigidity_matrix = self.rigidity_matrix(
            vertex_order=vertex_order, edge_order=edge_order
        )

        if pinned_vertices is None:
            freedom = self._dim * (self._dim + 1) // 2
            pinned_vertices = {}
            upper = self._dim + 1
            for v in vertex_order:
                upper -= 1
                frozen_coord = []
                for i in range(upper):
                    if freedom > 0:
                        frozen_coord.append(i)
                        freedom -= 1
                    else:
                        pinned_vertices[v] = frozen_coord
                        break
                pinned_vertices[v] = frozen_coord
        else:
            number_pinned = sum([len(coord) for coord in pinned_vertices.values()])
            if number_pinned > self._dim * (self._dim + 1) // 2:
                raise ValueError(
                    "The maximal number of coordinates that"
                    f"can be pinned is {self._dim * (self._dim + 1) // 2}, "
                    f"but you provided {number_pinned}."
                )
            for v in pinned_vertices:
                if min(pinned_vertices[v]) < 0 or max(pinned_vertices[v]) >= self._dim:
                    raise ValueError("Coordinate indices out of range.")

        pinning_rows = []
        for v in pinned_vertices:
            for coord in pinned_vertices[v]:
                idx = vertex_order.index(v)
                new_row = Matrix.zeros(1, self._dim * self._graph.number_of_nodes())
                new_row[idx * self._dim + coord] = 1
                pinning_rows.append(new_row)
        pinned_rigidity_matrix = Matrix.vstack(rigidity_matrix, *pinning_rows)
        return pinned_rigidity_matrix

    @doc_category("Infinitesimal rigidity")
    def is_stress(
        self,
        stress: Stress,
        edge_order: List[Edge] = None,
        numerical: bool = False,
        tolerance=1e-9,
    ) -> bool:
        r"""
        Return whether a vector is a stress.

        Definitions
        -----------
        :prf:ref:`Equilibrium stress <def-equilibrium-stress>`

        Parameters
        ----------
        stress:
            A vector to be checked whether it is a stress of the framework.
        edge_order:
            A list of edges, providing the ordering for the entries of the ``stress``.
            If none is provided, the list from :meth:`~Graph.edge_list` is taken.
        numerical:
            A Boolean determining whether the evaluation of the product of the ``stress``
            and the rigidity matrix is symbolic or numerical.
        tolerance:
            Absolute tolerance that is the threshold for acceptable equilibrium
            stresses. This parameter is used to determine the number of digits,
            to which accuracy the symbolic expressions are evaluated.

        Examples
        --------
        >>> G = Graph([[0,1],[0,2],[0,3],[1,2],[2,3],[3,1]])
        >>> pos = {0: (0, 0), 1: (0,1), 2: (-1,-1), 3: (1,-1)}
        >>> F = Framework(G, pos)
        >>> omega1 = [-8, -4, -4, 2, 2, 1]
        >>> F.is_stress(omega1)
        True
        >>> omega1[0] = 0
        >>> F.is_stress(omega1)
        False
        """
        edge_order = self._check_edge_order(edge_order=edge_order)
        return is_zero_vector(
            Matrix(stress).transpose() * self.rigidity_matrix(edge_order=edge_order),
            numerical=numerical,
            tolerance=tolerance,
        )

    @doc_category("Infinitesimal rigidity")
    def stress_matrix(
        self,
        stress: Stress,
        edge_order: List[Edge] = None,
        vertex_order: List[Vertex] = None,
    ) -> Matrix:
        r"""
        Construct the stress matrix from a stress of from its support.

        The matrix order is the one from :meth:`~.Framework.vertex_list`.

        Definitions
        -----
        * :prf:ref:`Stress Matrix <def-stress-matrix>`

        Parameters
        ----------
        stress:
            A stress of the framework.
        edge_order:
            A list of edges, providing the ordering for the rows
            of the stress matrix.
        vertex_order:
            By listing vertices in the preferred order, the rigidity matrix
            can be computed in a way the user expects.

        Examples
        --------
        >>> G = Graph([[0,1],[0,2],[0,3],[1,2],[2,3],[3,1]])
        >>> pos = {0: (0, 0), 1: (0,1), 2: (-1,-1), 3: (1,-1)}
        >>> F = Framework(G, pos)
        >>> omega = [-8, -4, -4, 2, 2, 1]
        >>> F.stress_matrix(omega)
        Matrix([
        [-16,  8,  4,  4],
        [  8, -4, -2, -2],
        [  4, -2, -1, -1],
        [  4, -2, -1, -1]])
        """
        vertex_order = self._check_vertex_order(vertex_order)
        edge_order = self._check_edge_order(edge_order)
        if not self.is_stress(stress, edge_order=edge_order, numerical=True):
            raise ValueError(
                "The provided stress does not lie in the cokernel of the rigidity matrix!"
            )
        # creation of a zero |V|x|V| matrix
        stress_matr = sp.zeros(len(self._graph))
        v_to_i = {v: i for i, v in enumerate(vertex_order)}

        for edge, edge_stress in zip(edge_order, stress):
            for v in edge:
                stress_matr[v_to_i[v], v_to_i[v]] += edge_stress

        for e, stressval in zip(edge_order, stress):
            i, j = v_to_i[e[0]], v_to_i[e[1]]
            stress_matr[i, j] = -stressval
            stress_matr[j, i] = -stressval

        return stress_matr

    @doc_category("Infinitesimal rigidity")
    def trivial_inf_flexes(self, vertex_order: List[Vertex] = None) -> List[Matrix]:
        r"""
        Return a basis of the vector subspace of trivial infinitesimal flexes.

        Definitions
        -----------
        * :prf:ref:`Trivial infinitesimal flexes <def-trivial-inf-flex>`

        Parameters
        ----------
        vertex_order:
            A list of vertices, providing the ordering for the entries
            of the infinitesimal flexes.

        Examples
        --------
        >>> F = Framework.Complete([(0,0), (2,0), (0,2)])
        >>> F.trivial_inf_flexes()
        [Matrix([
        [1],
        [0],
        [1],
        [0],
        [1],
        [0]]), Matrix([
        [0],
        [1],
        [0],
        [1],
        [0],
        [1]]), Matrix([
        [ 0],
        [ 0],
        [ 0],
        [ 2],
        [-2],
        [ 0]])]
        """
        vertex_order = self._check_vertex_order(vertex_order)
        dim = self._dim
        translations = [
            Matrix.vstack(*[A for _ in vertex_order])
            for A in Matrix.eye(dim).columnspace()
        ]
        basis_skew_symmetric = []
        for i in range(1, dim):
            for j in range(i):
                A = Matrix.zeros(dim)
                A[i, j] = 1
                A[j, i] = -1
                basis_skew_symmetric += [A]
        inf_rot = [
            Matrix.vstack(*[A * self._realization[v] for v in vertex_order])
            for A in basis_skew_symmetric
        ]
        matrix_inf_flexes = Matrix.hstack(*(translations + inf_rot))
        return matrix_inf_flexes.transpose().echelon_form().transpose().columnspace()

    @doc_category("Infinitesimal rigidity")
    def nontrivial_inf_flexes(self, vertex_order: List[Vertex] = None) -> List[Matrix]:
        """
        Return non-trivial infinitesimal flexes.

        Definitions
        -----------
        :prf:ref:`Infinitesimal flex <def-inf-rigid-framework>`

        Parameters
        ----------
        vertex_order:
            A list of vertices, providing the ordering for the entries
            of the infinitesimal flexes.
            If none is provided, the list from :meth:`~Graph.vertex_list` is taken.

        Examples
        --------
        >>> import pyrigi.graphDB as graphs
        >>> F = Framework.Circular(graphs.CompleteBipartite(3, 3))
        >>> F.nontrivial_inf_flexes()
        [Matrix([
        [       3/2],
        [-sqrt(3)/2],
        [         1],
        [         0],
        [         0],
        [         0],
        [       3/2],
        [-sqrt(3)/2],
        [         1],
        [         0],
        [         0],
        [         0]])]

        Notes
        -----
        See :meth:`~Framework.trivial_inf_flexes`.
        """
        return self.inf_flexes(include_trivial=False, vertex_order=vertex_order)

    @doc_category("Infinitesimal rigidity")
    def inf_flexes(
        self, include_trivial: bool = False, vertex_order: List[Vertex] = None
    ) -> List[Matrix]:
        r"""
        Return a basis of the space of infinitesimal flexes.

        Return a lift of a basis of the quotient of
        the vector space of infinitesimal flexes
        modulo trivial infinitesimal flexes, if ``include_trivial=False``.
        Return a basis of the vector space of infinitesimal flexes
        if ``include_trivial=True``.
        Else, return the entire kernel.

        Definitions
        -----------
        * :prf:ref:`Infinitesimal flex <def-inf-flex>`

        Parameters
        ----------
        include_trivial:
            Boolean that decides, whether the trivial flexes should
            be included (``True``) or not (``False``)
        vertex_order:
            A list of vertices, providing the ordering for the entries
            of the infinitesimal flexes.
            If none is provided, the list from :meth:`~Graph.vertex_list` is taken.

        Examples
        --------
        >>> F = Framework.Complete([[0,0], [1,0], [1,1], [0,1]])
        >>> F.delete_edges([(0,2), (1,3)])
        >>> F.inf_flexes(include_trivial=False)
        [Matrix([
        [1],
        [0],
        [1],
        [0],
        [0],
        [0],
        [0],
        [0]])]
        >>> F = Framework(Graph([[0, 1], [0, 3], [0, 4], [1, 3], [1, 4], [2, 3], [2, 4]]), {0: [0, 0], 1: [0, 1], 2: [0, 2], 3: [1, 2], 4: [-1, 2]})
        >>> F.inf_flexes()
        [Matrix([
        [0],
        [0],
        [0],
        [0],
        [0],
        [1],
        [0],
        [0],
        [0],
        [0]])]
        """  # noqa: E501
        vertex_order = self._check_vertex_order(vertex_order)
        if include_trivial:
            return self.rigidity_matrix(vertex_order=vertex_order).nullspace()
        rigidity_matrix = self.rigidity_matrix(vertex_order=vertex_order)

        all_inf_flexes = rigidity_matrix.nullspace()
        trivial_inf_flexes = self.trivial_inf_flexes(vertex_order=vertex_order)
        s = len(trivial_inf_flexes)
        extend_basis_matrix = Matrix.hstack(*trivial_inf_flexes)
        tmp_matrix = Matrix.hstack(*trivial_inf_flexes)
        for v in all_inf_flexes:
            r = extend_basis_matrix.rank()
            tmp_matrix = Matrix.hstack(extend_basis_matrix, v)
            if not tmp_matrix.rank() == r:
                extend_basis_matrix = Matrix.hstack(extend_basis_matrix, v)
        basis = extend_basis_matrix.columnspace()
        return basis[s:]

    @doc_category("Infinitesimal rigidity")
    def stresses(self, edge_order: List[Edge] = None) -> List[Matrix]:
        r"""
        Return a basis of the space of equilibrium stresses.

        Definitions
        -----------
        :prf:ref:`Equilibrium stress <def-equilibrium-stress>`

        Parameters
        ----------
        edge_order:
            A list of edges, providing the ordering for the entries of the stresses.
            If none is provided, the list from :meth:`~Graph.edge_list` is taken.

        Examples
        --------
        >>> G = Graph([[0,1],[0,2],[0,3],[1,2],[2,3],[3,1]])
        >>> pos = {0: (0, 0), 1: (0,1), 2: (-1,-1), 3: (1,-1)}
        >>> F = Framework(G, pos)
        >>> F.stresses()
        [Matrix([
        [-8],
        [-4],
        [-4],
        [ 2],
        [ 2],
        [ 1]])]

        TODO
        ----
        tests
        """
        return self.rigidity_matrix(edge_order=edge_order).transpose().nullspace()

    @doc_category("Infinitesimal rigidity")
    def rigidity_matrix_rank(self) -> int:
        """
        Compute the rank of the rigidity matrix.

        Examples
        ----
        >>> K4 = Framework.Complete([[0,0], [1,0], [1,1], [0,1]])
        >>> K4.rigidity_matrix_rank()   # the complete graph is a circuit
        5
        >>> K4.delete_edge([0,1])
        >>> K4.rigidity_matrix_rank()   # deleting a bar gives full rank
        5
        >>> K4.delete_edge([2,3])
        >>> K4.rigidity_matrix_rank()   #so now deleting an edge lowers the rank
        4
        """
        return self.rigidity_matrix().rank()

    @doc_category("Infinitesimal rigidity")
    def is_inf_rigid(self) -> bool:
        """
        Check whether the given framework is infinitesimally rigid.

        The check is based on :meth:`~Framework.rigidity_matrix_rank`.

        Definitions
        -----
        * :prf:ref:`Infinitesimal rigidity <def-inf-rigid-framework>`

        Examples
        ----
        >>> from pyrigi import frameworkDB
        >>> F1 = frameworkDB.CompleteBipartite(4,4)
        >>> F1.is_inf_rigid()
        True
        >>> F2 = frameworkDB.Cycle(4,d=2)
        >>> F2.is_inf_rigid()
        False
        """
        if self._graph.number_of_nodes() <= self._dim + 1:
            return self.rigidity_matrix_rank() == binomial(
                self._graph.number_of_nodes(), 2
            )
        else:
            return (
                self.rigidity_matrix_rank()
                == self.dim() * self._graph.number_of_nodes()
                - binomial(self.dim() + 1, 2)
            )

    @doc_category("Infinitesimal rigidity")
    def is_inf_flexible(self) -> bool:
        """
        Check whether the given framework is infinitesimally flexible.

        See :meth:`~Framework.is_inf_rigid`
        """
        return not self.is_inf_rigid()

    @doc_category("Infinitesimal rigidity")
    def is_min_inf_rigid(self) -> bool:
        """
        Check whether a framework is minimally infinitesimally rigid.

        Definitions
        -----
        :prf:ref:`Minimal infinitesimal rigidity <def-min-rigid-framework>`

        Examples
        --------
        >>> F = Framework.Complete([[0,0], [1,0], [1,1], [0,1]])
        >>> F.is_min_inf_rigid()
        False
        >>> F.delete_edge((0,2))
        >>> F.is_min_inf_rigid()
        True
        """
        if not self.is_inf_rigid():
            return False
        for edge in self._graph.edge_list():
            self.delete_edge(edge)
            if self.is_inf_rigid():
                self.add_edge(edge)
                return False
            self.add_edge(edge)
        return True

    @doc_category("Infinitesimal rigidity")
    def is_independent(self) -> bool:
        """
        Check whether the framework is :prf:ref:`independent <def-independent-framework>`.

        Examples
        --------
        >>> F = Framework.Complete([[0,0], [1,0], [1,1], [0,1]])
        >>> F.is_independent()
        False
        >>> F.delete_edge((0,2))
        >>> F.is_independent()
        True
        """
        return self.rigidity_matrix_rank() == self._graph.number_of_edges()

    @doc_category("Infinitesimal rigidity")
    def is_dependent(self) -> bool:
        """
        Check whether the framework is :prf:ref:`dependent <def-independent-framework>`.

        Notes
        -----
        See also :meth:`~.Framework.is_independent`.
        """
        return not self.is_independent()

    @doc_category("Infinitesimal rigidity")
    def is_isostatic(self) -> bool:
        """
        Check whether the framework is :prf:ref:`independent <def-independent-framework>`
        and :prf:ref:`infinitesimally rigid <def-inf-rigid-framework>`.
        """
        return self.is_independent() and self.is_inf_rigid()

    @doc_category("Waiting for implementation")
    def is_prestress_stable(self) -> bool:
        """
        TODO
        ----
        Implement
        """
        raise NotImplementedError()

    @doc_category("Infinitesimal rigidity")
    def is_redundantly_rigid(self) -> bool:
        """
        Check if the framework is infinitesimally redundantly rigid.

        Definitions
        -----------
        :prf:ref:`Redundant infinitesimal rigidity <def-redundantly-rigid-framework>`

        TODO
        ----
        tests

        Examples
        --------
        >>> F = Framework.Empty(dim=2)
        >>> F.add_vertices([(1,0), (1,1), (0,3), (-1,1)], ['a','b','c','d'])
        >>> F.add_edges([('a','b'), ('b','c'), ('c','d'), ('a','d'), ('a','c'), ('b','d')])
        >>> F.is_redundantly_rigid()
        True
        >>> F.delete_edge(('a','c'))
        >>> F.is_redundantly_rigid()
        False
        """  # noqa: E501
        for edge in self._graph.edge_list():
            self.delete_edge(edge)
            if not self.is_inf_rigid():
                self.add_edge(edge)
                return False
            self.add_edge(edge)
        return True

    @doc_category("Framework properties")
    def is_congruent_realization(
        self,
        other_realization: Dict[Vertex, Point],
        numerical: bool = False,
        tolerance: float = 1e-9,
    ) -> bool:
        """
        Return whether the given realization is congruent to self.

        Parameters
        ----------
        other_realization
            The realization for checking the congruence.
        numerical
            Whether the check is symbolic (default) or numerical.
        tolerance
            Used tolerance when checking numerically.
        """
        self._check_vertex_order(list(other_realization.keys()))

        for u, v in combinations(self._graph.nodes, 2):
            edge_vec = (self._realization[u]) - self._realization[v]
            dist_squared = (edge_vec.T * edge_vec)[0, 0]

            other_edge_vec = point_to_vector(other_realization[u]) - point_to_vector(
                other_realization[v]
            )
            otherdist_squared = (other_edge_vec.T * other_edge_vec)[0, 0]

            difference = sp.simplify(dist_squared - otherdist_squared)
            if not difference.is_zero:
                if not numerical:
                    return False
                elif numerical and sp.Abs(difference) > tolerance:
                    return False
        return True

    @doc_category("Framework properties")
    def is_congruent(
        self,
        other_framework: Framework,
        numerical: bool = False,
        tolerance: float = 1e-9,
    ) -> bool:
        """
        Return whether the given framework is congruent to self.

        Parameters
        ----------
        other_framework
            The framework for checking the congruence.
        numerical
            Whether the check is symbolic (default) or numerical.
        tolerance
            Used tolerance when checking numerically.
        """

        if not nx.utils.graphs_equal(self._graph, other_framework._graph):
            raise ValueError("Underlying graphs are not same.")

        return self.is_congruent_realization(
            other_framework._realization, numerical, tolerance
        )

    @doc_category("Framework properties")
    def is_equivalent_realization(
        self,
        other_realization: Dict[Vertex, Point],
        numerical: bool = False,
        tolerance: float = 1e-9,
    ) -> bool:
        """
        Return whether the given realization is equivalent to self.

        Parameters
        ----------
        other_realization
            The realization for checking the equivalence.
        numerical
            Whether the check is symbolic (default) or numerical.
        tolerance
            Used tolerance when checking numerically.
        """
        self._check_vertex_order(list(other_realization.keys()))

        for u, v in self._graph.edges:
            edge_vec = self._realization[u] - self._realization[v]
            dist_squared = (edge_vec.T * edge_vec)[0, 0]

            other_edge_vec = point_to_vector(other_realization[u]) - point_to_vector(
                other_realization[v]
            )
            otherdist_squared = (other_edge_vec.T * other_edge_vec)[0, 0]

            difference = sp.simplify(otherdist_squared - dist_squared)
            if not difference.is_zero:
                if not numerical:
                    return False
                elif numerical and sp.Abs(difference) > tolerance:
                    return False
        return True

    @doc_category("Framework properties")
    def is_equivalent(
        self,
        other_framework: Framework,
        numerical: bool = False,
        tolerance: float = 1e-9,
    ) -> bool:
        """
        Return whether the given framework is equivalent to self.

        Parameters
        ----------
        other_framework
            The framework for checking the equivalence.
        numerical
            Whether the check is symbolic (default) or numerical.
        tolerance
            Used tolerance when checking numerically.
        """

        if not nx.utils.graphs_equal(self._graph, other_framework._graph):
            raise ValueError("Underlying graphs are not same.")
        return self.is_equivalent_realization(
            other_framework._realization, numerical, tolerance
        )

    @doc_category("Framework manipulation")
    def translate(self, vector: Point, inplace: bool = True) -> Union[None, Framework]:
        """
        Translate the framework.

        Parameters
        ----------
        vector
            Translation vector
        inplace
            If True (default), then this framework is translated.
            Otherwise, a new translated framework is returned.
        """
        vector = point_to_vector(vector)

        if inplace:
            if vector.shape[0] != self.dim():
                raise ValueError(
                    "The dimension of the vector has to be the same as of the framework."
                )

            for v in self._realization.keys():
                self._realization[v] += vector
            return

        new_framework = deepcopy(self)
        new_framework.translate(vector, True)
        return new_framework

    @doc_category("Framework manipulation")
    def rotate2D(self, angle: float, inplace: bool = True) -> Union[None, Framework]:
        """
        Rotate the planar framework counter clockwise.

        Parameters
        ----------
        angle
            Rotation angle
        inplace
            If True (default), then this framework is rotated.
            Otherwise, a new rotated framework is returned.
        """

        if self.dim() != 2:
            raise ValueError("This realization is not in dimension 2!")

        rotation_matrix = Matrix(
            [[sp.cos(angle), -sp.sin(angle)], [sp.sin(angle), sp.cos(angle)]]
        )

        if inplace:
            for v, pos in self._realization.items():
                self._realization[v] = rotation_matrix * pos
            return

        new_framework = deepcopy(self)
        new_framework.rotate2D(angle, True)
        return new_framework

    @doc_category("Other")
    def edge_lengths(self, numerical: bool = False) -> Dict[Edge, Coordinate]:
        """
        Return the dictionary of the edge lengths.

        Parameters
        -------
        numerical:
            If ``True``, numerical positions are used for the computation of the edge lengths.

        Examples
        --------
        >>> G = Graph([(0,1), (1,2), (2,3), (0,3)])
        >>> F = Framework(G, {0:[0,0], 1:[1,0], 2:[1,'1/2 * sqrt(5)'], 3:['1/2','4/3']})
        >>> F.edge_lengths(numerical=False)
        {(0, 1): 1, (0, 3): sqrt(73)/6, (1, 2): sqrt(5)/2, (2, 3): sqrt((-4/3 + sqrt(5)/2)**2 + 1/4)}
        >>> F.edge_lengths(numerical=True)
        {(0, 1): 1.0, (0, 3): 1.4240006242195884, (1, 2): 1.118033988749895, (2, 3): 0.5443838790578374}
        """  # noqa: E501
        if numerical:
            points = self.realization(as_points=True, numerical=True)
            return {
                tuple(pair): float(
                    np.linalg.norm(
                        np.array(points[pair[0]]) - np.array(points[pair[1]])
                    )
                )
                for pair in self._graph.edges
            }
        else:
            points = self.realization(as_points=True)
            return {
                tuple(pair): sp.sqrt(
                    sum(
                        [(v - w) ** 2 for v, w in zip(points[pair[0]], points[pair[1]])]
                    )
                )
                for pair in self._graph.edges
            }

    @staticmethod
    def _generate_stl_bar(
        holes_distance: float,
        holes_diameter: float,
        bar_width: float,
        bar_height: float,
        filename="bar.stl",
    ):
        """
        Generate an STL file for a bar.

        The method uses Trimesh and Manifold3d packages to create a model of a bar
        with two holes at the ends. The bar is saved as an STL file.

        Parameters
        ----------
        holes_distance : float
            Distance between the centers of the holes.
        holes_diameter : float
            Diameter of the holes.
        bar_width : float
            Width of the bar.
        bar_height : float
            Height of the bar.
        filename : str
            Name of the output STL file.

        Returns
        -------
        bar_mesh : trimesh.base.Trimesh
            The bar as a Trimesh object.
        """
        try:
            from trimesh.creation import box as trimesh_box
            from trimesh.creation import cylinder as trimesh_cylinder
        except ImportError:
            raise ImportError(
                "To create meshes of bars that can be exported as STL files, "
                "the packages 'trimesh' and 'manifold3d' are required. "
                "To install PyRigi including trimesh and manifold3d, "
                "run 'pip install pyrigi[meshing]'"
            )

        if (
            holes_distance <= 0
            or holes_diameter <= 0
            or bar_width <= 0
            or bar_height <= 0
        ):
            raise ValueError("Use only positive values for the parameters.")

        if bar_width <= holes_diameter:
            raise ValueError("The bar width must be greater than the holes diameter.")

        if holes_distance <= 2 * holes_diameter:
            raise ValueError(
                "The distance between the holes must be greater "
                "than twice the holes diameter."
            )

        # Create the main bar as a box
        bar = trimesh_box(extents=[holes_distance, bar_width, bar_height])

        # Define the positions of the holes (relative to the center of the bar)
        hole_position_1 = [-holes_distance / 2, 0, 0]
        hole_position_2 = [holes_distance / 2, 0, 0]

        # Create cylindrical shapes at the ends of the bar
        rounding_1 = trimesh_cylinder(radius=bar_width / 2, height=bar_height)
        rounding_1.apply_translation(hole_position_1)
        rounding_2 = trimesh_cylinder(radius=bar_width / 2, height=bar_height)
        rounding_2.apply_translation(hole_position_2)

        # Use boolean union to combine the bar and the roundings
        bar = bar.union([rounding_1, rounding_2])

        # Create cylindrical holes
        hole_1 = trimesh_cylinder(radius=holes_diameter / 2, height=bar_height)
        hole_1.apply_translation(hole_position_1)
        hole_2 = trimesh_cylinder(radius=holes_diameter / 2, height=bar_height)
        hole_2.apply_translation(hole_position_2)

        # Use boolean subtraction to create holes in the bar
        bar_mesh = bar.difference([hole_1, hole_2])

        # Export to STL
        bar_mesh.export(filename)
        return bar_mesh

    @doc_category("Other")
    def generate_stl_bars(
        self,
        scale: float = 1.0,
        width_of_bars: float = 8.0,
        height_of_bars: float = 3.0,
        holes_diameter: float = 4.3,
        filename_prefix: str = "bar_",
        output_dir: str = "stl_output",
    ) -> None:
        """
        Generate STL files for the bars of the framework.

        Generates STL files for the bars of the framework. The files are generated
        in the working folder. The naming convention for the files is ``bar_i-j.stl``,
        where i and j are the vertices of an edge.

        Parameters
        ----------
        scale
            Scale factor for the lengths of the edges, default is 1.0.
        width_of_bars
            Width of the bars, default is 8.0 mm.
        height_of_bars
            Height of the bars, default is 3.0 mm.
        holes_diameter
            Diameter of the holes at the ends of the bars, default is 4.3 mm.
        filename_prefix
            Prefix for the filenames of the generated STL files, default is ``bar_``.
        output_dir
            Name or path of the folder where the STL files are saved,
            default is ``stl_output``. Relative to the working directory.

        Examples
        --------
        >>> G = Graph([(0,1), (1,2), (2,3), (0,3)])
        >>> F = Framework(G, {0:[0,0], 1:[1,0], 2:[1,'1/2 * sqrt(5)'], 3:[1/2,'4/3']})
        >>> F.generate_stl_bars(scale=20)
        STL files for the bars have been generated in the folder `stl_output`.
        """
        from pathlib import Path as plPath

        # Create the folder if it does not exist
        folder_path = plPath(output_dir)
        if not folder_path.exists():
            folder_path.mkdir(parents=True, exist_ok=True)

        edges_with_lengths = self.edge_lengths()

        for edge, length in edges_with_lengths.items():
            scaled_length = length * scale
            f_name = (
                output_dir
                + "/"
                + filename_prefix
                + str(edge[0])
                + "-"
                + str(edge[1])
                + ".stl"
            )

            self._generate_stl_bar(
                holes_distance=scaled_length,
                holes_diameter=holes_diameter,
                bar_width=width_of_bars,
                bar_height=height_of_bars,
                filename=f_name,
            )

        print(f"STL files for the bars have been generated in the folder `{output_dir}`.")

    @doc_category("Other")
    def _transform_inf_flex_to_pointwise(  # noqa: C901
        self, inf_flex: Matrix, vertex_order: List[Vertex] = None
    ) -> Dict[Vertex, Sequence[Coordinate]]:
        r"""
        Transform the natural data type of a flex (Matrix) to a
        dictionary that maps a vertex to a Sequence of coordinates
        (i.e. a vector).

        Parameters
        ----------
        inf_flex:
            An infinitesimal flex in the form of a `Matrix`.
        vertex_order:
            If ``None``, the :meth:`.Graph.vertex_list`
            is taken as the vertex order.

        Notes
        ----
        For example, this method can be used for generating an
        infinitesimal flex for plotting purposes.

        Examples
        ----
        >>> F = Framework.from_points([(0,0), (1,0), (0,1)])
        >>> F.add_edges([(0,1),(0,2)])
        >>> flex = F.nontrivial_inf_flexes()[0]
        >>> F._transform_inf_flex_to_pointwise(flex)
        {0: [1, 0], 1: [1, 0], 2: [0, 0]}

        """
        vertex_order = self._check_vertex_order(vertex_order)
        return {
            vertex_order[i]: [inf_flex[i * self.dim() + j] for j in range(self.dim())]
            for i in range(len(vertex_order))
        }

    @doc_category("Infinitesimal rigidity")
    def is_vector_inf_flex(
        self,
        inf_flex: List[Coordinate],
        vertex_order: List[Vertex] = None,
        numerical: bool = False,
        tolerance: float = 1e-9,
    ) -> bool:
        r"""
        Return whether a vector is an infinitesimal flex of the framework.

        Definitions
        -----------
        :prf:ref:`Infinitesimal Flex <def-inf-flex>`
        :prf:ref:`Rigidity Matrix <def-rigidity-matrix>`

        Parameters
        ----------
        inf_flex:
            An infinitesimal flex of the framework specified by a vector.
        vertex_order:
            A list of vertices specifying the order in which ``inf_flex`` is given.
            If none is provided, the list from :meth:`~Graph.vertex_list` is taken.
        numerical:
            A Boolean determining whether the evaluation of the product of the `inf_flex`
            and the rigidity matrix is symbolic or numerical.
        tolerance:
            Absolute tolerance that is the threshold for acceptable numerical flexes.
            This parameter is used to determine the number of digits, to which
            accuracy the symbolic expressions are evaluated.

        Examples
        --------
        >>> from pyrigi import frameworkDB as fws
        >>> F = fws.Square()
        >>> q = [0,0,0,0,-2,0,-2,0]
        >>> F.is_vector_inf_flex(q)
        True
        >>> q[0] = 1
        >>> F.is_vector_inf_flex(q)
        False
        >>> F = Framework.Complete([[0,0], [1,1]])
        >>> F.is_vector_inf_flex(["sqrt(2)","-sqrt(2)",0,0], vertex_order=[1,0])
        True
        """
        vertex_order = self._check_vertex_order(vertex_order)
        return is_zero_vector(
            self.rigidity_matrix(vertex_order=vertex_order) * Matrix(inf_flex),
            numerical=numerical,
            tolerance=tolerance,
        )

    @doc_category("Infinitesimal rigidity")
    def is_dict_inf_flex(
        self, vert_to_flex: Dict[Vertex, Sequence[Coordinate]], **kwargs
    ) -> bool:
        """
        Return whether a dictionary specifies an infinitesimal flex of the framework.

        Definitions
        -----------
        :prf:ref:`Infinitesimal flex <def-inf-flex>`

        Parameters
        ----------
        vert_to_flex:
            Dictionary that maps the vertex labels to
            vectors of the same dimension as the framework is.

        Notes
        -----
        See :meth:`.Framework.is_vector_inf_flex`.

        Examples
        --------
        >>> F = Framework.Complete([[0,0], [1,1]])
        >>> F.is_dict_inf_flex({0:[0,0], 1:[-1,1]})
        True
        >>> F.is_dict_inf_flex({0:[0,0], 1:["sqrt(2)","-sqrt(2)"]})
        True
        """
        self._check_vertex_order(list(vert_to_flex.keys()))
        dict_to_list = []

        for v in self._graph.vertex_list():
            if v not in vert_to_flex:
                raise ValueError(
                    f"Vertex {v} must be in the dictionary `vert_to_flex`."
                )
            dict_to_list += list(vert_to_flex[v])

        return self.is_vector_inf_flex(
            dict_to_list, vertex_order=self._graph.vertex_list(), **kwargs
        )

    @doc_category("Infinitesimal rigidity")
    def is_vector_nontrivial_inf_flex(
        self,
        inf_flex: List[Coordinate],
        vertex_order: List[Vertex] = None,
        numerical: bool = False,
        tolerance: float = 1e-9,
    ) -> bool:
        r"""
        Return whether an infinitesimal flex is nontrivial.

        Definitions
        -----------
        :prf:ref:`Nontrivial infinitesimal Flex <def-trivial-inf-flex>`

        Parameters
        ----------
        inf_flex:
            An infinitesimal flex of the framework.
        vertex_order:
            A list of vertices specifying the order in which ``inf_flex`` is given.
            If none is provided, the list from :meth:`~Graph.vertex_list` is taken.
        numerical:
            A Boolean determining whether the evaluation of the product of the `inf_flex`
            and the rigidity matrix is symbolic or numerical.
        tolerance:
            Absolute tolerance that is the threshold for acceptable numerical flexes.
            This parameter is used to determine the number of digits, to which
            accuracy the symbolic expressions are evaluated.

        Notes
        -----
        This is done by solving a linear system composed of a matrix `A` whose columns
        are given by a basis of the trivial flexes and the vector `b` given by the
        input flex. `b` is trivial if and only if there is a linear combination of
        the columns in `A` producing `b`. In other words, when there is a solution to
        `Ax=b`, then `b` is a trivial infinitesimal motion. Otherwise, `b` is
        nontrivial.

        In the `numerical=True` case we compute a least squares solution `x` of the
        overdetermined linear system and compare the values in `Ax` to the values
        in `b`.

        Examples
        --------
        >>> from pyrigi import frameworkDB as fws
        >>> F = fws.Square()
        >>> q = [0,0,0,0,-2,0,-2,0]
        >>> F.is_vector_nontrivial_inf_flex(q)
        True
        >>> q = [1,-1,1,1,-1,1,-1,-1]
        >>> F.is_vector_inf_flex(q)
        True
        >>> F.is_vector_nontrivial_inf_flex(q)
        False
        """
        vertex_order = self._check_vertex_order(vertex_order)
        if not self.is_vector_inf_flex(
            inf_flex,
            vertex_order=vertex_order,
            numerical=numerical,
            tolerance=tolerance,
        ):
            return False

        if not numerical:
            Q_trivial = Matrix.hstack(
                *(self.trivial_inf_flexes(vertex_order=vertex_order))
            )
            system = Q_trivial, Matrix(inf_flex)
            return sp.linsolve(system) == sp.EmptySet
        else:
            Q_trivial = np.array(
                [
                    eval_sympy_vector(flex, tolerance=tolerance)
                    for flex in self.trivial_inf_flexes(vertex_order=vertex_order)
                ]
            ).transpose()
            b = np.array(eval_sympy_vector(inf_flex, tolerance=tolerance)).transpose()
            x = np.linalg.lstsq(Q_trivial, b, rcond=None)[0]
            return not is_zero_vector(
                np.dot(Q_trivial, x) - b, numerical=True, tolerance=tolerance
            )

    @doc_category("Infinitesimal rigidity")
    def is_dict_nontrivial_inf_flex(
        self, vert_to_flex: Dict[Vertex, Sequence[Coordinate]], **kwargs
    ) -> bool:
        r"""
        Return whether a dictionary specifies an infinitesimal flex which is nontrivial.

        Definitions
        -----------
        :prf:ref:`Nontrivial infinitesimal Flex <def-trivial-inf-flex>`

        Parameters
        ----------
        inf_flex:
            An infinitesimal flex of the framework in the form of a dictionary.

        Notes
        -----
        See :meth:`Framework.is_vector_nontrivial_inf_flex` for details,
        particularly concerning the possible parameters.

        Examples
        --------
        >>> from pyrigi import frameworkDB as fws
        >>> F = fws.Square()
        >>> q = {0:[0,0], 1: [0,0], 2:[-2,0], 3:[-2,0]}
        >>> F.is_dict_nontrivial_inf_flex(q)
        True
        >>> q = {0:[1,-1], 1: [1,1], 2:[-1,1], 3:[-1,-1]}
        >>> F.is_dict_nontrivial_inf_flex(q)
        False
        """
        self._check_vertex_order(list(vert_to_flex.keys()))
        dict_to_list = []

        for v in self._graph.vertex_list():
            if v not in vert_to_flex:
                raise ValueError(
                    f"Vertex {v} must be in the dictionary `vert_to_flex`."
                )
            dict_to_list += list(vert_to_flex[v])

        return self.is_vector_nontrivial_inf_flex(
            dict_to_list, vertex_order=self._graph.vertex_list(), **kwargs
        )

    @doc_category("Infinitesimal rigidity")
    def is_nontrivial_flex(
        self, inf_flex: List[Coordinate] | Dict[Vertex, Sequence[Coordinate]], **kwargs
    ) -> bool:
        """
        Alias for :meth:`Framework.is_vector_nontrivial_inf_flex` and
        :meth:`Framework.is_dict_nontrivial_inf_flex`.

        Notes
        -----
        We distinguish between instances of ``list`` and instances of ``dict`` to
        call one of the alias methods.
        """
        if isinstance(inf_flex, list):
            return self.is_vector_nontrivial_inf_flex(inf_flex, **kwargs)
        elif isinstance(inf_flex, dict):
            return self.is_dict_nontrivial_inf_flex(inf_flex, **kwargs)
        else:
            raise TypeError(
                "The `inf_flex` must be specified either by a vector or a dictionary!"
            )

    @doc_category("Infinitesimal rigidity")
    def is_vector_trivial_inf_flex(self, inf_flex: List[Coordinate], **kwargs) -> bool:
        r"""
        Return whether an infinitesimal flex is trivial.

        Definitions
        -----------
        :prf:ref:`Trivial infinitesimal Flex <def-trivial-inf-flex>`

        Parameters
        ----------
        inf_flex:
            An infinitesimal flex of the framework.

        Notes
        -----
        See :meth:`Framework.is_nontrivial_vector_inf_flex` for details,
        particularly concerning the possible parameters.

        Examples
        --------
        >>> from pyrigi import frameworkDB as fws
        >>> F = fws.Square()
        >>> q = [0,0,0,0,-2,0,-2,0]
        >>> F.is_vector_trivial_inf_flex(q)
        False
        >>> q = [1,-1,1,1,-1,1,-1,-1]
        >>> F.is_vector_trivial_inf_flex(q)
        True
        """
        if not self.is_vector_inf_flex(inf_flex, **kwargs):
            return False
        return not self.is_vector_nontrivial_inf_flex(inf_flex, **kwargs)

    @doc_category("Infinitesimal rigidity")
    def is_dict_trivial_inf_flex(
        self, vert_to_flex: Dict[Vertex, Sequence[Coordinate]], **kwargs
    ) -> bool:
        r"""
        Return whether an infinitesimal flex specified by a dictionary is trivial.

        Definitions
        -----------
        :prf:ref:`Trivial infinitesimal flex <def-trivial-inf-flex>`

        Parameters
        ----------
        inf_flex:
            An infinitesimal flex of the framework in the form of a dictionary.

        Notes
        -----
        See :meth:`Framework.is_vector_trivial_inf_flex` for details,
        particularly concerning the possible parameters.

        Examples
        --------
        >>> from pyrigi import frameworkDB as fws
        >>> F = fws.Square()
        >>> q = {0:[0,0], 1: [0,0], 2:[-2,0], 3:[-2,0]}
        >>> F.is_dict_trivial_inf_flex(q)
        False
        >>> q = {0:[1,-1], 1: [1,1], 2:[-1,1], 3:[-1,-1]}
        >>> F.is_dict_trivial_inf_flex(q)
        True
        """
        self._check_vertex_order(list(vert_to_flex.keys()))
        dict_to_list = []

        for v in self._graph.vertex_list():
            if v not in vert_to_flex:
                raise ValueError(
                    f"Vertex {v} must be in the dictionary `vert_to_flex`."
                )
            dict_to_list += list(vert_to_flex[v])

        return self.is_vector_trivial_inf_flex(
            dict_to_list, vertex_order=self._graph.vertex_list(), **kwargs
        )

    @doc_category("Infinitesimal rigidity")
    def is_trivial_flex(
        self, inf_flex: List[Coordinate] | Dict[Vertex, Sequence[Coordinate]], **kwargs
    ) -> bool:
        """
        Alias for :meth:`Framework.is_vector_trivial_inf_flex` and
        :meth:`Framework.is_dict_trivial_inf_flex`.

        Notes
        -----
        We distinguish between instances of ``list`` and instances of ``dict`` to
        call one of the alias methods.
        """
        if isinstance(inf_flex, list):
            return self.is_vector_trivial_inf_flex(inf_flex, **kwargs)
        elif isinstance(inf_flex, dict):
            return self.is_dict_trivial_inf_flex(inf_flex, **kwargs)
        else:
            raise TypeError(
                "The `inf_flex` must be specified either by a vector or a dictionary!"
            )

    @doc_category("Other")
    def _check_vertex_order(self, vertex_order=List[Vertex]) -> List[Vertex]:
        """
        Checks whether the provided `vertex_order` contains the same elements
        as the graph's vertex set.

        Parameters
        ----------
        vertex_order:
            List of vertices in the preferred order

        Notes
        -----
        Throws an error if the vertices in `vertex_order` do not agree with the
        underlying graphs's vertices.
        """
        if vertex_order is None:
            return self._graph.vertex_list()
        else:
            if not self._graph.number_of_nodes() == len(vertex_order) or not set(
                self._graph.vertex_list()
            ) == set(vertex_order):
                raise ValueError(
                    "New vertex set must contain exactly "
                    + "the same vertices as the underlying graph!"
                )
            return vertex_order

    @doc_category("Other")
    def _check_edge_order(self, edge_order=List[Vertex]) -> List[Edge]:
        """
        Checks whether the provided `edge_order` contains the same elements
        as the graph's edge set.

        Parameters
        ----------
        edge_order:
            List of edges in the preferred order

        Notes
        -----
        Throws an error if the edges in `edge_order` do not agree with the
        underlying graphs's edges.
        """
        if edge_order is None:
            return self._graph.edge_list()
        else:
            if not self._graph.number_of_edges() == len(edge_order) or not all(
                [
                    set(e) in [set(e) for e in edge_order]
                    for e in self._graph.edge_list()
                ]
            ):
                raise ValueError(
                    "edge_order must contain exactly the same edges as the graph!"
                )
            return edge_order


Framework.__doc__ = Framework.__doc__.replace(
    "METHODS",
    generate_category_tables(
        Framework,
        1,
        [
            "Attribute getters",
            "Framework properties",
            "Class methods",
            "Framework manipulation",
            "Infinitesimal rigidity",
            "Other",
            "Waiting for implementation",
        ],
        include_all=False,
    ),
)<|MERGE_RESOLUTION|>--- conflicted
+++ resolved
@@ -44,11 +44,8 @@
     check_integrality_and_range,
     is_zero_vector,
     generate_two_orthonormal_vectors,
-<<<<<<< HEAD
     generate_three_orthonormal_vectors,
-=======
     eval_sympy_vector,
->>>>>>> e6e31fdc
 )
 
 from typing import Optional
@@ -2380,7 +2377,9 @@
                 filename=f_name,
             )
 
-        print(f"STL files for the bars have been generated in the folder `{output_dir}`.")
+        print(
+            f"STL files for the bars have been generated in the folder `{output_dir}`."
+        )
 
     @doc_category("Other")
     def _transform_inf_flex_to_pointwise(  # noqa: C901
