--- conflicted
+++ resolved
@@ -504,20 +504,12 @@
         >>> F = frameworkDB.Complete(4, dim=3)
         >>> F.animate3D_rotation();
         """
-<<<<<<< HEAD
-        if self._dim != 3:
-            raise ValueError(
-                "The Framework is in dimension {self._dim}, "
-                + "not 3 as the method `animate3D` requires."
-            )
+        _input_check.dimension_for_algorithm(self._dim, [3], "animate3D")
         if plot_style is None:
             # change some PlotStyle default values to fit 3D plotting better
             plot_style = PlotStyle3D(vertex_size=13.5, edge_width=1.5, dpi=150)
         else:
             plot_style = PlotStyle3D.from_plot_style(plot_style)
-=======
-        _input_check.dimension_for_algorithm(self._dim, [3], "animate3D")
->>>>>>> 390824f7
 
         # Update the plot_style instance with any passed keyword arguments
         plot_style.update(**kwargs)
