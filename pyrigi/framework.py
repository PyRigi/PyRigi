"""

Module for the functionality concerning frameworks.

.. currentmodule:: pyrigi.framework

Classes:

.. autosummary::

    Framework

"""
from __future__ import annotations

from copy import deepcopy
from itertools import combinations
from random import randrange

import networkx as nx
from sympy import Matrix, flatten

from pyrigi.data_type import Vertex, Edge, Point, List, Any, Dict
from pyrigi.graph import Graph


class Framework(object):
    r"""
    This class provides the functionality for frameworks.


    Definitions
    -----------
     * :prf:ref:`Framework <def-framework>`
     * :prf:ref:`Realization <def-realization>`


    Parameters
    ----------
    graph
    realization:
        A dictionary mapping the vertices of the graph to points in $\RR^d$.
        The dimension `d` is retrieved from the points in realization.
        If `graph` is empty, and hence also the `realization`,
        the dimension is set to 0 (:meth:`Framework.Empty` 
        can be used to construct an empty framework with different dimension).

    Notes
    -----
    Internally, the realization is represented as a dictionary of
    matrices ("vectors"). However, there is a method available for
    transforming the realization to a more human-friendly format
    (see :meth:`~Framework.get_realization_list`)

    Examples
    --------
    >>> F = Framework(Graph([[0,1]]), {0:[1,2], 1:[0,5]})
    >>> print(F)
    Graph:          Vertices: [0, 1],       Edges: [(0, 1)]
    Realization:    {0: (1.0, 2.0), 1: (0.0, 5.0)}
    dim:            2
    """

    def __init__(self,
                 graph: Graph,
                 realization: Dict[Vertex, Point]) -> None:
        if not isinstance(graph, Graph):
            raise TypeError("The graph has to be an instance of class Graph")
        if not len(realization.keys()) == graph.number_of_nodes():
            raise KeyError(
                "The length of realization has to be equal to the number of vertices of graph")

        if realization:
            self._dim = len(list(realization.values())[0])
        else:
            self._dim = 0

        for v in graph.nodes:
            if v not in realization:
                raise KeyError(
                    f"Vertex {v} is not contained in the realization")
            if not len(realization[v]) == self._dim:
                raise ValueError(
                    f"The point {realization[v]} in the realization that vertex {v} corresponds to does not have the right dimension")

        self._realization = {v: Matrix(realization[v])
                             for v in graph.nodes}
        self._graph = deepcopy(graph)

    def __str__(self) -> str:
        """
        Return the string representation of a framework.

        Notes
        -----
        We try to order the vertices in the realization for the display. If this fails for
        whatever reason, the internal order is used instead.
        """
        try:
            realization_str = str({key: self.get_realization_list()[
                key] for key in sorted(self.get_realization_list())})
        except BaseException:
            realization_str = str({key: self.get_realization_list()[
                key] for key in self._graph.nodes})
        return 'Graph:\t\t' + str(self._graph) + '\n' + 'Realization:\t' + \
            realization_str + '\n' + 'dim:\t\t' + str(self.dim())

    def dim(self) -> int:
        """Return the dimension of the framework."""
        return self._dim

    def dimension(self) -> int:
        """Alias for :meth:`~Framework.dim`"""
        return self.dim()

    def add_vertex(self, point: Point, vertex: Vertex = None) -> None:
        """
        Add a vertex to the framework with the corresponding coordinates.
        If no vertex is provided (`None`), then the smallest, free integer is chosen instead.

        Parameters
        ----------
        point:
            the realization of the new vertex
        vertex:
            the label of the new vertex

        Examples
        --------
        >>> F = Framework.Empty(dim=2)
        >>> F.add_vertex((1.5,2), 'a')
        >>> F.add_vertex((3,1))
        >>> print(F)
        Graph:          Vertices: ['a', 1],     Edges: []
        Realization:    {'a': (1.5, 2.0), 1: (3.0, 1.0)}
        dim:            2
        """
        if vertex is None:
            candidate = self._graph.number_of_nodes()
            while candidate in self._graph.nodes:
                candidate += 1
            vertex = candidate

        if vertex in self._graph.nodes:
            raise KeyError(f"Vertex {vertex} is already a vertex of the graph!")

        self._realization[vertex] = Matrix(point)
        self._graph.add_node(vertex)

    def add_vertices(self,
                     points: List[Point],
                     vertices: List[Vertex] = []) -> None:
        r"""
        Add a list of vertices to the framework.

        Parameters
        ----------
        points:
            List of points consisting of coordinates in $\RR^d$. It is checked
            that all points lie in the same ambient space.
        vertices:
            List of vertices. If the list of vertices is empty, we generate a
            vertex that is not yet taken with the method :meth:`add_vertex`.
            Else, the list of vertices needs to have the same length as the
            list of points.

        Notes
        -----
        For each vertex that has to be added, :meth:`add_vertex` is called.

        Examples
        --------
        >>> F = Framework.Empty(dim=2)
        >>> F.add_vertices([(1.5,2), (3,1)], ['a',0])
        >>> print(F)
        Graph:          Vertices: ['a', 1],     Edges: []
        Realization:    {'a': (1.5, 2.0), 1: (3.0, 1.0)}
        dim:            2
        """
        if not (len(points) == len(vertices) or not vertices):
            raise IndexError(
                "The vertex list does not have the correct length!")
        if not vertices:
            for point in points:
                self.add_vertex(point)
        else:
            for p, v in zip(points, vertices):
                self.add_vertex(p, v)

    def add_edge(self, edge: Edge) -> None:
        """
        Add an edge to the framework.

        Parameters
        ----------
        edge:
            The edge is a tuple of vertices. It can either be passed as a tuple `(i,j)`
            or a list `[i,j]`.

        Notes
        -----
        This method only alters the graph attribute.
        """
        if not (len(edge)) == 2:
            raise TypeError(f"Edge {edge} does not have the correct length!")
        if not (edge[0] in self._graph.nodes and edge[1] in self._graph.nodes):
            raise ValueError(
                f"The adjacent vertices of {edge} are not contained in the graph!")
        self._graph.add_edge(*(edge))

    def add_edges(self, edges: List[Edge]) -> None:
        """
        Add a list of edges to the framework.

        Notes
        -----
        For each edge that has to be added, :meth:`add_edge` is called.
        """
        for edge in edges:
            self.add_edge(edge)

    def underlying_graph(self) -> Graph:
        """
        Return a copy of the framework's underlying graph.
        """
        return deepcopy(self._graph)

    def graph(self) -> Graph:
        """Alias for :meth:`~Framework.underlying_graph`"""
        return self.underlying_graph()

    def draw_framework(self) -> None:
        """
        Plot the framework.

        Notes
        -----
        Use a networkx internal routine to plot the framework."""
        nx.draw(self._graph, pos=self.get_realization_list())

    @classmethod
    def from_points(cls, points: List[Point]) -> None:
        """
        Generate a framework from a list of points.

        Notes
        -----
        The list of vertices of the underlying graph is taken to be `[0,...,len(points)]`. The underlying graph has no edges.

        Examples
        --------
        >>> F = Framework.from_points([(1,2), (2,3)])
        >>> print(F)
        Graph:          Vertices: [0, 1],       Edges: []
        Realization:    {0: (1.0, 2.0), 1: (2.0, 3.0)}
        dim:            2
        """
        vertices = range(len(points))
        realization = {v: points[v] for v in vertices}
        G = Graph()
        G.add_nodes_from(vertices)
        return Framework(graph=G, realization=realization)

    @classmethod
    def from_graph(cls, graph: Graph, dim: int) -> None:
        """
        Return the framework given by the given graph and a random realization of the latter in the given dimension.

        Examples
        --------
        >>> F = Framework.from_graph(Graph([(0,1), (1,2), (0,2)]))
        >>> print(F)
        Graph:          Vertices: [0, 1, 2],    Edges: [(0, 1), (0, 2), (1, 2)]
        Realization:    {0: (65.0, 13.0), 1: (110.0, 64.0), 2: (54.0, 80.0)}
        dim:            2
        """
        if not isinstance(dim, int) or dim < 1:
            raise TypeError(
                f"The dimension needs to be a positive integer, but is {dim}!")

        N = 10 * graph.number_of_nodes()**2 * dim
        realization = {
            vertex: [randrange(1, N) for _ in range(dim)]
            for vertex in graph.nodes}

        return Framework(graph=graph, realization=realization)

    @classmethod
    def Empty(cls, dim: int = 2) -> None:
        """
        Generate an empty framework.

        Parameters
        ----------
        dim:
            a natural number that determines the dimension
            in which the framework is realized
        """
        if not isinstance(dim, int) or dim < 1:
            raise TypeError(
                f"The dimension needs to be a positive integer, but is {dim}!")
        F = Framework(graph=Graph(), realization={})
        F._dim = dim
        return F

    @classmethod
    def Complete(cls, points: List[Point]) -> None:
        """
        Generate a framework on the complete graph from a given list of points.

        Parameters
        ----------
        dim:
            a natural number that determines the dimension
            in which the framework is realized

        Notes
        -----
        The vertices of the underlying graph are taken to be the list `[0,...,len(points)]`.

        Examples
        --------
        >>> F = Framework.Complete([(1,),(2,),(3,),(4,)])
        >>> print(F)
        Graph:          Vertices: [0, 1, 2, 3], Edges: [(0, 1), (0, 2), (0, 3), (1, 2), (1, 3), (2, 3)]
        Realization:    {0: (1.0,), 1: (2.0,), 2: (3.0,), 3: (4.0,)}
        dim:            1
        """
        if not points:
            raise ValueError("The list of points cannot be empty.")

<<<<<<< HEAD
        Kn = Graph.complete_graph(len(points))
        realization = {(Kn.vertex_list())[i]: Matrix(
=======
        Kn = Graph.Complete(len(points))
        realization = {(Kn.vertices())[i]: Matrix(
>>>>>>> e99f166d
            points[i]) for i in range(len(points))}
        return Framework(graph=Kn, realization=realization)

    def delete_vertex(self, vertex: Vertex) -> None:
        """
        Delete a vertex from the framework.
        """
        self._graph.delete_vertex(vertex)
        del self._realization[vertex]

    def delete_vertices(self, vertices: List[Vertex]) -> None:
        """
        Delete a list of vertices from the framework.
        """
        for vertex in vertices:
            self.delete_vertex(vertex)

    def delete_edge(self, edge: Edge) -> None:
        """
        Delete an edge from the framework.
        """
        self._graph.delete_edge(edge)

    def delete_edges(self, edges: List[Edge]) -> None:
        """
        Delete a list of edges from the framework.
        """
        self._graph.delete_edges(edges)

    def get_realization_list(self) -> List[Point]:
        """
        Return the realization as a list of Point.

        Notes
        -----
        The format returned by this method can be read by networkx.

        Examples
        --------
        >>> F = Framework.Complete([(0,0), (1,0), (1,1)])
        >>> F.get_realization_list()
        {0: (0.0, 0.0), 1: (1.0, 0.0), 2: (1.0, 1.0)}
        """
        return {vertex: tuple([float(point) for point in self._realization[vertex]])
                for vertex in self._graph.nodes}

    def get_realization(self) -> Dict[Vertex, Point]:
        """
        Return a copy of the framework's realization.
        """
        return deepcopy(self._realization)

    def realization(self) -> List[Point]:
        """Alias for :meth:`~Framework.get_realization`"""
        return self.get_realization()

    def set_realization(self, realization: Dict[Vertex, Point]) -> None:
        r"""
        Change the realization of the framework.

        Parameters
        ----------
        realization:
            a realization of the underlying graph of the framework

        Notes
        -----
        It is assumed that the realization contains all vertices from the
        underlying graph. Furthermore, all points in the realization need
        to be contained in $\RR^d$ for a fixed $d$.

        Examples
        --------
        >>> F = Framework.Complete([(0,0), (1,0), (1,1)])
        >>> F.set_realization({vertex:(vertex,vertex+1) for vertex in F.graph().vertex_list()})
        >>> print(F)
        Graph:          Vertices: [0, 1, 2],    Edges: [(0, 1), (0, 2), (1, 2)]
        Realization:    {0: (0.0, 1.0), 1: (1.0, 2.0), 2: (2.0, 3.0)}
        dim:            2
        """
        if not len(realization) == self._graph.number_of_nodes():
            raise IndexError(
                "The realization does not contain the correct amount of vertices!")
        for v in self._graph.nodes:
            if v not in realization:
                raise KeyError(
                    "Vertex {vertex} is not a key of the given realization!")
            if not len(realization[v]) == self.dimension():
                raise IndexError(
                    f"The element {realization[v]} does not have the dimension {self.dimension()}!")
        self._realization = {
            v: Matrix(
                realization[v]) for v in realization.keys()}

    def change_vertex_coordinates(self, vertex: Vertex, point: Point) -> None:
        """
        Change the coordinates of a single given vertex.

        Examples
        --------
        >>> F = Framework.from_points([(0,0)])
        >>> F.change_vertex_coordinates(0, (6,2))
        >>> print(F)
        Graph:          Vertices: [0],  Edges: []
        Realization:    {0: (6.0, 2.0)}
        dim:            2
        """
        if vertex not in self._realization:
            raise KeyError(
                "Vertex {vertex} is not a key of the given realization!")
        if not len(point) == self.dimension():
            raise IndexError(
                f"The point {point} does not have the dimension {self.dimension()}!")
        self._realization[vertex] = Matrix(point)

    def set_vertex_position(self, vertex: Vertex, point: Point) -> None:
        """Alias for :meth:`~Framework.change_vertex_coordinates`"""
        self.change_vertex_coordinates(vertex, point)

    def change_vertex_coordinates_list(
            self,
            vertices: List[Vertex],
            points: List[Point]) -> None:
        """
        Apply the method :meth:`~Framework.change_vertex_coordinates` to a list of vertices and points.

        Notes
        -----
        It is necessary that both lists have the same length. Also, no vertex from `vertices` can be
        contained multiple times. For an explanation of `vertices` and `points`, see :meth:`~Framework.add_vertices`.
        """
        if list(set(vertices)).sort() != list(vertices).sort():
            raise ValueError(
                "Mulitple Vertices with the same name were found!")
        if not len(vertices) == len(points):
            raise IndexError(
                "The list of vertices does not have the same length as the list of points")
        for i in range(len(vertices)):
            self.change_vertex_coordinates(vertices[i], points[i])

    def set_vertex_positions(
            self,
            vertices: List[Vertex],
            points: List[Point]) -> None:
        """Alias for :meth:`~Framework.change_vertex_coordinates_list`"""
        self.change_vertex_coordinates_list(vertices, points)

    def change_realization(self, subset_of_realization: Dict[Vertex, Point]):
        """
        Apply the method :meth:`~Framework.change_vertex_coordinates_list` with a dictionary as input,
        rather than a list of vertices and points.
        """
        self.change_vertex_coordinates_list(
            subset_of_realization.keys(),
            subset_of_realization.values())

    def rigidity_matrix(
            self,
            vertex_order: List[Vertex] = None,
            pinned_vertices: Dict[Vertex, List[int]] = {},
            edges_ordered: bool = True) -> Matrix:
        r"""
        Construct the rigidity matrix of the framework.

        Definitions
        -----------
        * :prf:ref:`Rigidity Matrix <def-rigidity-matrix>`

        Parameters
        ----------
        vertex_order:
            By listing vertices in the preferred order, the rigidity matrix
            can be computed in a way the user expects.
        pinned_vertices:
            Dictionary of vertices and coordinates that do not contribute to the
            computation of infinitesimal flexes. Each of the pinned vertex coordinates
            adds a row given by the corresponding standard unit basis vector to
            the rigidity matrix.
        edges_ordered:
            A Boolean indicating, whether the edges are assumed to be ordered (`True`),
            or whether they should be internally sorted (`False`).

        Examples
        --------
        >>> F = Framework.Complete([(0,0),(2,0),(1,3)])
        >>> F.rigidity_matrix(vertex_order=[2,1,0],pinned_vertices={0:[0], 1:[1]})
        Matrix([
        [ 0, 0, 2,  0, -2,  0],
        [ 1, 3, 0,  0, -1, -3],
        [-1, 3, 1, -3,  0,  0],
        [ 0, 0, 0,  1,  0,  0],
        [ 0, 0, 0,  0,  1,  0]])
        """
        try:
            if vertex_order is None:
                vertex_order = sorted(self._graph.nodes)
            else:
                if not set(
                        self._graph.nodes) == set(vertex_order) or not len(
                        self._graph.nodes) == len(vertex_order):
                    raise KeyError(
                        "The vertex_order needs to contain exactly the same vertices as the graph!")
        except TypeError as error:
            vertex_order = self._graph.vertex_list()

        for v in vertex_order:
            if v not in pinned_vertices:
                pinned_vertices[v] = []
        pinned_vertices = {v: pinned_vertices[v] for v in pinned_vertices.keys(
        ) if v in self._graph.nodes}
        for v in pinned_vertices:
            if v not in self._graph.nodes:
                raise KeyError(
                    f"Vertex {v} in pinned_vertices is not a vertex of the graph!")
            if not len(pinned_vertices[v]) <= self.dim():
                raise IndexError(
                    f"The length of {pinned_vertices[v]} is larger than the dimension!")

        if not edges_ordered:
            edge_order = sorted(self._graph.edges())
        else:
            edge_order = self._graph.edges()

        # `delta` is responsible for distinguishing the edges (i,j) and (j,i)
        def delta(u, v, w):
            if w == u:
                return 1
            if w == v:
                return -1
            return 0

        # Add the column information about the pinned vertices, according to the
        # `vertex_order`.
        pinned_entries = flatten([[self.dim() * count + index for index in pinned_vertices[vertex_order[count]]]
                                  for count in range(len(vertex_order))])

        # Return the rigidity matrix with standard unit basis vectors added for
        # each pinned coordinate.
        return Matrix([flatten([delta(u, v, w)
                                * (self._realization[u] - self._realization[v])
                                for w in vertex_order])
                       for u, v in edge_order] +
                      [[1 if i == index else 0 for i in range(self.dim() * len(vertex_order))]
                       for index in pinned_entries])

    def stress_matrix(
            self,
            data: Any,
            pinned_vertices: Dict[Vertex, List[int]] = {},
            edge_order: List[Edge] = None) -> Matrix:
        r"""
        Construct the stress matrix from a stress of from its support.

        Definitions
        -----
        * :prf:ref:`Stress Matrix <def-stress-matrix>`

        """
        raise NotImplementedError()

    def trivial_inf_flexes(self,
                                     pinned_vertices: Dict[Vertex,
                                                           List[int]] = {}) -> List[Matrix]:
        r"""
        Return the trivial infinitesimal flexes of the framework.

        Definitions
        -----------
        * :prf:ref:`Trivial flexes <def-trivial-flexes>`

        Parameters
        ----------
        pinned_vertices:
            see :meth:`~Framework.rigidity_matrix`

        Notes
        -----
        Trival infinitesimal flexes are computed by calculating all
        infinitesimal flexes of the complete graph.

        Examples
        --------
        >>> F = Framework.Complete([(0,0),(2,0),(1,3)])
        >>> F.trivial_inf_flexes()
        [Matrix([
            [ 3],
            [-1],
            [ 3],
            [ 1],
            [ 0],
            [ 0]]),
        Matrix([
            [1],
            [0],
            [1],
            [0],
            [1],
            [0]]),
        Matrix([
            [-3],
            [ 2],
            [-3],
            [ 0],
            [ 0],
            [ 1]])
        ]
        """
<<<<<<< HEAD
        vertices = self._graph.vertex_list()
        Kn = Graph.complete_graph_on_vertices(vertices)
=======
        vertices = self._graph.vertices()
        Kn = Graph.CompleteOnVertices(vertices)
>>>>>>> e99f166d
        F_Kn = Framework(
            graph=Kn,
            realization=self.realization())
        return F_Kn.inf_flexes(
            pinned_vertices=pinned_vertices,
            include_trivial=True)

    def nontrivial_inf_flexes(
            self, pinned_vertices: Dict[Vertex, List[int]] = {}) -> List[Matrix]:
        """
        Return the entries of the rigidity matrix' kernel that are not trivial infinitesimal flexes.
        See :meth:`~Framework.trivial_inf_flexes`
        """
        return self.inf_flexes(
            pinned_vertices=pinned_vertices,
            include_trivial=False)

    def inf_flexes(
            self,
            pinned_vertices: Dict[Vertex, List[int]] = {},
            include_trivial: bool = False) -> List[Matrix]:
        r"""
        Return a basis of the space of infinitesimal flexes.

        Definitions
        -----------
        * :prf:ref:`Infinitesimal Motion <def-infinitesimal-motion>`

        Notes
        -----
        Algorithmically, the infinitesimal flexes are computed by orthogonalizing the space
        of trivial and non-trivial flexes and subsequently omitting the trivial flexes,
        provided that `include_trivial` is set to `False`. Else, return the entire kernel.

        Parameters
        ----------
        pinned_vertices:
            see :meth:`~Framework.rigidity_matrix`
        include_trivial:
            Boolean that decides, whether the trivial motions should be included `True` or not (`False`)

        Examples
        --------
        >>> F = Framework.Complete([[0,0], [1,0], [1,1], [0,1]])
        >>> F.delete_edges([(0,2), (1,3)])
        >>> F.inf_flexes(include_trivial=False)
        [Matrix([
        [ 1/4],
        [ 1/4],
        [ 1/4],
        [-1/4],
        [-1/4],
        [-1/4],
        [-1/4],
        [ 1/4]])]
        """
        if include_trivial:
            return self.rigidity_matrix(
                pinned_vertices=pinned_vertices).nullspace()
        trivial_flexes = self.trivial_inf_flexes(
            pinned_vertices=pinned_vertices)
        all_flexes = self.rigidity_matrix(
            pinned_vertices=pinned_vertices).nullspace()
        basis_flexspace = Matrix.orthogonalize(
            *(trivial_flexes + all_flexes), rankcheck=False)
        return basis_flexspace[len(trivial_flexes):len(all_flexes) + 1]

    def stresses(self) -> Any:
        r"""Return a basis of the space of stresses."""
        raise NotImplementedError()

    def rigidity_matrix_rank(
            self, pinned_vertices: Dict[Vertex, List[int]] = {}) -> int:
        """
        Compute the rank of the rigidity matrix.

        Parameters
        ----------
        pinned_vertices:
            see :meth:`~Framework.rigidity_matrix`
        """
        return self.rigidity_matrix(pinned_vertices=pinned_vertices).rank()

    def is_inf_rigid(self) -> bool:
        """
        Check whether the given framework is infinitesimally rigid 
        
        The check is based on :meth:`~Framework.rigidity_matrix_rank`.

        Definitions
        -----
        * :prf:ref:`Infinitesimal Rigidity <def-infinitesimal-rigidity>`
        """
        return self.graph().number_of_nodes() <= 1 or \
            self.rigidity_matrix_rank() == self.dim() * self.graph().number_of_nodes() \
            - (self.dim()) * (self.dim() + 1) // 2

    def is_inf_flexible(self) -> bool:
        """
        Check whether the given framework is infinitesimally flexible.
        See :meth:`~Framework.is_inf_rigid`
        """
        return not self.is_inf_rigid()

    def is_inf_spanning(self) -> bool:
        raise NotImplementedError()

    def is_min_inf_rigid(self) -> bool:
        """
        Check whether a framework is minimally infinitesimally rigid.

        Definitions
        -----
        :prf:ref:`Minimally Rigidity <def-minimally-rigid-framework>`

        Examples
        --------
        >>> F = Framework.Complete([[0,0], [1,0], [1,1], [0,1]])
        >>> F.is_min_inf_rigid()
        False
        >>> F.delete_edge((0,2))
        >>> F.is_min_inf_rigid()
        True
        """
        if not self.is_inf_rigid():
            return False
        for edge in self.graph().edges:
            F = deepcopy(self)
            F.delete_edge(edge)
            print(F)
            if F.is_inf_rigid():
                return False
        return True

    def is_independent(self) -> bool:
        raise NotImplementedError()

    def is_prestress_stable(self) -> bool:
        raise NotImplementedError()

    def is_redundantly_rigid(self) -> bool:
        """
        Check if the framework is infinitesimally redundantly rigid.

        Definitions
        -----------
        :prf:ref:`Redundant Rigidity <def-minimally-redundantly-rigid-framework>`

        >>> F = Framework.Empty(dim=2)
        >>> F.add_vertices([(1,0), (1,1), (0,3), (-1,1)], ['a','b','c','d'])
        >>> F.add_edges([('a','b'), ('b','c'), ('c','d'), ('a','d'), ('a','c'), ('b','d')])
        >>> F.is_redundantly_rigid()
        True
        >>> F.delete_edge(('a','c'))
        >>> F.is_redundantly_rigid()
        False
        """
        for edge in self._graph.edges:
            F = deepcopy(self)
            F.delete_edge(edge)
            if not F.is_inf_rigid():
                return False
        return True

    def is_congruent(self, framework_) -> bool:
        raise NotImplementedError()

    def is_equivalent(self, framework_) -> bool:
        raise NotImplementedError()<|MERGE_RESOLUTION|>--- conflicted
+++ resolved
@@ -329,13 +329,10 @@
         if not points:
             raise ValueError("The list of points cannot be empty.")
 
-<<<<<<< HEAD
         Kn = Graph.complete_graph(len(points))
         realization = {(Kn.vertex_list())[i]: Matrix(
-=======
         Kn = Graph.Complete(len(points))
-        realization = {(Kn.vertices())[i]: Matrix(
->>>>>>> e99f166d
+        realization = {(Kn.vertex_list())[i]: Matrix(
             points[i]) for i in range(len(points))}
         return Framework(graph=Kn, realization=realization)
 
@@ -643,13 +640,10 @@
             [ 1]])
         ]
         """
-<<<<<<< HEAD
         vertices = self._graph.vertex_list()
         Kn = Graph.complete_graph_on_vertices(vertices)
-=======
-        vertices = self._graph.vertices()
+        vertices = self._graph.vertex_list()
         Kn = Graph.CompleteOnVertices(vertices)
->>>>>>> e99f166d
         F_Kn = Framework(
             graph=Kn,
             realization=self.realization())
