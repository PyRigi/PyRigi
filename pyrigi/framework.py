--- conflicted
+++ resolved
@@ -427,30 +427,8 @@
             else:
                 plot_style.update(edges_as_arcs=True)
 
-<<<<<<< HEAD
-        # dim > 2 -> use projection to 2D
-        if coordinates is not None:
-            if (
-                not isinstance(coordinates, tuple)
-                and not isinstance(coordinates, list)
-                or len(coordinates) != 2
-            ):
-                raise ValueError(
-                    "coordinates must have length 2!"
-                    + " Exactly Two coordinates are necessary for plotting in 2D."
-                )
-            if np.max(coordinates) >= self._dim:
-                raise IndexError(
-                    f"Index {np.max(coordinates)} out of range"
-                    + f" with placement in dim: {self._dim}."
-                )
-            projection_matrix = np.zeros((2, self._dim))
-            projection_matrix[0, coordinates[0]] = 1
-            projection_matrix[1, coordinates[1]] = 1
-=======
         elif self._dim == 2:
             placement = self.realization(as_points=True, numerical=True)
->>>>>>> bb161cd7
 
         else:
             placement, projection_matrix = self.projected_realization(
@@ -812,45 +790,8 @@
                 for v, p in placement.items()
             }
 
-<<<<<<< HEAD
-        if self._dim in [1, 2, 3]:
-            self._plot_with_3D_realization(
-                ax,
-                placement,
-                equal_aspect_ratio=equal_aspect_ratio,
-                padding=padding,
-                **plotting_args,
-            )
-            if inf_flex is not None:
-                self._plot_inf_flex(ax, inf_flex, points=placement, **flex_args)
-            if stress is not None:
-                self._plot_stress(ax, stress, points=placement, **stress_args)
-            return
-
-        # dim > 3 -> use projection to 3D
-        if coordinates is not None:
-            if (
-                not isinstance(coordinates, tuple)
-                and not isinstance(coordinates, list)
-                or len(coordinates) != 3
-            ):
-                raise ValueError(
-                    "The parameter `coordinates` must have length 3!"
-                    + " Exactly three coordinates are necessary for plotting in 3D."
-                )
-            if np.max(coordinates) >= self._dim:
-                raise IndexError(
-                    f"Index {np.max(coordinates)} out of range"
-                    + f" with placement in dim: {self._dim}."
-                )
-            projection_matrix = np.zeros((3, self._dim))
-            projection_matrix[0, coordinates[0]] = 1
-            projection_matrix[1, coordinates[1]] = 1
-            projection_matrix[2, coordinates[2]] = 1
-=======
         elif self._dim == 3:
             placement = self.realization(as_points=True, numerical=True)
->>>>>>> bb161cd7
 
         else:
             placement, projection_matrix = self.projected_realization(
@@ -3034,134 +2975,7 @@
                 f"The point {point} does not have the dimension {self.dimension()}!"
             )
 
-<<<<<<< HEAD
-    def _resolve_connection_style(self, connection_style: str) -> str:
-        """
-        Resolve the connection style for the visualization of the framework.
-
-        Parameters
-        ----------
-        connection_style:
-            The connection style for the visualization of the framework.
-        """
-        G = self._graph
-        if isinstance(connection_style, float):
-            connection_style = {
-                e: connection_style for e in G.edge_list(as_tuples=True)
-            }
-        elif isinstance(connection_style, list):
-            if not G.number_of_edges() == len(connection_style):
-                raise ValueError(
-                    "The provided `connection_style` doesn't have the correct length!"
-                )
-            connection_style = {
-                e: style
-                for e, style in zip(G.edge_list(as_tuples=True), connection_style)
-            }
-        elif isinstance(connection_style, dict):
-            if (
-                not all(
-                    [
-                        isinstance(e, tuple)
-                        and len(e) == 2
-                        and isinstance(v, float | int)
-                        for e, v in connection_style.items()
-                    ]
-                )
-                or not all(
-                    [
-                        set(key) in [set([e[0], e[1]]) for e in G.edge_list()]
-                        for key in connection_style.keys()
-                    ]
-                )
-                or any(
-                    [set(key) for key in connection_style.keys()].count(e) > 1
-                    for e in [set(key) for key in connection_style.keys()]
-                )
-            ):
-                raise ValueError(
-                    "The provided `connection_style` contains different edges "
-                    + "than the underlying graph or has an incorrect format!"
-                )
-            connection_style = {
-                e: 0
-                for e in G.edge_list(as_tuples=True)
-                if not (
-                    e in connection_style.keys()
-                    or tuple([e[1], e[0]]) in connection_style.keys()
-                )
-            } | {
-                (tuple(e) if e in G.edge_list() else tuple([e[1], e[0]])): style
-                for e, style in connection_style.items()
-            }
-        else:
-            raise TypeError(
-                "The provided `connection_style` does not have the appropriate type!"
-            )
-        return connection_style
-
-    def _resolve_edge_colors(
-        self, edge_color: str | Sequence[Sequence[Edge]] | dict[str : Sequence[Edge]]
-    ) -> tuple[list, list]:
-        """
-        Return the lists of colors and edges in the format for plotting.
-        """
-        G = self._graph
-        edge_list = G.edge_list()
-        edge_list_ref = []
-        edge_color_array = []
-
-        if isinstance(edge_color, str):
-            return [edge_color for _ in edge_list], edge_list
-        if isinstance(edge_color, list):
-            edges_partition = edge_color
-            colors = distinctipy.get_colors(
-                len(edges_partition), colorblind_type="Deuteranomaly", pastel_factor=0.2
-            )
-            for i, part in enumerate(edges_partition):
-                for e in part:
-                    if not G.has_edge(e[0], e[1]):
-                        raise ValueError(
-                            "The input includes a pair that is not an edge!"
-                        )
-                    edge_color_array.append(colors[i])
-                    edge_list_ref.append(tuple(e))
-        elif isinstance(edge_color, dict):
-            color_edges_dict = edge_color
-            for color, edges in color_edges_dict.items():
-                for e in edges:
-                    if not G.has_edge(e[0], e[1]):
-                        raise ValueError(
-                            "The input includes an edge "
-                            "that is not part of the framework!"
-                        )
-                    edge_color_array.append(color)
-                    edge_list_ref.append(tuple(e))
-        else:
-            raise NotSupportedValueError(edge_color, "edge_color")
-        for e in edge_list:
-            if (e[0], e[1]) not in edge_list_ref and (e[1], e[0]) not in edge_list_ref:
-                edge_color_array.append("black")
-                edge_list_ref.append(e)
-        if len(edge_list_ref) > G.number_of_edges():
-            multiple_colored = [
-                e
-                for e in edge_list_ref
-                if (edge_list_ref.count(e) > 1 or (e[1], e[0]) in edge_list_ref)
-            ]
-            duplicates = []
-            for e in multiple_colored:
-                if not (e in duplicates or (e[1], e[0]) in duplicates):
-                    duplicates.append(e)
-            raise ValueError(
-                f"The color of the edges in the following list"
-                f"was specified multiple times: {duplicates}!"
-            )
-        return edge_color_array, edge_list_ref
-
-=======
->>>>>>> bb161cd7
-
+            
 Framework.__doc__ = Framework.__doc__.replace(
     "METHODS",
     generate_category_tables(
