--- conflicted
+++ resolved
@@ -690,21 +690,7 @@
 
         Definitions
         -----------
-<<<<<<< HEAD
-        * :prf:ref:`Trivial infinitesimal flexes <def-trivial-inf-flex>`
-
-        Parameters
-        ----------
-        pinned_vertices:
-            see :meth:`~Framework.rigidity_matrix`
-
-        Notes
-        -----
-        Trival infinitesimal flexes are computed by calculating all
-        infinitesimal flexes of the complete graph.
-=======
         * :prf:ref:`Trivial infinitesimal flexes <def-trivial-inf-flexes>`
->>>>>>> 8ca8461a
 
         Examples
         --------
