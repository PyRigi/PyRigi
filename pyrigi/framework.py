"""

Module for the functionality concerning frameworks.

.. currentmodule:: pyrigi.framework

Classes:

.. autosummary::

    Framework

"""

from __future__ import annotations
from typing import List, Dict, Union

from copy import deepcopy
from itertools import combinations
from random import randrange

import networkx as nx
import sympy as sp
import numpy as np

from sympy import Matrix, flatten, binomial

from pyrigi.data_type import (
    Vertex,
    Edge,
    Point,
    Stress,
    point_to_vector,
    Sequence,
    Coordinate,
)

from pyrigi.graph import Graph
from pyrigi.exception import LoopError
from pyrigi.graphDB import Complete as CompleteGraph
from pyrigi.misc import (
    doc_category,
    generate_category_tables,
    check_integrality_and_range,
    is_zero_vector,
    generate_two_orthonormal_vectors,
    eval_sympy_vector,
)

from typing import Optional

__doctest_requires__ = {
    ("Framework.generate_stl_bars",): ["trimesh", "manifold3d", "pathlib"]
}


class Framework(object):
    r"""
    This class provides the functionality for frameworks.

    Definitions
    -----------
     * :prf:ref:`Framework <def-framework>`
     * :prf:ref:`Realization <def-realization>`

    Parameters
    ----------
    graph:
        A graph without loops.
    realization:
        A dictionary mapping the vertices of the graph to points in $\RR^d$.
        The dimension ``d`` is retrieved from the points in realization.
        If ``graph`` is empty, and hence also the ``realization``,
        the dimension is set to 0 (:meth:`Framework.Empty`
        can be used to construct an empty framework with different dimension).

    Examples
    --------
    >>> F = Framework(Graph([[0,1]]), {0:[1,2], 1:[0,5]})
    >>> F
    Framework in 2-dimensional space consisting of:
    Graph with vertices [0, 1] and edges [[0, 1]]
    Realization {0:(1, 2), 1:(0, 5)}

    Notice that the realization of a vertex can be accessed using ``[ ]``:

    >>> F[0]
    Matrix([
    [1],
    [2]])

    TODO
    ----
    Use :meth:`~.Framework.set_realization` in the constructor.

    METHODS

    Notes
    -----
    Internally, the realization is represented as ``Dict[Vertex,Matrix]``.
    However, :meth:`~Framework.realization` can also return ``Dict[Vertex,Point]``.
    """

    def __init__(self, graph: Graph, realization: Dict[Vertex, Point]) -> None:
        if not isinstance(graph, Graph):
            raise TypeError("The graph has to be an instance of class Graph.")
        if nx.number_of_selfloops(graph) > 0:
            raise LoopError()
        if not len(realization.keys()) == graph.number_of_nodes():
            raise KeyError(
                "The length of realization has to be equal to "
                "the number of vertices of graph."
            )

        if realization:
            self._dim = len(list(realization.values())[0])
        else:
            self._dim = 0

        for v in graph.nodes:
            if v not in realization:
                raise KeyError(f"Vertex {v} is not contained in the realization.")
            if not len(realization[v]) == self._dim:
                raise ValueError(
                    f"The point {realization[v]} in the realization corresponding to "
                    f"vertex {v} does not have the right dimension."
                )

        self._realization = {v: Matrix(realization[v]) for v in graph.nodes}
        self._graph = deepcopy(graph)

    def __str__(self) -> str:
        """Return the string representation."""
        return (
            self.__class__.__name__
            + f" in {self.dim()}-dimensional space consisting of:\n{self._graph}\n"
            + "Realization {"
            + ", ".join(
                [
                    f"{v}:{tuple(self._realization[v])}"
                    for v in self._graph.vertex_list()
                ]
            )
            + "}"
        )

    def __repr__(self) -> str:
        """Return the representation"""
        return self.__str__()

    def __getitem__(self, vertex: Vertex) -> Matrix:
        """
        Return the coordinates corresponding to the image
        of a given vertex under the realization map.

        Examples
        --------
        >>> F = Framework(Graph([[0,1]]), {0:[1,2], 1:[0,5]})
        >>> F[0]
        Matrix([
        [1],
        [2]])
        """
        return self._realization[vertex]

    @doc_category("Attribute getters")
    def dim(self) -> int:
        """Return the dimension of the framework."""
        return self._dim

    @doc_category("Attribute getters")
    def dimension(self) -> int:
        """Alias for :meth:`~Framework.dim`"""
        return self.dim()

    @doc_category("Framework manipulation")
    def add_vertex(self, point: Point, vertex: Vertex = None) -> None:
        """
        Add a vertex to the framework with the corresponding coordinates.

        If no vertex is provided (``None``), then the smallest,
        free integer is chosen instead.

        Parameters
        ----------
        point:
            the realization of the new vertex
        vertex:
            the label of the new vertex

        Examples
        --------
        >>> F = Framework.Empty(dim=2)
        >>> F.add_vertex((1.5,2), 'a')
        >>> F.add_vertex((3,1))
        >>> F
        Framework in 2-dimensional space consisting of:
        Graph with vertices ['a', 1] and edges []
        Realization {a:(1.50000000000000, 2), 1:(3, 1)}
        """
        if vertex is None:
            candidate = self._graph.number_of_nodes()
            while candidate in self._graph.nodes:
                candidate += 1
            vertex = candidate

        if vertex in self._graph.nodes:
            raise KeyError(f"Vertex {vertex} is already a vertex of the graph!")

        self._realization[vertex] = Matrix(point)
        self._graph.add_node(vertex)

    @doc_category("Framework manipulation")
    def add_vertices(self, points: List[Point], vertices: List[Vertex] = []) -> None:
        r"""
        Add a list of vertices to the framework.

        Parameters
        ----------
        points:
            List of points consisting of coordinates in $\RR^d$. It is checked
            that all points lie in the same ambient space.
        vertices:
            List of vertices. If the list of vertices is empty, we generate a
            vertex that is not yet taken with the method :meth:`add_vertex`.
            Else, the list of vertices needs to have the same length as the
            list of points.

        Examples
        --------
        >>> F = Framework.Empty(dim=2)
        >>> F.add_vertices([(1.5,2), (3,1)], ['a',0])
        >>> print(F)
        Framework in 2-dimensional space consisting of:
        Graph with vertices ['a', 0] and edges []
        Realization {a:(1.50000000000000, 2), 0:(3, 1)}

        Notes
        -----
        For each vertex that has to be added, :meth:`add_vertex` is called.
        """
        if not (len(points) == len(vertices) or not vertices):
            raise IndexError("The vertex list does not have the correct length!")
        if not vertices:
            for point in points:
                self.add_vertex(point)
        else:
            for p, v in zip(points, vertices):
                self.add_vertex(p, v)

    @doc_category("Framework manipulation")
    def add_edge(self, edge: Edge) -> None:
        """
        Add an edge to the framework.

        Notes
        -----
        This method only alters the graph attribute.
        """
        self._graph._check_edge_format(edge)
        self._graph.add_edge(*(edge))

    @doc_category("Framework manipulation")
    def add_edges(self, edges: List[Edge]) -> None:
        """
        Add a list of edges to the framework.

        Notes
        -----
        For each edge that has to be added, :meth:`add_edge` is called.
        """
        for edge in edges:
            self.add_edge(edge)

    @doc_category("Attribute getters")
    def graph(self) -> Graph:
        """
        Return a copy of the underlying graph.

        Examples
        ----
        >>> F = Framework.Random(Graph([(0,1), (1,2), (0,2)]))
        >>> F.graph()
        Graph with vertices [0, 1, 2] and edges [[0, 1], [0, 2], [1, 2]]
        """
        return deepcopy(self._graph)

    @doc_category("Other")
    def _plot_with_2D_realization(
        self,
        realization: Dict[Vertex, Point],
        inf_flex: Dict[Vertex, Sequence[Coordinate]] = None,
        vertex_color="#ff8c00",
        edge_width=1.5,
        **kwargs,
    ) -> None:
        """
        Plot the graph of the framework with the given realization in the plane.

        For description of other parameters see :meth:`.Framework.plot`.

        Parameters
        ----------
        realization:
            The realization in the plane used for plotting.
        inf_flex:
            Optional parameter for plotting an infinitesimal flex. We expect
            it to have the same format as `realization`: `Dict[Vertex, Point]`.
        """

        self._graph.plot(
            placement=realization,
            vertex_color=vertex_color,
            edge_width=edge_width,
            inf_flex=inf_flex,
            **kwargs,
        )

    @doc_category("Other")
    def _plot_using_projection_matrix(
        self,
        projection_matrix: Matrix,
        **kwargs,
    ) -> None:
        """
        Plot the framework with the realization projected using the given matrix.

        For description of other parameters see :meth:`.Framework.plot`.

        Parameters
        ----------
        projection_matrix:
            The matrix used for projection.
            The matrix must have dimensions ``(2, dim)``,
            where ``dim`` is the dimension of the framework.
        """

        placement = {}
        for vertex, position in self.realization(
            as_points=False, numerical=True
        ).items():
            placement[vertex] = np.dot(projection_matrix, np.array(position))

        self._plot_with_2D_realization(placement, **kwargs)

    @doc_category("Other")
    def plot2D(  # noqa: C901
        self,
        coordinates: Union[tuple, List] = None,
        inf_flex: Matrix | int | Dict[Vertex, Sequence[Coordinate]] = None,
        projection_matrix: Matrix = None,
        return_matrix: bool = False,
        random_seed: int = None,
        **kwargs,
    ) -> Optional[Matrix]:
        """
        Plot this framework in 2D.

        If this framework is in dimensions higher than 2 and projection_matrix
        with coordinates are None a random projection matrix
        containing two orthonormal vectors is generated and used for projection into 2D.
        This matrix is then returned.
        For various formatting options, see :meth:`.Graph.plot`.
        Only coordinates or projection_matrix parameter can be used, not both!

        Parameters
        ----------
        projection_matrix:
            The matrix used for projecting the placement of vertices
            only when they are in dimension higher than 2.
            The matrix must have dimensions (2, dim),
            where dim is the dimension of the currect placements of vertices.
            If None, a random projection matrix is generated.
        random_seed:
            The random seed used for generating the projection matrix.
            When the same value is provided, the framework will plot exactly same.
        coordinates:
            Indexes of two coordinates that will be used as the placement in 2D.
        inf_flex:
            Optional parameter for plotting a given infinitesimal flex. It is
            important to use the same vertex order as the one
            from :meth:`.Graph.vertex_list`.
            Alternatively, an ``int`` can be specified to choose the 0,1,2,...-th
            nontrivial infinitesimal flex for plotting.
            Lastly, a ``Dict[Vertex, Sequence[Coordinate]]`` can be provided, which
            maps the vertex labels to vectors (i.e. a sequence of coordinates).
        return_matrix:
            If True the matrix used for projection into 2D is returned.

        TODO
        -----
        project the inf-flex as well in `_plot_using_projection_matrix`.
        """
        inf_flex_pointwise = None
        if inf_flex is not None:
            if isinstance(inf_flex, int) and inf_flex >= 0:
                inf_flex_basis = self.nontrivial_inf_flexes()
                if inf_flex >= len(inf_flex_basis):
                    raise IndexError(
                        "The value of inf_flex exceeds "
                        + "the dimension of the space "
                        + "of infinitesimal flexes."
                    )
                inf_flex_pointwise = self._transform_inf_flex_to_pointwise(
                    inf_flex_basis[inf_flex]
                )
            elif isinstance(inf_flex, Matrix):
                inf_flex_pointwise = self._transform_inf_flex_to_pointwise(inf_flex)
            elif isinstance(inf_flex, dict) and all(
                isinstance(inf_flex[key], Sequence) for key in inf_flex.keys()
            ):
                inf_flex_pointwise = inf_flex
            else:
                raise TypeError("inf_flex does not have the correct Type.")

            if not self.is_dict_inf_flex(inf_flex_pointwise):
                raise ValueError(
                    "The provided `inf_flex` is not an infinitesimal flex."
                )

        if self._dim == 1:
            placement = {}
            for vertex, position in self.realization(
                as_points=True, numerical=True
            ).items():
                placement[vertex] = np.append(np.array(position), 0)

            if inf_flex_pointwise is not None:
                inf_flex_pointwise = {
                    v: (flex_v[0], 0) for v, flex_v in inf_flex_pointwise.items()
                }
            self._plot_with_2D_realization(
                placement, inf_flex=inf_flex_pointwise, **kwargs
            )
            return

        if self._dim == 2:
            placement = self.realization(as_points=True, numerical=True)
            self._plot_with_2D_realization(
                placement, inf_flex=inf_flex_pointwise, **kwargs
            )
            return

        # dim > 2 -> use projection to 2D
        if coordinates is not None:
            if (
                not isinstance(coordinates, tuple)
                and not isinstance(coordinates, list)
                or len(coordinates) != 2
            ):
                raise ValueError(
                    "coordinates must have length 2!"
                    + " Exactly Two coordinates are necessary for plotting in 2D."
                )
            if np.max(coordinates) >= self._dim:
                raise ValueError(
                    f"Index {np.max(coordinates)} out of range"
                    + f" with placement in dim: {self._dim}."
                )
            projection_matrix = np.zeros((2, self._dim))
            projection_matrix[0, coordinates[0]] = 1
            projection_matrix[1, coordinates[1]] = 1

        if projection_matrix is not None:
            projection_matrix = np.array(projection_matrix)
            if projection_matrix.shape != (2, self._dim):
                raise ValueError(
                    f"The projection matrix has wrong dimensions! \
                    {projection_matrix.shape} instead of (2, {self._dim})."
                )
        if projection_matrix is None:
            projection_matrix = generate_two_orthonormal_vectors(
                self._dim, random_seed=random_seed
            )
            projection_matrix = projection_matrix.T
        self._plot_using_projection_matrix(projection_matrix, **kwargs)
        if return_matrix:
            return projection_matrix

    @doc_category("Other")
    def plot(
        self,
        **kwargs,
    ) -> None:
        """
        Plot the framework.

        If the dimension of the framework is greater than 2, ``ValueError`` is raised,
        use :meth:`.Framework.plot2D` instead.
        For various formatting options, see :meth:`.Graph.plot`.


        TODO
        ----
        Implement plotting in dimension 3 and
        better plotting for dimension 1 using ``connectionstyle``
        """

        if self._dim > 2:
            raise ValueError(
                "This framework is in higher dimension than 2!"
                + " For projection into 2D use F.plot2D()"
            )

        self.plot2D(**kwargs)

    @doc_category("Other")
    def to_tikz(
        self,
        vertex_style: Union(str, dict[str : list[Vertex]]) = "fvertex",
        edge_style: Union(str, dict[str : list[Edge]]) = "edge",
        label_style: str = "labelsty",
        figure_opts: str = "",
        vertex_in_labels: bool = False,
        vertex_out_labels: bool = False,
        default_styles: bool = True,
    ) -> str:
        r"""
        Create a TikZ code for the framework.
        Works for dimension 2 only.

        For using it in ``LaTeX`` you need to use the ``tikz`` package.

        Parameters
        ----------
        vertex_style:
            If a single style is given as a string,
            then all vertices get this style.
            If a dictionary from styles to a list of vertices is given,
            vertices are put in style accordingly.
            The vertices missing in the dictionary do not get a style.
        edge_style:
            If a single style is given as a string,
            then all edges get this style.
            If a dictionary from styles to a list of edges is given,
            edges are put in style accordingly.
            The edges missing in the dictionary do not get a style.
        label_style:
            The style for labels that are placed next to vertices.
        figure_opts:
            Options for the tikzpicture environment.
        vertex_in_labels
            A bool on whether vertex names should be put as labels on the vertices.
        vertex_out_labels
            A bool on whether vertex names should be put next to vertices.
        default_styles
            A bool on whether default style definitions should be put to the options.

        Examples
        ----------
        >>> G = Graph([(0, 1), (1, 2), (2, 3), (0, 3)])
        >>> F=Framework(G,{0: [0, 0], 1: [1, 0], 2: [1, 1], 3: [0, 1]})
        >>> print(F.to_tikz()) # doctest: +NORMALIZE_WHITESPACE
        \begin{tikzpicture}[fvertex/.style={circle,inner sep=0pt,minimum size=3pt,fill=white,draw=black,double=white,double distance=0.25pt,outer sep=1pt},edge/.style={line width=1.5pt,black!60!white}]
           \node[fvertex] (0) at (0, 0) {};
           \node[fvertex] (1) at (1, 0) {};
           \node[fvertex] (2) at (1, 1) {};
           \node[fvertex] (3) at (0, 1) {};
           \draw[edge] (0) to (1) (0) to (3) (1) to (2) (2) to (3);
        \end{tikzpicture}

        >>> print(F.to_tikz(vertex_in_labels=True)) # doctest: +NORMALIZE_WHITESPACE
        \begin{tikzpicture}[fvertex/.style={circle,inner sep=1pt,minimum size=3pt,fill=white,draw=black,double=white,double distance=0.25pt,outer sep=1pt,font=\scriptsize},edge/.style={line width=1.5pt,black!60!white}]
           \node[fvertex] (0) at (0, 0) {$0$};
           \node[fvertex] (1) at (1, 0) {$1$};
           \node[fvertex] (2) at (1, 1) {$2$};
           \node[fvertex] (3) at (0, 1) {$3$};
           \draw[edge] (0) to (1) (0) to (3) (1) to (2) (2) to (3);
        \end{tikzpicture}

        For more examples on formatting options, see also :meth:`.Graph.to_tikz`.
        """  # noqa: E501

        # check dimension
        if self.dimension() != 2:
            raise ValueError(
                "TikZ code is only generated for frameworks in dimension 2."
            )

        # strings for tikz styles
        if vertex_out_labels and default_styles:
            lstyle_str = r"labelsty/.style={font=\scriptsize,black!70!white}"
        else:
            lstyle_str = ""

        if vertex_style == "fvertex" and default_styles:
            if vertex_in_labels:
                vstyle_str = (
                    "fvertex/.style={circle,inner sep=1pt,minimum size=3pt,"
                    "fill=white,draw=black,double=white,double distance=0.25pt,"
                    r"outer sep=1pt,font=\scriptsize}"
                )
            else:
                vstyle_str = (
                    "fvertex/.style={circle,inner sep=0pt,minimum size=3pt,fill=white,"
                    "draw=black,double=white,double distance=0.25pt,outer sep=1pt}"
                )
        else:
            vstyle_str = ""
        if edge_style == "edge" and default_styles:
            estyle_str = "edge/.style={line width=1.5pt,black!60!white}"
        else:
            estyle_str = ""

        figure_str = [figure_opts, vstyle_str, estyle_str, lstyle_str]
        figure_str = [fs for fs in figure_str if fs != ""]
        figure_str = ",".join(figure_str)

        return self.graph().to_tikz(
            placement=self.realization(),
            figure_opts=figure_str,
            vertex_style=vertex_style,
            edge_style=edge_style,
            label_style=label_style,
            vertex_in_labels=vertex_in_labels,
            vertex_out_labels=vertex_out_labels,
            default_styles=False,
        )

    @classmethod
    @doc_category("Class methods")
    def from_points(cls, points: List[Point]) -> Framework:
        """
        Generate a framework from a list of points.

        The list of vertices of the underlying graph
        is taken to be ``[0,...,len(points)-1]``.
        The underlying graph has no edges.

        Parameters
        ----------
        points:
            The realization of the framework that this method outputs
            is provided as a list of points.

        Examples
        --------
        >>> F = Framework.from_points([(1,2), (2,3)])
        >>> print(F)
        Framework in 2-dimensional space consisting of:
        Graph with vertices [0, 1] and edges []
        Realization {0:(1, 2), 1:(2, 3)}
        """
        vertices = range(len(points))
        realization = {v: points[v] for v in vertices}
        return Framework(Graph.from_vertices(vertices), realization)

    @classmethod
    @doc_category("Class methods")
    def Random(
        cls, graph: Graph, dim: int = 2, rand_range: int | List[int] = None
    ) -> Framework:
        """
        Return a framework with random realization.

        Parameters
        ----------
        graph:
            Graph on which the random realization should be constructed.
        rand_range:
            Sets the range of random numbers from which the realization is
            sampled. The format is either an interval ``(a,b)`` or a single
            integer ``a``, which produces the range ``(-a,a)``.

        Examples
        --------
        >>> F = Framework.Random(Graph([(0,1), (1,2), (0,2)]))
        >>> print(F) # doctest: +SKIP
        Framework in 2-dimensional space consisting of:
        Graph with vertices [0, 1, 2] and edges [[0, 1], [0, 2], [1, 2]]
        Realization {0:(122, 57), 1:(27, 144), 2:(50, 98)}

        Notes
        -----
        If ``rand_range=None``, then the range is set to ``(-10 * n^2 * d)``.

        TODO
        ----
        Set the correct default range value.
        """
        if not isinstance(dim, int) or dim < 1:
            raise TypeError(
                f"The dimension needs to be a positive integer, but is {dim}!"
            )
        if rand_range is None:
            b = 10**4 * graph.number_of_nodes() ** 2 * dim
            a = -b
        if isinstance(rand_range, list):
            if not len(rand_range) == 2:
                raise ValueError("If `rand_range` is a list, it must be of length 2.")
            a, b = rand_range
        if isinstance(rand_range, int):
            if rand_range <= 0:
                raise ValueError("If `rand_range` is an int, it must be positive")
            b = rand_range
            a = -b

        realization = {
            vertex: [randrange(a, b) for _ in range(dim)] for vertex in graph.nodes
        }

        return Framework(graph, realization)

    @classmethod
    @doc_category("Class methods")
    def Circular(cls, graph: Graph) -> Framework:
        """
        Return the framework with a regular unit circle realization in the plane.

        Parameters
        ----------
        graph:
            Underlying graph on which the framework is constructed.

        Examples
        ----
        >>> import pyrigi.graphDB as graphs
        >>> F = Framework.Circular(graphs.CompleteBipartite(4, 2))
        >>> print(F)
        Framework in 2-dimensional space consisting of:
        Graph with vertices [0, 1, 2, 3, 4, 5] and edges ...
        Realization {0:(1, 0), 1:(1/2, sqrt(3)/2), ...
        """
        n = graph.number_of_nodes()
        return Framework(
            graph,
            {
                v: [sp.cos(2 * i * sp.pi / n), sp.sin(2 * i * sp.pi / n)]
                for i, v in enumerate(graph.vertex_list())
            },
        )

    @classmethod
    @doc_category("Class methods")
    def Collinear(cls, graph: Graph, d: int = 1) -> Framework:
        """
        Return the framework with a realization on the x-axis in the d-dimensional space.

        Parameters
        ----------
        graph:
            Underlying graph on which the framework is constructed.

        Examples
        --------
        >>> import pyrigi.graphDB as graphs
        >>> Framework.Collinear(graphs.Complete(3), d=2)
        Framework in 2-dimensional space consisting of:
        Graph with vertices [0, 1, 2] and edges [[0, 1], [0, 2], [1, 2]]
        Realization {0:(0, 0), 1:(1, 0), 2:(2, 0)}
        """
        check_integrality_and_range(d, "dimension d", 1)
        return Framework(
            graph,
            {
                v: [i] + [0 for _ in range(d - 1)]
                for i, v in enumerate(graph.vertex_list())
            },
        )

    @classmethod
    @doc_category("Class methods")
    def Simplicial(cls, graph: Graph, d: int = None) -> Framework:
        """
        Return the framework with a realization on the d-simplex.

        Parameters
        ----------
        graph:
            Underlying graph on which the framework is constructed.
        d:
            The dimension ``d`` has to be at least the number of vertices
            of the ``graph`` minus one.
            If ``d`` is not specified, then the least possible one is used.

        Examples
        ----
        >>> F = Framework.Simplicial(Graph([(0,1), (1,2), (2,3), (0,3)]), 4);
        >>> F.realization(as_points=True)
        {0: [0, 0, 0, 0], 1: [1, 0, 0, 0], 2: [0, 1, 0, 0], 3: [0, 0, 1, 0]}
        >>> F = Framework.Simplicial(Graph([(0,1), (1,2), (2,3), (0,3)]));
        >>> F.realization(as_points=True)
        {0: [0, 0, 0], 1: [1, 0, 0], 2: [0, 1, 0], 3: [0, 0, 1]}
        """
        if d is None:
            d = graph.number_of_nodes() - 1
        check_integrality_and_range(
            d, "dimension d", max([1, graph.number_of_nodes() - 1])
        )
        return Framework(
            graph,
            {
                v: [1 if j == i - 1 else 0 for j in range(d)]
                for i, v in enumerate(graph.vertex_list())
            },
        )

    @classmethod
    @doc_category("Class methods")
    def Empty(cls, dim: int = 2) -> Framework:
        """
        Generate an empty framework.

        Parameters
        ----------
        dim:
            a natural number that determines the dimension
            in which the framework is realized

        Examples
        ----
        >>> F = Framework.Empty(dim=1); F
        Framework in 1-dimensional space consisting of:
        Graph with vertices [] and edges []
        Realization {}
        """
        if not isinstance(dim, int) or dim < 1:
            raise TypeError(
                f"The dimension needs to be a positive integer, but is {dim}!"
            )
        F = Framework(graph=Graph(), realization={})
        F._dim = dim
        return F

    @classmethod
    @doc_category("Class methods")
    def Complete(cls, points: List[Point]) -> Framework:
        """
        Generate a framework on the complete graph from a given list of points.

        The vertices of the underlying graph are taken
        to be the list ``[0,...,len(points)-1]``.

        Parameters
        ----------
        points:
            The realization of the framework that this method outputs
            is provided as a list of points.

        Examples
        --------
        >>> F = Framework.Complete([(1,),(2,),(3,),(4,)]); F
        Framework in 1-dimensional space consisting of:
        Graph with vertices [0, 1, 2, 3] and edges [[0, 1], [0, 2], [0, 3], [1, 2], [1, 3], [2, 3]]
        Realization {0:(1,), 1:(2,), 2:(3,), 3:(4,)}
        """  # noqa: E501
        if not points:
            raise ValueError("The list of points cannot be empty.")

        Kn = CompleteGraph(len(points))
        return Framework(Kn, {v: Matrix(p) for v, p in zip(Kn.nodes, points)})

    @doc_category("Framework manipulation")
    def delete_vertex(self, vertex: Vertex) -> None:
        """
        Delete a vertex from the framework.
        """
        self._graph.delete_vertex(vertex)
        del self._realization[vertex]

    @doc_category("Framework manipulation")
    def delete_vertices(self, vertices: List[Vertex]) -> None:
        """
        Delete a list of vertices from the framework.
        """
        for vertex in vertices:
            self.delete_vertex(vertex)

    @doc_category("Framework manipulation")
    def delete_edge(self, edge: Edge) -> None:
        """
        Delete an edge from the framework.
        """
        self._graph.delete_edge(edge)

    @doc_category("Framework manipulation")
    def delete_edges(self, edges: List[Edge]) -> None:
        """
        Delete a list of edges from the framework.
        """
        self._graph.delete_edges(edges)

    @doc_category("Attribute getters")
    def realization(
        self, as_points: bool = False, numerical: bool = False
    ) -> Dict[Vertex, Point]:
        """
        Return a copy of the realization.

        Parameters
        ----------
        as_points:
            If ``True``, then the vertex positions type is Point,
            otherwise Matrix (default).
        numerical:
            If ``True``, the vertex positions are converted to floats.

        Examples
        --------
        >>> F = Framework.Complete([(0,0), (1,0), (1,1)])
        >>> F.realization(as_points=True)
        {0: [0, 0], 1: [1, 0], 2: [1, 1]}
        >>> F.realization()
        {0: Matrix([
        [0],
        [0]]), 1: Matrix([
        [1],
        [0]]), 2: Matrix([
        [1],
        [1]])}

        Notes
        -----
        The format returned by this method with ``as_points=True``
        can be read by networkx.
        """
        if not numerical:
            if not as_points:
                return deepcopy(self._realization)
            return {
                vertex: list(position) for vertex, position in self._realization.items()
            }
        else:
            if not as_points:
                {
                    vertex: Matrix([float(p) for p in position])
                    for vertex, position in self._realization.items()
                }
            return {
                vertex: [float(p) for p in position]
                for vertex, position in self._realization.items()
            }

    @doc_category("Framework properties")
    def is_quasi_injective(
        self, numerical: bool = False, tolerance: float = 1e-9
    ) -> bool:
        """
        Return whether the realization is :prf:ref:`quasi-injective <def-realization>`.

        Parameters
        ----------
        numerical:
            Whether the check is symbolic (default) or numerical.
        tolerance:
            Used tolerance when checking numerically.

        Notes
        -----
        For comparing whether two vectors are the same,
        :func:`.misc.is_zero_vector` is used.
        See its documentation for the description of the parameters.
        """

        for u, v in self._graph.edges:
            edge_vector = self[u] - self[v]
            if is_zero_vector(edge_vector, numerical, tolerance):
                return False
        return True

    @doc_category("Framework properties")
    def is_injective(self, numerical: bool = False, tolerance: float = 1e-9) -> bool:
        """
        Return whether the realization is injective.

        Parameters
        ----------
        numerical
            Whether the check is symbolic (default) or numerical.
        tolerance
            Used tolerance when checking numerically.

        Notes
        -----
        For comparing whether two vectors are the same,
        :func:`.misc.is_zero_vector` is used.
        See its documentation for the description of the parameters.
        """

        for u, v in combinations(self._graph.nodes, 2):
            edge_vector = self[u] - self[v]
            if is_zero_vector(edge_vector, numerical, tolerance):
                return False
        return True

    @doc_category("Framework manipulation")
    def set_realization(self, realization: Dict[Vertex, Point]) -> None:
        r"""
        Change the realization of the framework.

        Parameters
        ----------
        realization:
            a realization of the underlying graph of the framework

        Notes
        -----
        It is assumed that the realization contains all vertices from the
        underlying graph. Furthermore, all points in the realization need
        to be contained in $\RR^d$ for a fixed $d$.

        Examples
        --------
        >>> F = Framework.Complete([(0,0), (1,0), (1,1)])
        >>> F.set_realization({vertex:(vertex,vertex+1) for vertex in F.graph().vertex_list()})
        >>> print(F)
        Framework in 2-dimensional space consisting of:
        Graph with vertices [0, 1, 2] and edges [[0, 1], [0, 2], [1, 2]]
        Realization {0:(0, 1), 1:(1, 2), 2:(2, 3)}
        """  # noqa: E501
        if not len(realization) == self._graph.number_of_nodes():
            raise IndexError(
                "The realization does not contain the correct amount of vertices!"
            )
        for v in self._graph.nodes:
            if v not in realization:
                raise KeyError("Vertex {vertex} is not a key of the given realization!")
            if not len(realization[v]) == self.dimension():
                raise IndexError(
                    f"The element {realization[v]} does not have "
                    f"the dimension {self.dimension()}!"
                )
        self._realization = {v: Matrix(realization[v]) for v in realization.keys()}

    @doc_category("Framework manipulation")
    def set_vertex_pos(self, vertex: Vertex, point: Point) -> None:
        """
        Change the coordinates of a single given vertex.

        Examples
        --------
        >>> F = Framework.from_points([(0,0)])
        >>> F.set_vertex_pos(0, (6,2))
        >>> print(F)
        Framework in 2-dimensional space consisting of:
        Graph with vertices [0] and edges []
        Realization {0:(6, 2)}
        """
        if vertex not in self._realization:
            raise KeyError("Vertex {vertex} is not a key of the given realization!")
        if not len(point) == self.dimension():
            raise IndexError(
                f"The point {point} does not have the dimension {self.dimension()}!"
            )
        self._realization[vertex] = Matrix(point)

    @doc_category("Framework manipulation")
    def set_vertex_positions_from_lists(
        self, vertices: List[Vertex], points: List[Point]
    ) -> None:
        """
        Change the coordinates of a given list of vertices.

        Examples
        ----
        >>> F = Framework.Complete([(0,0),(0,0),(1,0),(1,0)]);
        >>> F.realization(as_points=True)
        {0: [0, 0], 1: [0, 0], 2: [1, 0], 3: [1, 0]}
        >>> F.set_vertex_positions_from_lists([1,3], [(0,1),(1,1)]);
        >>> F.realization(as_points=True)
        {0: [0, 0], 1: [0, 1], 2: [1, 0], 3: [1, 1]}

        Notes
        -----
        It is necessary that both lists have the same length.
        No vertex from ``vertices`` can be contained multiple times.
        We apply the method :meth:`~Framework.set_vertex_pos`
        to ``vertices`` and ``points``.
        """
        if len(list(set(vertices))) != len(list(vertices)):
            raise ValueError("Multiple Vertices with the same name were found!")
        if not len(vertices) == len(points):
            raise IndexError(
                "The list of vertices does not have the same length as the list of points"
            )
        self.set_vertex_positions({v: pos for v, pos in zip(vertices, points)})

    @doc_category("Framework manipulation")
    def set_vertex_positions(self, subset_of_realization: Dict[Vertex, Point]):
        """
        Change the coordinates of vertices given by a dictionary.

        Examples
        ----
        >>> F = Framework.Complete([(0,0),(0,0),(1,0),(1,0)]);
        >>> F.realization(as_points=True)
        {0: [0, 0], 1: [0, 0], 2: [1, 0], 3: [1, 0]}
        >>> F.set_vertex_positions({1:(0,1),3:(1,1)});
        >>> F.realization(as_points=True)
        {0: [0, 0], 1: [0, 1], 2: [1, 0], 3: [1, 1]}

        Notes
        -----
        See :meth:`~Framework.set_vertex_pos`.
        """
        for v, pos in subset_of_realization.items():
            self.set_vertex_pos(v, pos)

    @doc_category("Infinitesimal rigidity")
    def rigidity_matrix(
        self,
        vertex_order: List[Vertex] = None,
        edge_order: List[Edge] = None,
    ) -> Matrix:
        r"""
        Construct the rigidity matrix of the framework.

        Definitions
        -----------
        * :prf:ref:`Rigidity matrix <def-rigidity-matrix>`

        Parameters
        ----------
        vertex_order:
            A list of vertices, providing the ordering for the columns
            of the rigidity matrix.
            If none is provided, the list from :meth:`~Graph.vertex_list` is taken.
        edge_order:
            A list of edges, providing the ordering for the rows
            of the rigidity matrix.
            If none is provided, the list from :meth:`~Graph.edge_list` is taken.

        Examples
        --------
        >>> F = Framework.Complete([(0,0),(2,0),(1,3)])
        >>> F.rigidity_matrix()
        Matrix([
        [-2,  0, 2,  0,  0, 0],
        [-1, -3, 0,  0,  1, 3],
        [ 0,  0, 1, -3, -1, 3]])
        """
        vertex_order = self._check_vertex_order(vertex_order)
        edge_order = self._check_edge_order(edge_order)

        # ``delta`` is responsible for distinguishing the edges (i,j) and (j,i)
        def delta(e, w):
            # the parameter e represents an edge
            # the parameter w represents a vertex
            if w == e[0]:
                return 1
            if w == e[1]:
                return -1
            return 0

        return Matrix(
            [
                flatten(
                    [
                        delta(e, w)
                        * (self._realization[e[0]] - self._realization[e[1]])
                        for w in vertex_order
                    ]
                )
                for e in edge_order
            ]
        )

    def pinned_rigidity_matrix(
        self,
        pinned_vertices: Dict[Vertex, List[int]] = None,
        vertex_order: List[Vertex] = None,
        edge_order: List[Edge] = None,
    ) -> Matrix:
        r"""
        Construct the rigidity matrix of the framework.

        Parameters
        ----------
        vertex_order:
            A list of vertices, providing the ordering for the columns
            of the rigidity matrix.
        edge_order:
            A list of edges, providing the ordering for the rows
            of the rigidity matrix.

        TODO
        ----
        definition of pinned rigidity matrix, tests

        Examples
        --------
        >>> F = Framework(Graph([[0, 1], [0, 2]]), {0: [0, 0], 1: [1, 0], 2: [1, 1]})
        >>> F.pinned_rigidity_matrix()
        Matrix([
        [-1,  0, 1, 0, 0, 0],
        [-1, -1, 0, 0, 1, 1],
        [ 1,  0, 0, 0, 0, 0],
        [ 0,  1, 0, 0, 0, 0],
        [ 0,  0, 1, 0, 0, 0]])
        """
        vertex_order = self._check_vertex_order(vertex_order)
        edge_order = self._check_edge_order(edge_order)
        rigidity_matrix = self.rigidity_matrix(
            vertex_order=vertex_order, edge_order=edge_order
        )

        if pinned_vertices is None:
            freedom = self._dim * (self._dim + 1) // 2
            pinned_vertices = {}
            upper = self._dim + 1
            for v in vertex_order:
                upper -= 1
                frozen_coord = []
                for i in range(upper):
                    if freedom > 0:
                        frozen_coord.append(i)
                        freedom -= 1
                    else:
                        pinned_vertices[v] = frozen_coord
                        break
                pinned_vertices[v] = frozen_coord
        else:
            number_pinned = sum([len(coord) for coord in pinned_vertices.values()])
            if number_pinned > self._dim * (self._dim + 1) // 2:
                raise ValueError(
                    "The maximal number of coordinates that"
                    f"can be pinned is {self._dim * (self._dim + 1) // 2}, "
                    f"but you provided {number_pinned}."
                )
            for v in pinned_vertices:
                if min(pinned_vertices[v]) < 0 or max(pinned_vertices[v]) >= self._dim:
                    raise ValueError("Coordinate indices out of range.")

        pinning_rows = []
        for v in pinned_vertices:
            for coord in pinned_vertices[v]:
                idx = vertex_order.index(v)
                new_row = Matrix.zeros(1, self._dim * self._graph.number_of_nodes())
                new_row[idx * self._dim + coord] = 1
                pinning_rows.append(new_row)
        pinned_rigidity_matrix = Matrix.vstack(rigidity_matrix, *pinning_rows)
        return pinned_rigidity_matrix

    @doc_category("Infinitesimal rigidity")
    def is_stress(
        self,
        stress: Stress,
        edge_order: List[Edge] = None,
        numerical: bool = False,
        tolerance=1e-9,
    ) -> bool:
        r"""
        Return whether a vector is a stress.

        Definitions
        -----------
        :prf:ref:`Equilibrium stress <def-equilibrium-stress>`

        Parameters
        ----------
        stress:
            A vector to be checked whether it is a stress of the framework.
        edge_order:
            A list of edges, providing the ordering for the entries of the ``stress``.
            If none is provided, the list from :meth:`~Graph.edge_list` is taken.
        numerical:
            A Boolean determining whether the evaluation of the product of the ``stress``
            and the rigidity matrix is symbolic or numerical.
        tolerance:
            Absolute tolerance that is the threshold for acceptable equilibrium
            stresses. This parameter is used to determine the number of digits,
            to which accuracy the symbolic expressions are evaluated.

        Examples
        --------
        >>> G = Graph([[0,1],[0,2],[0,3],[1,2],[2,3],[3,1]])
        >>> pos = {0: (0, 0), 1: (0,1), 2: (-1,-1), 3: (1,-1)}
        >>> F = Framework(G, pos)
        >>> omega1 = [-8, -4, -4, 2, 2, 1]
        >>> F.is_stress(omega1)
        True
        >>> omega1[0] = 0
        >>> F.is_stress(omega1)
        False
        """
        edge_order = self._check_edge_order(edge_order=edge_order)
        return is_zero_vector(
            Matrix(stress).transpose() * self.rigidity_matrix(edge_order=edge_order),
            numerical=numerical,
            tolerance=tolerance,
        )

    @doc_category("Infinitesimal rigidity")
    def stress_matrix(
        self,
        stress: Stress,
        edge_order: List[Edge] = None,
        vertex_order: List[Vertex] = None,
    ) -> Matrix:
        r"""
        Construct the stress matrix from a stress of from its support.

        The matrix order is the one from :meth:`~.Framework.vertex_list`.

        Definitions
        -----
        * :prf:ref:`Stress Matrix <def-stress-matrix>`

        Parameters
        ----------
        stress:
            A stress of the framework.
        edge_order:
            A list of edges, providing the ordering for the rows
            of the stress matrix.
        vertex_order:
            By listing vertices in the preferred order, the rigidity matrix
            can be computed in a way the user expects.

        Examples
        --------
        >>> G = Graph([[0,1],[0,2],[0,3],[1,2],[2,3],[3,1]])
        >>> pos = {0: (0, 0), 1: (0,1), 2: (-1,-1), 3: (1,-1)}
        >>> F = Framework(G, pos)
        >>> omega = [-8, -4, -4, 2, 2, 1]
        >>> F.stress_matrix(omega)
        Matrix([
        [-16,  8,  4,  4],
        [  8, -4, -2, -2],
        [  4, -2, -1, -1],
        [  4, -2, -1, -1]])
        """
        vertex_order = self._check_vertex_order(vertex_order)
        edge_order = self._check_edge_order(edge_order)
        if not self.is_stress(stress, edge_order=edge_order, numerical=True):
            raise ValueError(
                "The provided stress does not lie in the cokernel of the rigidity matrix!"
            )
        # creation of a zero |V|x|V| matrix
        stress_matr = sp.zeros(len(self._graph))
        v_to_i = {v: i for i, v in enumerate(vertex_order)}

        for edge, edge_stress in zip(edge_order, stress):
            for v in edge:
                stress_matr[v_to_i[v], v_to_i[v]] += edge_stress

        for e, stressval in zip(edge_order, stress):
            i, j = v_to_i[e[0]], v_to_i[e[1]]
            stress_matr[i, j] = -stressval
            stress_matr[j, i] = -stressval

        return stress_matr

    @doc_category("Infinitesimal rigidity")
    def trivial_inf_flexes(self, vertex_order: List[Vertex] = None) -> List[Matrix]:
        r"""
        Return a basis of the vector subspace of trivial infinitesimal flexes.

        Definitions
        -----------
        * :prf:ref:`Trivial infinitesimal flexes <def-trivial-inf-flex>`

        Parameters
        ----------
        vertex_order:
            A list of vertices, providing the ordering for the entries
            of the infinitesimal flexes.

        Examples
        --------
        >>> F = Framework.Complete([(0,0), (2,0), (0,2)])
        >>> F.trivial_inf_flexes()
        [Matrix([
        [1],
        [0],
        [1],
        [0],
        [1],
        [0]]), Matrix([
        [0],
        [1],
        [0],
        [1],
        [0],
        [1]]), Matrix([
        [ 0],
        [ 0],
        [ 0],
        [ 2],
        [-2],
        [ 0]])]
        """
        vertex_order = self._check_vertex_order(vertex_order)
        dim = self._dim
        translations = [
            Matrix.vstack(*[A for _ in vertex_order])
            for A in Matrix.eye(dim).columnspace()
        ]
        basis_skew_symmetric = []
        for i in range(1, dim):
            for j in range(i):
                A = Matrix.zeros(dim)
                A[i, j] = 1
                A[j, i] = -1
                basis_skew_symmetric += [A]
        inf_rot = [
            Matrix.vstack(*[A * self._realization[v] for v in vertex_order])
            for A in basis_skew_symmetric
        ]
        matrix_inf_flexes = Matrix.hstack(*(translations + inf_rot))
        return matrix_inf_flexes.transpose().echelon_form().transpose().columnspace()

    @doc_category("Infinitesimal rigidity")
    def nontrivial_inf_flexes(self, vertex_order: List[Vertex] = None) -> List[Matrix]:
        """
        Return non-trivial infinitesimal flexes.

        Definitions
        -----------
        :prf:ref:`Infinitesimal flex <def-inf-rigid-framework>`

        Parameters
        ----------
        vertex_order:
            A list of vertices, providing the ordering for the entries
            of the infinitesimal flexes.
            If none is provided, the list from :meth:`~Graph.vertex_list` is taken.

        Examples
        --------
        >>> import pyrigi.graphDB as graphs
        >>> F = Framework.Circular(graphs.CompleteBipartite(3, 3))
        >>> F.nontrivial_inf_flexes()
        [Matrix([
        [       3/2],
        [-sqrt(3)/2],
        [         1],
        [         0],
        [         0],
        [         0],
        [       3/2],
        [-sqrt(3)/2],
        [         1],
        [         0],
        [         0],
        [         0]])]

        Notes
        -----
        See :meth:`~Framework.trivial_inf_flexes`.
        """
        return self.inf_flexes(include_trivial=False, vertex_order=vertex_order)

    @doc_category("Infinitesimal rigidity")
    def inf_flexes(
        self, include_trivial: bool = False, vertex_order: List[Vertex] = None
    ) -> List[Matrix]:
        r"""
        Return a basis of the space of infinitesimal flexes.

        Return a lift of a basis of the quotient of
        the vector space of infinitesimal flexes
        modulo trivial infinitesimal flexes, if ``include_trivial=False``.
        Return a basis of the vector space of infinitesimal flexes
        if ``include_trivial=True``.
        Else, return the entire kernel.

        Definitions
        -----------
        * :prf:ref:`Infinitesimal flex <def-inf-flex>`

        Parameters
        ----------
        include_trivial:
            Boolean that decides, whether the trivial flexes should
            be included (``True``) or not (``False``)
        vertex_order:
            A list of vertices, providing the ordering for the entries
            of the infinitesimal flexes.
            If none is provided, the list from :meth:`~Graph.vertex_list` is taken.

        Examples
        --------
        >>> F = Framework.Complete([[0,0], [1,0], [1,1], [0,1]])
        >>> F.delete_edges([(0,2), (1,3)])
        >>> F.inf_flexes(include_trivial=False)
        [Matrix([
        [1],
        [0],
        [1],
        [0],
        [0],
        [0],
        [0],
        [0]])]
        >>> F = Framework(Graph([[0, 1], [0, 3], [0, 4], [1, 3], [1, 4], [2, 3], [2, 4]]), {0: [0, 0], 1: [0, 1], 2: [0, 2], 3: [1, 2], 4: [-1, 2]})
        >>> F.inf_flexes()
        [Matrix([
        [0],
        [0],
        [0],
        [0],
        [0],
        [1],
        [0],
        [0],
        [0],
        [0]])]
        """  # noqa: E501
        vertex_order = self._check_vertex_order(vertex_order)
        if include_trivial:
            return self.rigidity_matrix(vertex_order=vertex_order).nullspace()
        rigidity_matrix = self.rigidity_matrix(vertex_order=vertex_order)

        all_inf_flexes = rigidity_matrix.nullspace()
        trivial_inf_flexes = self.trivial_inf_flexes(vertex_order=vertex_order)
        s = len(trivial_inf_flexes)
        extend_basis_matrix = Matrix.hstack(*trivial_inf_flexes)
        tmp_matrix = Matrix.hstack(*trivial_inf_flexes)
        for v in all_inf_flexes:
            r = extend_basis_matrix.rank()
            tmp_matrix = Matrix.hstack(extend_basis_matrix, v)
            if not tmp_matrix.rank() == r:
                extend_basis_matrix = Matrix.hstack(extend_basis_matrix, v)
        basis = extend_basis_matrix.columnspace()
        return basis[s:]

    @doc_category("Infinitesimal rigidity")
    def stresses(self, edge_order: List[Edge] = None) -> List[Matrix]:
        r"""
        Return a basis of the space of equilibrium stresses.

        Definitions
        -----------
        :prf:ref:`Equilibrium stress <def-equilibrium-stress>`

        Parameters
        ----------
        edge_order:
            A list of edges, providing the ordering for the entries of the stresses.
            If none is provided, the list from :meth:`~Graph.edge_list` is taken.

        Examples
        --------
        >>> G = Graph([[0,1],[0,2],[0,3],[1,2],[2,3],[3,1]])
        >>> pos = {0: (0, 0), 1: (0,1), 2: (-1,-1), 3: (1,-1)}
        >>> F = Framework(G, pos)
        >>> F.stresses()
        [Matrix([
        [-8],
        [-4],
        [-4],
        [ 2],
        [ 2],
        [ 1]])]

        TODO
        ----
        tests
        """
        return self.rigidity_matrix(edge_order=edge_order).transpose().nullspace()

    @doc_category("Infinitesimal rigidity")
    def rigidity_matrix_rank(self) -> int:
        """
        Compute the rank of the rigidity matrix.

        Examples
        ----
        >>> K4 = Framework.Complete([[0,0], [1,0], [1,1], [0,1]])
        >>> K4.rigidity_matrix_rank()   # the complete graph is a circuit
        5
        >>> K4.delete_edge([0,1])
        >>> K4.rigidity_matrix_rank()   # deleting a bar gives full rank
        5
        >>> K4.delete_edge([2,3])
        >>> K4.rigidity_matrix_rank()   #so now deleting an edge lowers the rank
        4
        """
        return self.rigidity_matrix().rank()

    @doc_category("Infinitesimal rigidity")
    def is_inf_rigid(self) -> bool:
        """
        Check whether the given framework is infinitesimally rigid.

        The check is based on :meth:`~Framework.rigidity_matrix_rank`.

        Definitions
        -----
        * :prf:ref:`Infinitesimal rigidity <def-inf-rigid-framework>`

        Examples
        ----
        >>> from pyrigi import frameworkDB
        >>> F1 = frameworkDB.CompleteBipartite(4,4)
        >>> F1.is_inf_rigid()
        True
        >>> F2 = frameworkDB.Cycle(4,d=2)
        >>> F2.is_inf_rigid()
        False
        """
        if self._graph.number_of_nodes() <= self._dim + 1:
            return self.rigidity_matrix_rank() == binomial(
                self._graph.number_of_nodes(), 2
            )
        else:
            return (
                self.rigidity_matrix_rank()
                == self.dim() * self._graph.number_of_nodes()
                - binomial(self.dim() + 1, 2)
            )

    @doc_category("Infinitesimal rigidity")
    def is_inf_flexible(self) -> bool:
        """
        Check whether the given framework is infinitesimally flexible.

        See :meth:`~Framework.is_inf_rigid`
        """
        return not self.is_inf_rigid()

    @doc_category("Infinitesimal rigidity")
    def is_min_inf_rigid(self) -> bool:
        """
        Check whether a framework is minimally infinitesimally rigid.

        Definitions
        -----
        :prf:ref:`Minimal infinitesimal rigidity <def-min-rigid-framework>`

        Examples
        --------
        >>> F = Framework.Complete([[0,0], [1,0], [1,1], [0,1]])
        >>> F.is_min_inf_rigid()
        False
        >>> F.delete_edge((0,2))
        >>> F.is_min_inf_rigid()
        True
        """
        if not self.is_inf_rigid():
            return False
        for edge in self._graph.edge_list():
            self.delete_edge(edge)
            if self.is_inf_rigid():
                self.add_edge(edge)
                return False
            self.add_edge(edge)
        return True

    @doc_category("Infinitesimal rigidity")
    def is_independent(self) -> bool:
        """
        Check whether the framework is :prf:ref:`independent <def-independent-framework>`.

        Examples
        --------
        >>> F = Framework.Complete([[0,0], [1,0], [1,1], [0,1]])
        >>> F.is_independent()
        False
        >>> F.delete_edge((0,2))
        >>> F.is_independent()
        True
        """
        return self.rigidity_matrix_rank() == self._graph.number_of_edges()

    @doc_category("Infinitesimal rigidity")
    def is_dependent(self) -> bool:
        """
        Check whether the framework is :prf:ref:`dependent <def-independent-framework>`.

        Notes
        -----
        See also :meth:`~.Framework.is_independent`.
        """
        return not self.is_independent()

<<<<<<< HEAD
    @doc_category("Other")
    def is_prestress_stable(self, _bypass_one_dimensional: bool = False) -> bool:
        """
        Check whether the framework is prestress stable.

        Definitions
        ----------
        :prf:ref:`Prestress stability <def-prestress-stability>`.

        Parameters
        ---------
        _bypass_one_dimensional:
            Private parameter solely used for testing. This bypasses the case of
            a one-dimensional space of stresses or infinitesimal flexes to test
            the general criterion.

        Notes
        -----
        Checking prestress stability is generally computationally hard. In the case where
        there is a single stress or infinitesimal motion, the problem becomes easier:

        If there is only one infinitesimal flex $q$, we check for a basis
        $(\omega^{(k)})_{i=1}^m$ of the stress space that the stress energy
        $\sum_{ij\in E} \omega^{(k)}_{ij}\cdot ||q(i)-q(j)||^2$
        is always non-zero by verifying that not all of these energies
        become simultaneously 0 for all $k=1,\dots,m$.

        If there is only one stress, denote a basis of the infinitesimal flex
        space by $(q^{(k)})_{k=1}^s$. We proceed to check whether all coefficients
        of the monomials $({a_k}^2 \,:\, k=1,\dots,s)$ in the quadratic polynomial
        $\sum_{k=1}^s\sum_{ij\in E}\omega_{ij}\cdot ||a_k\cdot(q^{(k)}(i)-q^{(k)}(j))||^2$
        have the same sign. A simple result about sum of squares polynomials then shows
        the positivity of the stress energy.

        In the general case, we use the stress matrix criterion from
        {{references}}{cite:p}`Connelly1996{Prop 3.4.2}` stating that prestress
        stability is equivalent to the positive semidefiniteness of the stress matrix
        associated with the framework on the space of nontrivial infinitesimal motions.
        In this method, we investigate the contraposition: if this stress matrix is
        globally negative definite or at least nonpositive, then the framework cannot
        be prestress stable.

        Examples
        --------
        >>> from pyrigi import frameworkDB as fws
        >>> F = fws.Frustum(3)
        >>> F.is_prestress_stable()
        True
        """
        stresses = self.stresses()
        inf_flexes = self.inf_flexes()
        edges = self._graph.edge_list()
        if self.is_inf_rigid():
            return True
        if len(inf_flexes) == 0 or len(stresses) == 0:
            return False

        if len(inf_flexes) == 1 and not _bypass_one_dimensional:
            flex = self._transform_inf_flex_to_pointwise(inf_flexes[0])
            stress_energy_list = []
            for j in range(len(stresses)):
                stress = stresses[j].transpose().tolist()[0]
                stress_energy_list.append(
                    sum(
                        [
                            sum(
                                v
                                for v in [
                                    stress[i] * ((v - w)) ** 2
                                    for v, w in zip(
                                        flex[edges[i][0]], flex[edges[i][1]]
                                    )
                                ]
                            )
                            for i in range(self._graph.number_of_edges())
                        ]
                    )
                )
            return not all([sp.sympify(Q).is_zero for Q in stress_energy_list])

        if len(stresses) == 1 and not _bypass_one_dimensional:
            a = sp.symbols("a0:%s" % len(inf_flexes), real=True)
            stress = stresses[0].transpose().tolist()[0]
            stress_energy = 0
            for j in range(len(inf_flexes)):
                flex = self._transform_inf_flex_to_pointwise(inf_flexes[j])
                stress_energy += sum(
                    [
                        sum(
                            v
                            for v in [
                                stress[i] * (a[j] * (v - w)) ** 2
                                for v, w in zip(flex[edges[i][0]], flex[edges[i][1]])
                            ]
                        )
                        for i in range(self._graph.number_of_edges())
                    ]
                )
            coefficients = sp.Poly(stress_energy.simplify()).coeffs()
            return not sp.sign(coefficients[0]) == 0 and all(
                [
                    sp.sign(coefficients[i]) == sp.sign(coefficients[0])
                    for i in range(len(coefficients))
                ]
            )

        """
        Otherwise we utilize the stress matrix criterion by Connelly.
        """
        a = sp.symbols("a0:%s" % len(stresses), real=True)
        stress_matrices = [
            sp.zeros(len(inf_flexes), len(inf_flexes)) for _ in range(len(stresses))
        ]
        """
        We start by parametrizing the space of all stress matrices with linear
        factors `a`. The positive definiteness criterion turns the linear forms
        into polynomials in `a`.
        """
        for i in range(len(stresses)):
            stress = stresses[i].transpose().tolist()[0]
            for j1 in range(len(inf_flexes)):
                for j2 in range(len(inf_flexes)):
                    flex1 = self._transform_inf_flex_to_pointwise(inf_flexes[j1])
                    flex2 = self._transform_inf_flex_to_pointwise(inf_flexes[j2])
                    stress_matrices[i][j1, j2] = a[i] * sum(
                        [
                            sum(
                                v
                                for v in (
                                    stress[k]
                                    * Matrix(
                                        [
                                            v - w
                                            for v, w in zip(
                                                flex1[edges[k][0]], flex1[edges[k][1]]
                                            )
                                        ]
                                    ).transpose()
                                    * Matrix(
                                        [
                                            v - w
                                            for v, w in zip(
                                                flex2[edges[k][0]], flex2[edges[k][1]]
                                            )
                                        ]
                                    )
                                )
                            )
                            for k in range(self._graph.number_of_edges())
                        ]
                    )
        stress_matrix_sum = sum(
            stress_matrices, sp.zeros(len(inf_flexes), len(inf_flexes))
        )
        """
        To check the positive definiteness of stress_matrix_sum, we use Sylvester's
        criterion on `stress_matrix_sum`, stating that all upper-left minors have a
        positive determinant. To certify nonnegativity in the resulting system
        of equations, we introduce variables `b` so that $eq\geq 0$ if and only if
        $eq = {b_i}^2$ for $b_i\in \mathbb{R}$. We proceed to calculate the zeros
        of this homogeneous polynomial system of equations.
        """
        b = sp.symbols("b0:%s" % stress_matrix_sum.shape[0], real=True)
        polysys_sols = sp.solve(
            [
                sp.det(stress_matrix_sum[0 : i + 1, 0 : i + 1]) - b[i] ** 2
                for i in range(stress_matrix_sum.shape[0])
            ]
        )
        if not polysys_sols:
            return False
        polysys_sols_b_eval = []
        for sol in polysys_sols:
            """
            If this system has a real, nontrivial zero, then we have
            already found a positive definite stress matrix by construction
            through the insertion of the solution into `stress_matrix_sum`.
            """
            if all([sp.im(s).is_zero for s in sol.values()]) and any(
                [not sp.re(s).is_zero for s in sol.values()]
            ):
                return True
            """
            Else, we check whether we can let the imaginary part vanish through
            the selection of the values of `b`.
            """
            b_sols = sp.solve([sp.im(s) for s in sol.values()])
            b_sols_no_imag = sum(
                [
                    sp.solve([sp.im(entry) for entry in b_sol.values()])
                    for b_sol in b_sols
                ],
                [],
            )
            for entry in b_sols_no_imag:
                polysys_sols_b_eval += [
                    {key: value.subs(entry) for key, value in b_sol.items()} | entry
                    for b_sol in b_sols
                ]

        def filter_zeros(entry):
            return all([not sp.sympify(t).is_zero for t in entry.values()])

        filtered_list = list(filter(filter_zeros, polysys_sols_b_eval))
        """
        If all solutions obtained by letting the imaginary part vanish are trivial
        -- in a homogeneous system, the origin is always a solution -- then there
        exists no positive definite stress matrix for this system.
        """
        if not filtered_list:
            return False
        else:
            return True

    @doc_category("Other")
    def is_second_order_rigid(self, _bypass_one_dimensional: bool = False) -> bool:
        """
        Check whether the framework is second-order rigid.

        Definitions
        ----------
        :prf:ref:`Second-order Rigidity <def-second-order-rigid>`.

        Parameters
        ---------
        _bypass_one_dimensional:
            Private parameter solely used for testing. This bypasses the case of
            a one-dimensional space of stresses or infinitesimal flexes to test
            the general criterion.

        Notes
        -----
        Checking second-order-rigidity for a general framework is computationally hard.
        If there is only one stress or only one infinitesimal flex, second-order rigidity
        is identical to :prf:ref:`prestress stability <def-prestress-stability>`,
        so we can apply :meth:`.Framework.is_prestress_stable`. See also
        :prf:ref:`this theorem <thm-second-order-implies-prestress-stability>`.

        In the case where there is more than one infinitesimal flex and stress, we need
        to solve a semi-definite program (SDP). This is done by parametrizing the space
        of infinitesimal flexes by variables $a_{i=1,\dots,r}$ and the space of stresses by variables
        $b_{j=1,\dots,s}$. This turns the stress energy into a cubic polynomial that is homogeneous
        and quadratic in $a_i$ and homogeneously linear in $b_j$:
        $$\sum_{k=1}^s \sum_{m=1}^r \sum_{ij\in E} b_k\cdot\omega^{(k)}_{ij}\cdot ||a_m\cdot ( q^{(m)}(i)-q^{(m)}(j) )||^2 $$
        If the polynomial system in the variables ``a`` described by the coefficients
        of the linear monomials $b_i$ has only non-real nontrivial solutions, then the
        framework is second-order rigid. Otherwise, there would be a infinitesimal
        flex such that for any equilibrium stress it holds that the stress energy
        is zero. This is exactly the negation of the
        :prf:ref:`equivalent second-order rigidity criterion <thm-second-order-rigid>`.

        Examples
        --------
        >>> from pyrigi import frameworkDB as fws
        >>> F = fws.Frustum(3)
        >>> F.is_second_order_rigid()
        True
        """  # noqa: E501
        stresses = self.stresses()
        inf_flexes = self.inf_flexes()
        edges = self._graph.edge_list()
        if self.is_inf_rigid():
            return True
        if len(inf_flexes) == 0 or len(stresses) == 0:
            return False
        if (len(stresses) == 1 or len(inf_flexes) == 1) and not _bypass_one_dimensional:
            return self.is_prestress_stable()

        """
        When there are more than one stress and flex, we use the polynomial system
        described by the stress energy to test the second-order rigidity of the
        framework.
        """
        a = sp.symbols("a0:%s" % len(inf_flexes), real=True)
        b = sp.symbols("b0:%s" % len(stresses), real=True)
        stress_energy = 0
        for i in range(len(stresses)):
            Q = 0
            stress = stresses[i].transpose().tolist()[0]
            for j in range(len(inf_flexes)):
                flex = self._transform_inf_flex_to_pointwise(inf_flexes[j])
                Q += sum(
                    [
                        sum(
                            v
                            for v in [
                                stress[k] * (a[j] * (v - w)) ** 2
                                for v, w in zip(flex[edges[k][0]], flex[edges[k][1]])
                            ]
                        )
                        for k in range(self._graph.number_of_edges())
                    ]
                )
            stress_energy = stress_energy + b[i] * Q.simplify()
        stress_energy = sp.Poly(stress_energy.simplify(), b)
        """
        From the `stress_energy`, we extract the coefficients of the variable `b[i]`
        for each `i`. If the resulting polynomial system has no solution in `sympy`,
        then the corresponding vanishing ideal is either equal to $<0>$ or $<1>$. We
        test against the latter case, as it would imply that there is no solution,
        while the former case implies that everything is a solution.
        """
        poly_sys_in_a = [stress_energy.coeff_monomial(b[i] ** 1) for i in range(len(b))]
        if all([poly.is_zero for poly in poly_sys_in_a]):
            return False
        a_sols = sp.solve(poly_sys_in_a, a)
        if not a_sols:
            return True
        real_a_sol_part = [[sp.re(s[t]) for t in range(len(s))] for s in a_sols]
        imag_a_sol_part = [[sp.im(s[t]) for t in range(len(s))] for s in a_sols]
        imag_a_sols = [sp.solve(sol) for sol in imag_a_sol_part]
        for i in range(len(real_a_sol_part)):
            local_imag_a_sols = (
                [imag_a_sols[i]] if isinstance(imag_a_sols[i], dict) else imag_a_sols[i]
            )
            for j in range(len(local_imag_a_sols)):
                if not all(
                    [
                        sp.sympify(s).subs(local_imag_a_sols[j]).is_zero
                        for s in real_a_sol_part[i]
                    ]
                ):
                    return False
        return True
=======
    @doc_category("Infinitesimal rigidity")
    def is_isostatic(self) -> bool:
        """
        Check whether the framework is :prf:ref:`independent <def-independent-framework>`
        and :prf:ref:`infinitesimally rigid <def-inf-rigid-framework>`.
        """
        return self.is_independent() and self.is_inf_rigid()

    @doc_category("Waiting for implementation")
    def is_prestress_stable(self) -> bool:
        """
        TODO
        ----
        Implement
        """
        raise NotImplementedError()
>>>>>>> 443730e7

    @doc_category("Infinitesimal rigidity")
    def is_redundantly_rigid(self) -> bool:
        """
        Check if the framework is infinitesimally redundantly rigid.

        Definitions
        -----------
        :prf:ref:`Redundant infinitesimal rigidity <def-redundantly-rigid-framework>`

        TODO
        ----
        tests

        Examples
        --------
        >>> F = Framework.Empty(dim=2)
        >>> F.add_vertices([(1,0), (1,1), (0,3), (-1,1)], ['a','b','c','d'])
        >>> F.add_edges([('a','b'), ('b','c'), ('c','d'), ('a','d'), ('a','c'), ('b','d')])
        >>> F.is_redundantly_rigid()
        True
        >>> F.delete_edge(('a','c'))
        >>> F.is_redundantly_rigid()
        False
        """  # noqa: E501
        for edge in self._graph.edge_list():
            self.delete_edge(edge)
            if not self.is_inf_rigid():
                self.add_edge(edge)
                return False
            self.add_edge(edge)
        return True

    @doc_category("Framework properties")
    def is_congruent_realization(
        self,
        other_realization: Dict[Vertex, Point],
        numerical: bool = False,
        tolerance: float = 1e-9,
    ) -> bool:
        """
        Return whether the given realization is congruent to self.

        Parameters
        ----------
        other_realization
            The realization for checking the congruence.
        numerical
            Whether the check is symbolic (default) or numerical.
        tolerance
            Used tolerance when checking numerically.
        """
        self._check_vertex_order(list(other_realization.keys()))

        for u, v in combinations(self._graph.nodes, 2):
            edge_vec = (self._realization[u]) - self._realization[v]
            dist_squared = (edge_vec.T * edge_vec)[0, 0]

            other_edge_vec = point_to_vector(other_realization[u]) - point_to_vector(
                other_realization[v]
            )
            otherdist_squared = (other_edge_vec.T * other_edge_vec)[0, 0]

            difference = sp.simplify(dist_squared - otherdist_squared)
            if not difference.is_zero:
                if not numerical:
                    return False
                elif numerical and sp.Abs(difference) > tolerance:
                    return False
        return True

    @doc_category("Framework properties")
    def is_congruent(
        self,
        other_framework: Framework,
        numerical: bool = False,
        tolerance: float = 1e-9,
    ) -> bool:
        """
        Return whether the given framework is congruent to self.

        Parameters
        ----------
        other_framework
            The framework for checking the congruence.
        numerical
            Whether the check is symbolic (default) or numerical.
        tolerance
            Used tolerance when checking numerically.
        """

        if not nx.utils.graphs_equal(self._graph, other_framework._graph):
            raise ValueError("Underlying graphs are not same.")

        return self.is_congruent_realization(
            other_framework._realization, numerical, tolerance
        )

    @doc_category("Framework properties")
    def is_equivalent_realization(
        self,
        other_realization: Dict[Vertex, Point],
        numerical: bool = False,
        tolerance: float = 1e-9,
    ) -> bool:
        """
        Return whether the given realization is equivalent to self.

        Parameters
        ----------
        other_realization
            The realization for checking the equivalence.
        numerical
            Whether the check is symbolic (default) or numerical.
        tolerance
            Used tolerance when checking numerically.
        """
        self._check_vertex_order(list(other_realization.keys()))

        for u, v in self._graph.edges:
            edge_vec = self._realization[u] - self._realization[v]
            dist_squared = (edge_vec.T * edge_vec)[0, 0]

            other_edge_vec = point_to_vector(other_realization[u]) - point_to_vector(
                other_realization[v]
            )
            otherdist_squared = (other_edge_vec.T * other_edge_vec)[0, 0]

            difference = sp.simplify(otherdist_squared - dist_squared)
            if not difference.is_zero:
                if not numerical:
                    return False
                elif numerical and sp.Abs(difference) > tolerance:
                    return False
        return True

    @doc_category("Framework properties")
    def is_equivalent(
        self,
        other_framework: Framework,
        numerical: bool = False,
        tolerance: float = 1e-9,
    ) -> bool:
        """
        Return whether the given framework is equivalent to self.

        Parameters
        ----------
        other_framework
            The framework for checking the equivalence.
        numerical
            Whether the check is symbolic (default) or numerical.
        tolerance
            Used tolerance when checking numerically.
        """

        if not nx.utils.graphs_equal(self._graph, other_framework._graph):
            raise ValueError("Underlying graphs are not same.")
        return self.is_equivalent_realization(
            other_framework._realization, numerical, tolerance
        )

    @doc_category("Framework manipulation")
    def translate(self, vector: Point, inplace: bool = True) -> Union[None, Framework]:
        """
        Translate the framework.

        Parameters
        ----------
        vector
            Translation vector
        inplace
            If True (default), then this framework is translated.
            Otherwise, a new translated framework is returned.
        """
        vector = point_to_vector(vector)

        if inplace:
            if vector.shape[0] != self.dim():
                raise ValueError(
                    "The dimension of the vector has to be the same as of the framework."
                )

            for v in self._realization.keys():
                self._realization[v] += vector
            return

        new_framework = deepcopy(self)
        new_framework.translate(vector, True)
        return new_framework

    @doc_category("Framework manipulation")
    def rotate2D(self, angle: float, inplace: bool = True) -> Union[None, Framework]:
        """
        Rotate the planar framework counter clockwise.

        Parameters
        ----------
        angle
            Rotation angle
        inplace
            If True (default), then this framework is rotated.
            Otherwise, a new rotated framework is returned.
        """

        if self.dim() != 2:
            raise ValueError("This realization is not in dimension 2!")

        rotation_matrix = Matrix(
            [[sp.cos(angle), -sp.sin(angle)], [sp.sin(angle), sp.cos(angle)]]
        )

        if inplace:
            for v, pos in self._realization.items():
                self._realization[v] = rotation_matrix * pos
            return

        new_framework = deepcopy(self)
        new_framework.rotate2D(angle, True)
        return new_framework

    @doc_category("Other")
    def edge_lengths(self, numerical: bool = False) -> Dict[Edge, Coordinate]:
        """
        Return the dictionary of the edge lengths.

        Parameters
        -------
        numerical:
            If ``True``, numerical positions are used for the computation of the edge lengths.

        Examples
        --------
        >>> G = Graph([(0,1), (1,2), (2,3), (0,3)])
        >>> F = Framework(G, {0:[0,0], 1:[1,0], 2:[1,'1/2 * sqrt(5)'], 3:['1/2','4/3']})
        >>> F.edge_lengths(numerical=False)
        {(0, 1): 1, (0, 3): sqrt(73)/6, (1, 2): sqrt(5)/2, (2, 3): sqrt((-4/3 + sqrt(5)/2)**2 + 1/4)}
        >>> F.edge_lengths(numerical=True)
        {(0, 1): 1.0, (0, 3): 1.4240006242195884, (1, 2): 1.118033988749895, (2, 3): 0.5443838790578374}
        """  # noqa: E501
        if numerical:
            points = self.realization(as_points=True, numerical=True)
            return {
                tuple(pair): float(
                    np.linalg.norm(
                        np.array(points[pair[0]]) - np.array(points[pair[1]])
                    )
                )
                for pair in self._graph.edges
            }
        else:
            points = self.realization(as_points=True)
            return {
                tuple(pair): sp.sqrt(
                    sum(
                        [(v - w) ** 2 for v, w in zip(points[pair[0]], points[pair[1]])]
                    )
                )
                for pair in self._graph.edges
            }

    @staticmethod
    def _generate_stl_bar(
        holes_distance: float,
        holes_diameter: float,
        bar_width: float,
        bar_height: float,
        filename="bar.stl",
    ):
        """
        Generate an STL file for a bar.

        The method uses Trimesh and Manifold3d packages to create a model of a bar
        with two holes at the ends. The bar is saved as an STL file.

        Parameters
        ----------
        holes_distance : float
            Distance between the centers of the holes.
        holes_diameter : float
            Diameter of the holes.
        bar_width : float
            Width of the bar.
        bar_height : float
            Height of the bar.
        filename : str
            Name of the output STL file.

        Returns
        -------
        bar_mesh : trimesh.base.Trimesh
            The bar as a Trimesh object.
        """
        try:
            from trimesh.creation import box as trimesh_box
            from trimesh.creation import cylinder as trimesh_cylinder
        except ImportError:
            raise ImportError(
                "To create meshes of bars that can be exported as STL files, "
                "the packages 'trimesh' and 'manifold3d' are required. "
                "To install PyRigi including trimesh and manifold3d, "
                "run 'pip install pyrigi[meshing]'"
            )

        if (
            holes_distance <= 0
            or holes_diameter <= 0
            or bar_width <= 0
            or bar_height <= 0
        ):
            raise ValueError("Use only positive values for the parameters.")

        if bar_width <= holes_diameter:
            raise ValueError("The bar width must be greater than the holes diameter.")

        if holes_distance <= 2 * holes_diameter:
            raise ValueError(
                "The distance between the holes must be greater "
                "than twice the holes diameter."
            )

        # Create the main bar as a box
        bar = trimesh_box(extents=[holes_distance, bar_width, bar_height])

        # Define the positions of the holes (relative to the center of the bar)
        hole_position_1 = [-holes_distance / 2, 0, 0]
        hole_position_2 = [holes_distance / 2, 0, 0]

        # Create cylindrical shapes at the ends of the bar
        rounding_1 = trimesh_cylinder(radius=bar_width / 2, height=bar_height)
        rounding_1.apply_translation(hole_position_1)
        rounding_2 = trimesh_cylinder(radius=bar_width / 2, height=bar_height)
        rounding_2.apply_translation(hole_position_2)

        # Use boolean union to combine the bar and the roundings
        bar = bar.union([rounding_1, rounding_2])

        # Create cylindrical holes
        hole_1 = trimesh_cylinder(radius=holes_diameter / 2, height=bar_height)
        hole_1.apply_translation(hole_position_1)
        hole_2 = trimesh_cylinder(radius=holes_diameter / 2, height=bar_height)
        hole_2.apply_translation(hole_position_2)

        # Use boolean subtraction to create holes in the bar
        bar_mesh = bar.difference([hole_1, hole_2])

        # Export to STL
        bar_mesh.export(filename)
        return bar_mesh

    @doc_category("Other")
    def generate_stl_bars(
        self,
        scale: float = 1.0,
        width_of_bars: float = 8.0,
        height_of_bars: float = 3.0,
        holes_diameter: float = 4.3,
        filename_prefix: str = "bar_",
        output_dir: str = "stl_output",
    ) -> None:
        """
        Generate STL files for the bars of the framework.

        Generates STL files for the bars of the framework. The files are generated
        in the working folder. The naming convention for the files is ``bar_i-j.stl``,
        where i and j are the vertices of an edge.

        Parameters
        ----------
        scale
            Scale factor for the lengths of the edges, default is 1.0.
        width_of_bars
            Width of the bars, default is 8.0 mm.
        height_of_bars
            Height of the bars, default is 3.0 mm.
        holes_diameter
            Diameter of the holes at the ends of the bars, default is 4.3 mm.
        filename_prefix
            Prefix for the filenames of the generated STL files, default is ``bar_``.
        output_dir
            Name or path of the folder where the STL files are saved,
            default is ``stl_output``. Relative to the working directory.

        Examples
        --------
        >>> G = Graph([(0,1), (1,2), (2,3), (0,3)])
        >>> F = Framework(G, {0:[0,0], 1:[1,0], 2:[1,'1/2 * sqrt(5)'], 3:[1/2,'4/3']})
        >>> F.generate_stl_bars(scale=20)
        STL files for the bars have been generated in the chosen folder.
        """
        from pathlib import Path as plPath

        # Create the folder if it does not exist
        folder_path = plPath(output_dir)
        if not folder_path.exists():
            folder_path.mkdir(parents=True, exist_ok=True)

        edges_with_lengths = self.edge_lengths()

        for edge, length in edges_with_lengths.items():
            scaled_length = length * scale
            f_name = (
                output_dir
                + "/"
                + filename_prefix
                + str(edge[0])
                + "-"
                + str(edge[1])
                + ".stl"
            )

            self._generate_stl_bar(
                holes_distance=scaled_length,
                holes_diameter=holes_diameter,
                bar_width=width_of_bars,
                bar_height=height_of_bars,
                filename=f_name,
            )

        print("STL files for the bars have been generated in the chosen folder.")

    @doc_category("Other")
    def _transform_inf_flex_to_pointwise(  # noqa: C901
        self, inf_flex: Matrix, vertex_order: List[Vertex] = None
    ) -> Dict[Vertex, Sequence[Coordinate]]:
        r"""
        Transform the natural data type of a flex (Matrix) to a
        dictionary that maps a vertex to a Sequence of coordinates
        (i.e. a vector).

        Parameters
        ----------
        inf_flex:
            An infinitesimal flex in the form of a `Matrix`.
        vertex_order:
            If ``None``, the :meth:`.Graph.vertex_list`
            is taken as the vertex order.

        Notes
        ----
        For example, this method can be used for generating an
        infinitesimal flex for plotting purposes.

        Examples
        ----
        >>> F = Framework.from_points([(0,0), (1,0), (0,1)])
        >>> F.add_edges([(0,1),(0,2)])
        >>> flex = F.nontrivial_inf_flexes()[0]
        >>> F._transform_inf_flex_to_pointwise(flex)
        {0: [1, 0], 1: [1, 0], 2: [0, 0]}

        """
        vertex_order = self._check_vertex_order(vertex_order)
        return {
            vertex_order[i]: [inf_flex[i * self.dim() + j] for j in range(self.dim())]
            for i in range(len(vertex_order))
        }

    @doc_category("Infinitesimal rigidity")
    def is_vector_inf_flex(
        self,
        inf_flex: List[Coordinate],
        vertex_order: List[Vertex] = None,
        numerical: bool = False,
        tolerance: float = 1e-9,
    ) -> bool:
        r"""
        Return whether a vector is an infinitesimal flex of the framework.

        Definitions
        -----------
        :prf:ref:`Infinitesimal Flex <def-inf-flex>`
        :prf:ref:`Rigidity Matrix <def-rigidity-matrix>`

        Parameters
        ----------
        inf_flex:
            An infinitesimal flex of the framework specified by a vector.
        vertex_order:
            A list of vertices specifying the order in which ``inf_flex`` is given.
            If none is provided, the list from :meth:`~Graph.vertex_list` is taken.
        numerical:
            A Boolean determining whether the evaluation of the product of the `inf_flex`
            and the rigidity matrix is symbolic or numerical.
        tolerance:
            Absolute tolerance that is the threshold for acceptable numerical flexes.
            This parameter is used to determine the number of digits, to which
            accuracy the symbolic expressions are evaluated.

        Examples
        --------
        >>> from pyrigi import frameworkDB as fws
        >>> F = fws.Square()
        >>> q = [0,0,0,0,-2,0,-2,0]
        >>> F.is_vector_inf_flex(q)
        True
        >>> q[0] = 1
        >>> F.is_vector_inf_flex(q)
        False
        >>> F = Framework.Complete([[0,0], [1,1]])
        >>> F.is_vector_inf_flex(["sqrt(2)","-sqrt(2)",0,0], vertex_order=[1,0])
        True
        """
        vertex_order = self._check_vertex_order(vertex_order)
        return is_zero_vector(
            self.rigidity_matrix(vertex_order=vertex_order) * Matrix(inf_flex),
            numerical=numerical,
            tolerance=tolerance,
        )

    @doc_category("Infinitesimal rigidity")
    def is_dict_inf_flex(
        self, vert_to_flex: Dict[Vertex, Sequence[Coordinate]], **kwargs
    ) -> bool:
        """
        Return whether a dictionary specifies an infinitesimal flex of the framework.

        Definitions
        -----------
        :prf:ref:`Infinitesimal flex <def-inf-flex>`

        Parameters
        ----------
        vert_to_flex:
            Dictionary that maps the vertex labels to
            vectors of the same dimension as the framework is.

        Notes
        -----
        See :meth:`.Framework.is_vector_inf_flex`.

        Examples
        --------
        >>> F = Framework.Complete([[0,0], [1,1]])
        >>> F.is_dict_inf_flex({0:[0,0], 1:[-1,1]})
        True
        >>> F.is_dict_inf_flex({0:[0,0], 1:["sqrt(2)","-sqrt(2)"]})
        True
        """
        self._check_vertex_order(list(vert_to_flex.keys()))
        dict_to_list = []

        for v in self._graph.vertex_list():
            if v not in vert_to_flex:
                raise ValueError(
                    f"Vertex {v} must be in the dictionary `vert_to_flex`."
                )
            dict_to_list += list(vert_to_flex[v])

        return self.is_vector_inf_flex(
            dict_to_list, vertex_order=self._graph.vertex_list(), **kwargs
        )

    @doc_category("Infinitesimal rigidity")
    def is_vector_nontrivial_inf_flex(
        self,
        inf_flex: List[Coordinate],
        vertex_order: List[Vertex] = None,
        numerical: bool = False,
        tolerance: float = 1e-9,
    ) -> bool:
        r"""
        Return whether an infinitesimal flex is nontrivial.

        Definitions
        -----------
        :prf:ref:`Nontrivial infinitesimal Flex <def-trivial-inf-flex>`

        Parameters
        ----------
        inf_flex:
            An infinitesimal flex of the framework.
        vertex_order:
            A list of vertices specifying the order in which ``inf_flex`` is given.
            If none is provided, the list from :meth:`~Graph.vertex_list` is taken.
        numerical:
            A Boolean determining whether the evaluation of the product of the `inf_flex`
            and the rigidity matrix is symbolic or numerical.
        tolerance:
            Absolute tolerance that is the threshold for acceptable numerical flexes.
            This parameter is used to determine the number of digits, to which
            accuracy the symbolic expressions are evaluated.

        Notes
        -----
        This is done by solving a linear system composed of a matrix `A` whose columns
        are given by a basis of the trivial flexes and the vector `b` given by the
        input flex. `b` is trivial if and only if there is a linear combination of
        the columns in `A` producing `b`. In other words, when there is a solution to
        `Ax=b`, then `b` is a trivial infinitesimal motion. Otherwise, `b` is
        nontrivial.

        In the `numerical=True` case we compute a least squares solution `x` of the
        overdetermined linear system and compare the values in `Ax` to the values
        in `b`.

        Examples
        --------
        >>> from pyrigi import frameworkDB as fws
        >>> F = fws.Square()
        >>> q = [0,0,0,0,-2,0,-2,0]
        >>> F.is_vector_nontrivial_inf_flex(q)
        True
        >>> q = [1,-1,1,1,-1,1,-1,-1]
        >>> F.is_vector_inf_flex(q)
        True
        >>> F.is_vector_nontrivial_inf_flex(q)
        False
        """
        vertex_order = self._check_vertex_order(vertex_order)
        if not self.is_vector_inf_flex(
            inf_flex,
            vertex_order=vertex_order,
            numerical=numerical,
            tolerance=tolerance,
        ):
            return False

        if not numerical:
            Q_trivial = Matrix.hstack(
                *(self.trivial_inf_flexes(vertex_order=vertex_order))
            )
            system = Q_trivial, Matrix(inf_flex)
            return sp.linsolve(system) == sp.EmptySet
        else:
            Q_trivial = np.array(
                [
                    eval_sympy_vector(flex, tolerance=tolerance)
                    for flex in self.trivial_inf_flexes(vertex_order=vertex_order)
                ]
            ).transpose()
            b = np.array(eval_sympy_vector(inf_flex, tolerance=tolerance)).transpose()
            x = np.linalg.lstsq(Q_trivial, b, rcond=None)[0]
            return not is_zero_vector(
                np.dot(Q_trivial, x) - b, numerical=True, tolerance=tolerance
            )

    @doc_category("Infinitesimal rigidity")
    def is_dict_nontrivial_inf_flex(
        self, vert_to_flex: Dict[Vertex, Sequence[Coordinate]], **kwargs
    ) -> bool:
        r"""
        Return whether a dictionary specifies an infinitesimal flex which is nontrivial.

        Definitions
        -----------
        :prf:ref:`Nontrivial infinitesimal Flex <def-trivial-inf-flex>`

        Parameters
        ----------
        inf_flex:
            An infinitesimal flex of the framework in the form of a dictionary.

        Notes
        -----
        See :meth:`Framework.is_vector_nontrivial_inf_flex` for details,
        particularly concerning the possible parameters.

        Examples
        --------
        >>> from pyrigi import frameworkDB as fws
        >>> F = fws.Square()
        >>> q = {0:[0,0], 1: [0,0], 2:[-2,0], 3:[-2,0]}
        >>> F.is_dict_nontrivial_inf_flex(q)
        True
        >>> q = {0:[1,-1], 1: [1,1], 2:[-1,1], 3:[-1,-1]}
        >>> F.is_dict_nontrivial_inf_flex(q)
        False
        """
        self._check_vertex_order(list(vert_to_flex.keys()))
        dict_to_list = []

        for v in self._graph.vertex_list():
            if v not in vert_to_flex:
                raise ValueError(
                    f"Vertex {v} must be in the dictionary `vert_to_flex`."
                )
            dict_to_list += list(vert_to_flex[v])

        return self.is_vector_nontrivial_inf_flex(
            dict_to_list, vertex_order=self._graph.vertex_list(), **kwargs
        )

    @doc_category("Infinitesimal rigidity")
    def is_nontrivial_flex(
        self, inf_flex: List[Coordinate] | Dict[Vertex, Sequence[Coordinate]], **kwargs
    ) -> bool:
        """
        Alias for :meth:`Framework.is_vector_nontrivial_inf_flex` and
        :meth:`Framework.is_dict_nontrivial_inf_flex`.

        Notes
        -----
        We distinguish between instances of ``list`` and instances of ``dict`` to
        call one of the alias methods.
        """
        if isinstance(inf_flex, list):
            return self.is_vector_nontrivial_inf_flex(inf_flex, **kwargs)
        elif isinstance(inf_flex, dict):
            return self.is_dict_nontrivial_inf_flex(inf_flex, **kwargs)
        else:
            raise TypeError(
                "The `inf_flex` must be specified either by a vector or a dictionary!"
            )

    @doc_category("Infinitesimal rigidity")
    def is_vector_trivial_inf_flex(self, inf_flex: List[Coordinate], **kwargs) -> bool:
        r"""
        Return whether an infinitesimal flex is trivial.

        Definitions
        -----------
        :prf:ref:`Trivial infinitesimal Flex <def-trivial-inf-flex>`

        Parameters
        ----------
        inf_flex:
            An infinitesimal flex of the framework.

        Notes
        -----
        See :meth:`Framework.is_nontrivial_vector_inf_flex` for details,
        particularly concerning the possible parameters.

        Examples
        --------
        >>> from pyrigi import frameworkDB as fws
        >>> F = fws.Square()
        >>> q = [0,0,0,0,-2,0,-2,0]
        >>> F.is_vector_trivial_inf_flex(q)
        False
        >>> q = [1,-1,1,1,-1,1,-1,-1]
        >>> F.is_vector_trivial_inf_flex(q)
        True
        """
        if not self.is_vector_inf_flex(inf_flex, **kwargs):
            return False
        return not self.is_vector_nontrivial_inf_flex(inf_flex, **kwargs)

    @doc_category("Infinitesimal rigidity")
    def is_dict_trivial_inf_flex(
        self, vert_to_flex: Dict[Vertex, Sequence[Coordinate]], **kwargs
    ) -> bool:
        r"""
        Return whether an infinitesimal flex specified by a dictionary is trivial.

        Definitions
        -----------
        :prf:ref:`Trivial infinitesimal flex <def-trivial-inf-flex>`

        Parameters
        ----------
        inf_flex:
            An infinitesimal flex of the framework in the form of a dictionary.

        Notes
        -----
        See :meth:`Framework.is_vector_trivial_inf_flex` for details,
        particularly concerning the possible parameters.

        Examples
        --------
        >>> from pyrigi import frameworkDB as fws
        >>> F = fws.Square()
        >>> q = {0:[0,0], 1: [0,0], 2:[-2,0], 3:[-2,0]}
        >>> F.is_dict_trivial_inf_flex(q)
        False
        >>> q = {0:[1,-1], 1: [1,1], 2:[-1,1], 3:[-1,-1]}
        >>> F.is_dict_trivial_inf_flex(q)
        True
        """
        self._check_vertex_order(list(vert_to_flex.keys()))
        dict_to_list = []

        for v in self._graph.vertex_list():
            if v not in vert_to_flex:
                raise ValueError(
                    f"Vertex {v} must be in the dictionary `vert_to_flex`."
                )
            dict_to_list += list(vert_to_flex[v])

        return self.is_vector_trivial_inf_flex(
            dict_to_list, vertex_order=self._graph.vertex_list(), **kwargs
        )

    @doc_category("Infinitesimal rigidity")
    def is_trivial_flex(
        self, inf_flex: List[Coordinate] | Dict[Vertex, Sequence[Coordinate]], **kwargs
    ) -> bool:
        """
        Alias for :meth:`Framework.is_vector_trivial_inf_flex` and
        :meth:`Framework.is_dict_trivial_inf_flex`.

        Notes
        -----
        We distinguish between instances of ``list`` and instances of ``dict`` to
        call one of the alias methods.
        """
        if isinstance(inf_flex, list):
            return self.is_vector_trivial_inf_flex(inf_flex, **kwargs)
        elif isinstance(inf_flex, dict):
            return self.is_dict_trivial_inf_flex(inf_flex, **kwargs)
        else:
            raise TypeError(
                "The `inf_flex` must be specified either by a vector or a dictionary!"
            )

    @doc_category("Other")
    def _check_vertex_order(self, vertex_order=List[Vertex]) -> List[Vertex]:
        """
        Checks whether the provided `vertex_order` contains the same elements
        as the graph's vertex set.

        Parameters
        ----------
        vertex_order:
            List of vertices in the preferred order

        Notes
        -----
        Throws an error if the vertices in `vertex_order` do not agree with the
        underlying graphs's vertices.
        """
        if vertex_order is None:
            return self._graph.vertex_list()
        else:
            if not self._graph.number_of_nodes() == len(vertex_order) or not set(
                self._graph.vertex_list()
            ) == set(vertex_order):
                raise ValueError(
                    "New vertex set must contain exactly "
                    + "the same vertices as the underlying graph!"
                )
            return vertex_order

    @doc_category("Other")
    def _check_edge_order(self, edge_order=List[Vertex]) -> List[Edge]:
        """
        Checks whether the provided `edge_order` contains the same elements
        as the graph's edge set.

        Parameters
        ----------
        edge_order:
            List of edges in the preferred order

        Notes
        -----
        Throws an error if the edges in `edge_order` do not agree with the
        underlying graphs's edges.
        """
        if edge_order is None:
            return self._graph.edge_list()
        else:
            if not self._graph.number_of_edges() == len(edge_order) or not all(
                [
                    set(e) in [set(e) for e in edge_order]
                    for e in self._graph.edge_list()
                ]
            ):
                raise ValueError(
                    "edge_order must contain exactly the same edges as the graph!"
                )
            return edge_order


Framework.__doc__ = Framework.__doc__.replace(
    "METHODS",
    generate_category_tables(
        Framework,
        1,
        [
            "Attribute getters",
            "Framework properties",
            "Class methods",
            "Framework manipulation",
            "Infinitesimal rigidity",
            "Other",
            "Waiting for implementation",
        ],
        include_all=False,
    ),
)<|MERGE_RESOLUTION|>--- conflicted
+++ resolved
@@ -21,9 +21,8 @@
 
 import networkx as nx
 import sympy as sp
+from sympy import Matrix, flatten, binomial
 import numpy as np
-
-from sympy import Matrix, flatten, binomial
 
 from pyrigi.data_type import (
     Vertex,
@@ -34,7 +33,6 @@
     Sequence,
     Coordinate,
 )
-
 from pyrigi.graph import Graph
 from pyrigi.exception import LoopError
 from pyrigi.graphDB import Complete as CompleteGraph
@@ -1665,7 +1663,14 @@
         """
         return not self.is_independent()
 
-<<<<<<< HEAD
+    @doc_category("Infinitesimal rigidity")
+    def is_isostatic(self) -> bool:
+        """
+        Check whether the framework is :prf:ref:`independent <def-independent-framework>`
+        and :prf:ref:`infinitesimally rigid <def-inf-rigid-framework>`.
+        """
+        return self.is_independent() and self.is_inf_rigid()
+
     @doc_category("Other")
     def is_prestress_stable(self, _bypass_one_dimensional: bool = False) -> bool:
         """
@@ -1990,24 +1995,6 @@
                 ):
                     return False
         return True
-=======
-    @doc_category("Infinitesimal rigidity")
-    def is_isostatic(self) -> bool:
-        """
-        Check whether the framework is :prf:ref:`independent <def-independent-framework>`
-        and :prf:ref:`infinitesimally rigid <def-inf-rigid-framework>`.
-        """
-        return self.is_independent() and self.is_inf_rigid()
-
-    @doc_category("Waiting for implementation")
-    def is_prestress_stable(self) -> bool:
-        """
-        TODO
-        ----
-        Implement
-        """
-        raise NotImplementedError()
->>>>>>> 443730e7
 
     @doc_category("Infinitesimal rigidity")
     def is_redundantly_rigid(self) -> bool:
