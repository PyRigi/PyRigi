--- conflicted
+++ resolved
@@ -22,12 +22,9 @@
 import networkx as nx
 import sympy as sp
 import numpy as np
-<<<<<<< HEAD
-from math import isclose
-=======
+
 from sympy import Matrix, flatten, binomial
 from math import isclose, log10
->>>>>>> 8e48b97b
 
 from pyrigi.data_type import (
     Vertex,
@@ -1097,12 +1094,6 @@
         Parameters
         ----------
         vertex_order:
-<<<<<<< HEAD
-            By listing vertices in the preferred order, the rigidity matrix
-            can be computed in a way the user expects.
-        edge_order:
-            A list of edges determining the internal edge order.
-=======
             A list of vertices, providing the ordering for the columns
             of the rigidity matrix.
             If none is provided, the list from :meth:`~Graph.vertex_list` is taken.
@@ -1110,11 +1101,6 @@
             A list of edges, providing the ordering for the rows
             of the rigidity matrix.
             If none is provided, the list from :meth:`~Graph.edge_list` is taken.
-
-        TODO
-        ----
-        tests
->>>>>>> 8e48b97b
 
         Examples
         --------
@@ -1190,14 +1176,6 @@
             vertex_order=vertex_order, edge_order=edge_order
         )
 
-<<<<<<< HEAD
-=======
-        if vertex_order is None:
-            vertex_order = self._graph.vertex_list()
-        if edge_order is None:
-            edge_order = self._graph.edge_list()
-
->>>>>>> 8e48b97b
         if pinned_vertices is None:
             freedom = self._dim * (self._dim + 1) // 2
             pinned_vertices = {}
@@ -1314,15 +1292,11 @@
         stress:
             A stress of the framework.
         edge_order:
-<<<<<<< HEAD
-            A list of edges determining the internal edge order.
+            A list of edges, providing the ordering for the rows
+            of the stress matrix.
         vertex_order:
             By listing vertices in the preferred order, the rigidity matrix
             can be computed in a way the user expects.
-=======
-            A list of edges, providing the ordering for the rows
-            of the stress matrix.
->>>>>>> 8e48b97b
 
         Examples
         --------
@@ -1376,22 +1350,10 @@
         * :prf:ref:`Trivial infinitesimal flexes <def-trivial-inf-flex>`
 
         Parameters
-<<<<<<< HEAD
-        --------
-        vertex_order:
-            By listing vertices in the preferred order, the rigidity matrix
-            can be computed in a way the user expects.
-=======
         ----------
         vertex_order:
             A list of vertices, providing the ordering for the entries
             of the infinitesimal flexes.
-
-        TODO
-        ----
-        more tests, in particular testing `trivial_inf_flexes`==
-        `inf_flexes(include_trivial=True)` for a rigid framework
->>>>>>> 8e48b97b
 
         Examples
         --------
@@ -1417,12 +1379,8 @@
         [-2],
         [ 0]])]
         """
-<<<<<<< HEAD
         vertex_order = self._check_vertex_order(vertex_order)
-=======
-        if vertex_order is None:
-            vertex_order = self._graph.vertex_list()
->>>>>>> 8e48b97b
+
         dim = self._dim
         translations = [
             Matrix.vstack(*[A for _ in vertex_order])
@@ -1454,14 +1412,9 @@
         Parameters
         ----------
         vertex_order:
-<<<<<<< HEAD
-            By listing vertices in the preferred order, the rigidity matrix
-            can be computed in a way the user expects.
-=======
             A list of vertices, providing the ordering for the entries
             of the infinitesimal flexes.
             If none is provided, the list from :meth:`~Graph.vertex_list` is taken.
->>>>>>> 8e48b97b
 
         Examples
         --------
@@ -1486,21 +1439,11 @@
         -----
         See :meth:`~Framework.trivial_inf_flexes`.
         """
-<<<<<<< HEAD
         return self.inf_flexes(include_trivial=False, vertex_order=vertex_order)
 
     @doc_category("Infinitesimal rigidity")
     def inf_flexes(
         self, include_trivial: bool = False, vertex_order: List[Vertex] = None
-=======
-        return self.inf_flexes(vertex_order=vertex_order, include_trivial=False)
-
-    @doc_category("Infinitesimal rigidity")
-    def inf_flexes(
-        self,
-        vertex_order: List[Vertex] = None,
-        include_trivial: bool = False,
->>>>>>> 8e48b97b
     ) -> List[Matrix]:
         r"""
         Return a basis of the space of infinitesimal flexes.
@@ -1522,14 +1465,9 @@
             Boolean that decides, whether the trivial flexes should
             be included (``True``) or not (``False``)
         vertex_order:
-<<<<<<< HEAD
-            By listing vertices in the preferred order, the rigidity matrix
-            can be computed in a way the user expects.
-=======
             A list of vertices, providing the ordering for the entries
             of the infinitesimal flexes.
             If none is provided, the list from :meth:`~Graph.vertex_list` is taken.
->>>>>>> 8e48b97b
 
         Examples
         --------
@@ -1545,13 +1483,6 @@
         [0],
         [0],
         [0]])]
-<<<<<<< HEAD
-        """
-        vertex_order = self._check_vertex_order(vertex_order)
-        if include_trivial:
-            return self.rigidity_matrix(vertex_order=vertex_order).nullspace()
-        rigidity_matrix = self.rigidity_matrix(vertex_order=vertex_order)
-=======
         >>> F = Framework(Graph([[0, 1], [0, 3], [0, 4], [1, 3], [1, 4], [2, 3], [2, 4]]), {0: [0, 0], 1: [0, 1], 2: [0, 2], 3: [1, 2], 4: [-1, 2]})
         >>> F.inf_flexes()
         [Matrix([
@@ -1566,10 +1497,11 @@
         [0],
         [0]])]
         """  # noqa: E501
+        vertex_order = self._check_vertex_order(vertex_order)
+        if include_trivial:
+            return self.rigidity_matrix(vertex_order=vertex_order).nullspace()
         rigidity_matrix = self.rigidity_matrix(vertex_order=vertex_order)
-        if include_trivial:
-            return rigidity_matrix.nullspace()
->>>>>>> 8e48b97b
+
         all_inf_flexes = rigidity_matrix.nullspace()
         trivial_inf_flexes = self.trivial_inf_flexes()
         s = len(trivial_inf_flexes)
@@ -1584,14 +1516,7 @@
         return basis[s:]
 
     @doc_category("Infinitesimal rigidity")
-<<<<<<< HEAD
     def stresses(self, edge_order: List[Edge] = None) -> List[Matrix]:
-=======
-    def stresses(
-        self,
-        edge_order: List[Edge] = None,
-    ) -> List[Matrix]:
->>>>>>> 8e48b97b
         r"""
         Return a basis of the space of equilibrium stresses.
 
@@ -1601,15 +1526,9 @@
 
         Parameters
         ----------
-<<<<<<< HEAD
-        edge_order:
-            A list of edges determining the internal edge order.
-=======
-
         edge_order:
             A list of edges, providing the ordering for the entries of the stresses.
             If none is provided, the list from :meth:`~Graph.edge_list` is taken.
->>>>>>> 8e48b97b
 
         Examples
         --------
@@ -2219,11 +2138,6 @@
             for i in range(len(vertex_order))
         }
 
-<<<<<<< HEAD
-    @doc_category("Framework properties")
-    def is_vector_inf_flex(
-        self, inf_flex_vect: List[Coordinate], vertex_order: List[Vertex] = None
-=======
     @doc_category("Infinitesimal rigidity")
     def is_vector_inf_flex(
         self,
@@ -2231,7 +2145,6 @@
         vertex_order: List[Vertex] = None,
         numerical: bool = False,
         tolerance: float = 1e-9,
->>>>>>> 8e48b97b
     ) -> bool:
         r"""
         Return whether a vector is an infinitesimal flex of the framework.
@@ -2243,12 +2156,6 @@
 
         Parameters
         ----------
-<<<<<<< HEAD
-        inf_flex_vect:
-            An infinitesimal flex in the form of a list.
-        vertex_order:
-            Vertices of the graph in the preferred order.
-=======
         inf_flex:
             An infinitesimal flex of the framework specified by a vector.
         vertex_order:
@@ -2260,7 +2167,6 @@
             Absolute tolerance that is the threshold for acceptable numerical flexes.
             This parameter is used to determine the number of digits, to which
             accuracy the symbolic expressions are evaluated.
->>>>>>> 8e48b97b
 
         Examples
         --------
@@ -2276,10 +2182,6 @@
         >>> F.is_vector_inf_flex(["sqrt(2)","-sqrt(2)",0,0], vertex_order=[1,0])
         True
         """
-<<<<<<< HEAD
-        vect_as_dict = self._transform_inf_flex_to_pointwise(
-            inf_flex_vect, vertex_order=vertex_order
-=======
         if not numerical:
             return all(
                 [
@@ -2298,7 +2200,6 @@
                 for ex in self.rigidity_matrix(vertex_order=vertex_order)
                 * Matrix(inf_flex)
             ]
->>>>>>> 8e48b97b
         )
 
     @doc_category("Framework properties")
@@ -2330,14 +2231,10 @@
         >>> F.is_dict_inf_flex({0:[0,0], 1:["sqrt(2)","-sqrt(2)"]})
         True
         """
-<<<<<<< HEAD
-        vert_to_matrix = {}
-=======
         if len(vert_to_flex) != self._graph.number_of_nodes():
             raise ValueError("The keys in `vert_to_flex` have to match the vertex set.")
         dict_to_list = []
 
->>>>>>> 8e48b97b
         for v in self._graph.vertex_list():
             if v not in vert_to_flex:
                 raise ValueError(
