--- conflicted
+++ resolved
@@ -494,37 +494,28 @@
         total_frames: int = 50,
         delay: int = 75,
         rotation_matrix=None,
-<<<<<<< HEAD
         rotation_axis=None,
         **kwargs,
     ):
         """
-        Plot this framework in 3D and makes it rotating around the an axis,
+        Plot this framework in 3D and makes it rotating around an axis,
         the z axis by default value.
 
         Parameters
         ----------
         vertex_color, vertex_shape, vertex_size, edge_color, edge_width, edge_style:
            the user can choose differen colors etc. both for edges and vertices.
+        total_frames:
+            Number of frames used for the animation. The higher this number,
+            the smoother the resulting animation.
+        delay:
+            Delay between frames in milliseconds.
         rotation_matrix:
             the user can input a rotation matrix. By default, a rotation around the
             z axis is provided.
         rotation_axis:
             the user can input a rotation axis or vector in general. By default,
             a rotation around the z axis is provided.
-=======
-    ):
-        """
-        Plot this framework in 3D and makes it rotating around the z axis.
-
-        Parameters
-        ---------
-        total_frames:
-            Number of frames used for the animation. The higher this number,
-            the smoother the resulting animation.
-        delay:
-            Delay between frames in milliseconds.
->>>>>>> 3d7b392b
         """
         # Creation of the figure
         fig = plt.figure()
@@ -564,12 +555,8 @@
             return [vertices_plot] + lines
 
         def _rotation_matrix(frame):
-<<<<<<< HEAD
-=======
+            # Rotation of vertices around the z-axis
             angle = frame * np.pi / total_frames
->>>>>>> 3d7b392b
-            # Rotation of vertices around the z-axis
-            angle = frame * np.pi / 50
             rotation_matrix = np.array(
                 [
                     [np.cos(angle), -np.sin(angle), 0],
@@ -583,7 +570,7 @@
             # Compute the rotation matrix Q
             v = np.array(v)
             v = v / np.linalg.norm(v)
-            angle = frame * np.pi / 50
+            angle = frame * np.pi / total_frames
             cos_angle = np.cos(angle)
             sin_angle = np.sin(angle)
 
@@ -700,17 +687,12 @@
         return_matrix:
             If `True` the matrix used for projection into 3D is returned.
         animation:
-<<<<<<< HEAD
             If `True` the plot is a rotating figure.
 
         TODO
         -----
         project the inf-flex as well in `_plot_using_projection_matrix_3D`.
         """  # noqa: E501
-=======
-            If you want a rotating figure
-        """
->>>>>>> 3d7b392b
 
         if self._dim == 1 or self._dim == 2:
             return self.plot2D(**kwargs)
