"""

Module for the functionality concerning frameworks.

.. currentmodule:: pyrigi.framework

Classes:

.. autosummary::

    Framework

"""

from __future__ import annotations

from copy import deepcopy
from itertools import combinations
from random import randrange

import networkx as nx
import sympy as sp
import numpy as np
import functools

from sympy import Matrix, flatten, binomial

from pyrigi.data_type import (
    Vertex,
    Edge,
    Point,
    InfFlex,
    Stress,
    point_to_vector,
    Sequence,
    Number,
    DirectedEdge,
)

from pyrigi.graph import Graph
from pyrigi.graphDB import Complete as CompleteGraph
from pyrigi.misc import (
    doc_category,
    generate_category_tables,
    is_zero_vector,
    generate_two_orthonormal_vectors,
    generate_three_orthonormal_vectors,
    eval_sympy_vector,
)
import pyrigi._input_check as _input_check

from typing import Any
import matplotlib.pyplot as plt


__doctest_requires__ = {
    ("Framework.generate_stl_bars",): ["trimesh", "manifold3d", "pathlib"]
}

from pyrigi.plot_style import PlotStyle, PlotStyle2D, PlotStyle3D


class Framework(object):
    r"""
    This class provides the functionality for frameworks.

    Definitions
    -----------
     * :prf:ref:`Framework <def-framework>`
     * :prf:ref:`Realization <def-realization>`

    Parameters
    ----------
    graph:
        A graph without loops.
    realization:
        A dictionary mapping the vertices of the graph to points in $\RR^d$.
        The dimension ``d`` is retrieved from the points in realization.
        If ``graph`` is empty, and hence also the ``realization``,
        the dimension is set to 0 (:meth:`Framework.Empty`
        can be used to construct an empty framework with different dimension).

    Examples
    --------
    >>> F = Framework(Graph([[0,1]]), {0:[1,2], 1:[0,5]})
    >>> F
    Framework in 2-dimensional space consisting of:
    Graph with vertices [0, 1] and edges [[0, 1]]
    Realization {0:(1, 2), 1:(0, 5)}

    Notice that the realization of a vertex can be accessed using ``[ ]``:

    >>> F[0]
    Matrix([
    [1],
    [2]])

    TODO
    ----
    Use :meth:`~.Framework.set_realization` in the constructor.

    METHODS

    Notes
    -----
    Internally, the realization is represented as ``dict[Vertex,Matrix]``.
    However, :meth:`~Framework.realization` can also return ``dict[Vertex,Point]``.
    """

    def __init__(self, graph: Graph, realization: dict[Vertex, Point]) -> None:
        if not isinstance(graph, Graph):
            raise TypeError("The graph has to be an instance of class Graph.")
        graph._input_check_no_loop()
        if not len(realization.keys()) == graph.number_of_nodes():
            raise KeyError(
                "The length of realization has to be equal to "
                "the number of vertices of graph."
            )

        if realization:
            self._dim = len(list(realization.values())[0])
        else:
            self._dim = 0

        for v in graph.nodes:
            if v not in realization:
                raise KeyError(f"Vertex {v} is not contained in the realization.")
            if not len(realization[v]) == self._dim:
                raise ValueError(
                    f"The point {realization[v]} in the realization corresponding to "
                    f"vertex {v} does not have the right dimension."
                )

        self._realization = {v: Matrix(realization[v]) for v in graph.nodes}
        self._graph = deepcopy(graph)

    def __str__(self) -> str:
        """Return the string representation."""
        return (
            self.__class__.__name__
            + f" in {self.dim()}-dimensional space consisting of:\n{self._graph}\n"
            + "Realization {"
            + ", ".join(
                [
                    f"{v}:{tuple(self._realization[v])}"
                    for v in self._graph.vertex_list()
                ]
            )
            + "}"
        )

    def __repr__(self) -> str:
        """Return the representation"""
        return self.__str__()

    def __getitem__(self, vertex: Vertex) -> Matrix:
        """
        Return the coordinates corresponding to the image
        of a given vertex under the realization map.

        Examples
        --------
        >>> F = Framework(Graph([[0,1]]), {0:[1,2], 1:[0,5]})
        >>> F[0]
        Matrix([
        [1],
        [2]])
        """
        return self._realization[vertex]

    @doc_category("Attribute getters")
    def dim(self) -> int:
        """Return the dimension of the framework."""
        return self._dim

    @doc_category("Attribute getters")
    def dimension(self) -> int:
        """Alias for :meth:`~Framework.dim`"""
        return self.dim()

    @doc_category("Framework manipulation")
    def add_vertex(self, point: Point, vertex: Vertex = None) -> None:
        """
        Add a vertex to the framework with the corresponding coordinates.

        If no vertex is provided (``None``), then the smallest,
        free integer is chosen instead.

        Parameters
        ----------
        point:
            the realization of the new vertex
        vertex:
            the label of the new vertex

        Examples
        --------
        >>> F = Framework.Empty(dim=2)
        >>> F.add_vertex((1.5,2), 'a')
        >>> F.add_vertex((3,1))
        >>> F
        Framework in 2-dimensional space consisting of:
        Graph with vertices ['a', 1] and edges []
        Realization {a:(1.50000000000000, 2), 1:(3, 1)}
        """
        if vertex is None:
            candidate = self._graph.number_of_nodes()
            while candidate in self._graph.nodes:
                candidate += 1
            vertex = candidate

        if vertex in self._graph.nodes:
            raise KeyError(f"Vertex {vertex} is already a vertex of the graph!")

        self._realization[vertex] = Matrix(point)
        self._graph.add_node(vertex)

    @doc_category("Framework manipulation")
    def add_vertices(
        self, points: Sequence[Point], vertices: Sequence[Vertex] = []
    ) -> None:
        r"""
        Add a list of vertices to the framework.

        Parameters
        ----------
        points:
            List of points consisting of coordinates in $\RR^d$. It is checked
            that all points lie in the same ambient space.
        vertices:
            List of vertices. If the list of vertices is empty, we generate a
            vertex that is not yet taken with the method :meth:`add_vertex`.
            Else, the list of vertices needs to have the same length as the
            list of points.

        Examples
        --------
        >>> F = Framework.Empty(dim=2)
        >>> F.add_vertices([(1.5,2), (3,1)], ['a',0])
        >>> print(F)
        Framework in 2-dimensional space consisting of:
        Graph with vertices ['a', 0] and edges []
        Realization {a:(1.50000000000000, 2), 0:(3, 1)}

        Notes
        -----
        For each vertex that has to be added, :meth:`add_vertex` is called.
        """
        if not (len(points) == len(vertices) or not vertices):
            raise IndexError("The vertex list does not have the correct length!")
        if not vertices:
            for point in points:
                self.add_vertex(point)
        else:
            for p, v in zip(points, vertices):
                self.add_vertex(p, v)

    @doc_category("Framework manipulation")
    def add_edge(self, edge: Edge) -> None:
        """
        Add an edge to the framework.

        Notes
        -----
        This method only alters the graph attribute.
        """
        self._graph._input_check_edge_format(edge, loopfree=True)
        self._graph.add_edge(*(edge))

    @doc_category("Framework manipulation")
    def add_edges(self, edges: Sequence[Edge]) -> None:
        """
        Add a list of edges to the framework.

        Notes
        -----
        For each edge that has to be added, :meth:`add_edge` is called.
        """
        for edge in edges:
            self.add_edge(edge)

    @doc_category("Attribute getters")
    def graph(self) -> Graph:
        """
        Return a copy of the underlying graph.

        Examples
        ----
        >>> F = Framework.Random(Graph([(0,1), (1,2), (0,2)]))
        >>> F.graph()
        Graph with vertices [0, 1, 2] and edges [[0, 1], [0, 2], [1, 2]]
        """
        return deepcopy(self._graph)

    @doc_category("Plotting")
    def plot2D(
        self,
        plot_style: PlotStyle = None,
        projection_matrix: Matrix = None,
        random_seed: int = None,
        coordinates: Sequence[int] = None,
        inf_flex: int | InfFlex = None,
        stress: int | Stress = None,
        edge_coloring: Sequence[Sequence[Edge]] | dict[str, Sequence[Edge]] = None,
        stress_label_positions: dict[DirectedEdge, float] = None,
        arc_angles_dict: Sequence[float] | dict[DirectedEdge, float] = None,
        **kwargs,
    ) -> None:
        """
        Plot this framework in 2D.

        If this framework is in dimensions higher than 2 and ``projection_matrix``
        with ``coordinates`` are ``None``, a random projection matrix
        containing two orthonormal vectors is generated and used for projection into 2D.
        For various formatting options, see :meth:`.PlotStyle`.
        Only ``coordinates`` or ``projection_matrix`` parameter can be used, not both!

        Parameters
        ----------
        plot_style:
            An instance of the ``PlotStyle`` class that defines the visual style
            for plotting, see :class:`PlotStyle` for more details.
        projection_matrix:
            The matrix used for projecting the placement of vertices
            only when they are in dimension higher than 2.
            The matrix must have dimensions ``(2, dim)``,
            where ``dim`` is the dimension of the framework.
            If ``None``, a random projection matrix is generated.
        random_seed:
            The random seed used for generating the projection matrix.
        coordinates:
            Indices of two coordinates to which the framework is projected.
        inf_flex:
            Optional parameter for plotting a given infinitesimal flex. The standard
            input format is a ``Matrix`` that is the output of e.g. the method
            :meth:`~.Framework.inf_flexes`. Alternatively, an ``int`` can be specified
            to directly choose the 0,1,2,...-th nontrivial infinitesimal flex (according
            to the method :meth:`~.Framework.nontrivial_inf_flexes`) for plotting.
            For these input types, is important to use the same vertex order as the one
            from :meth:`.Graph.vertex_list`.
            If the vertex order needs to be specified, a
            ``dict[Vertex, Sequence[Number]]`` can be provided, which maps the
            vertex labels to vectors (i.e. a sequence of coordinates).
        stress:
            Optional parameter for plotting a given equilibrium stress. The standard
            input format is a ``Matrix`` that is the output of e.g. the method
            :meth:`~.Framework.stresses`. Alternatively, an ``int`` can be specified
            to directly choose the 0,1,2,...-th equilibrium stress (according
            to the method :meth:`~.Framework.stresses`) for plotting.
            For these input types, is important to use the same edge order as the one
            from :meth:`.Graph.edge_list`.
            If the edge order needs to be specified, a ``Dict[Edge, Number]``
            can be provided, which maps the edges to numbers
            (i.e. coordinates).
        edge_coloring:
            Optional parameter to specify the coloring of edges. It can be
            a ``Sequence[Sequence[Edge]]`` to define groups of edges with the same color
            or a ``dict[str, Sequence[Edge]]`` where the keys are color strings and the
            values are lists of edges.
            The ommited edges are given the value ``plot_style.edge_color``.
        stress_label_positions:
            Dictionary specifying the position of stress labels along the edges. Keys are
            ``DirectedEdge`` objects, and values are floats (e.g., 0.5 for midpoint).
            Ommited edges are given the value ``0.5``.
        arc_angles_dict:
            Optional parameter to specify custom arc angle for edges. Can be a
            ``Sequence[float]`` or a ``dict[Edge, float]`` where values define
            the curvature angle of edges in radians.

        Examples
        --------
        >>> from pyrigi import Graph, Framework
        >>> G = Graph([(0,1), (1,2), (2,3), (0,3), (0,2), (1,3), (0,4)])
        >>> F = Framework(G, {0:(0,0), 1:(1,0), 2:(1,2), 3:(0,1), 4:(-1,0)})
        >>> from pyrigi.plot_style import PlotStyle2D
        >>> style = PlotStyle2D(vertex_color="green", edge_color="blue")
        >>> F.plot2D(plot_style=style)

        Use keyword arguments
        >>> F.plot2D(vertex_color="red", edge_color="black", vertex_size=500)

        Specify stress and its labels positions
        >>> stress_label_positions = {(0, 1): 0.7, (1, 2): 0.2}
        >>> F.plot2D(stress=0, stress_label_positions=stress_label_positions)

        Specify infinitesimal flex
        >>> F.plot2D(inf_flex=0)

        Use both stress and infinitesimal flex
        >>> F.plot2D(stress=0, inf_flex=0)

        Use edge coloring
        >>> edge_coloring = {'red': [(0, 1), (1, 2)], 'blue': [(2, 3), (0, 3)]}
        >>> F.plot2D(edge_coloring=edge_coloring)

        The following is just to close all figures after running the example:
        >>> import matplotlib.pyplot
        >>> matplotlib.pyplot.close("all")
        """
        if plot_style is None:
            plot_style = PlotStyle2D()
        else:
            plot_style = PlotStyle2D.from_plot_style(plot_style)

        # Update the plot_style instance with any passed keyword arguments
        plot_style.update(**kwargs)

        fig, ax = plt.subplots()
        ax.set_adjustable("datalim")
        fig.set_figwidth(plot_style.canvas_width)
        fig.set_figheight(plot_style.canvas_height)
        ax.set_aspect(plot_style.aspect_ratio)

        from pyrigi import _plot

        if self._dim == 1:
            placement = {
                vertex: [position[0], 0]
                for vertex, position in self.realization(
                    as_points=True, numerical=True
                ).items()
            }
            if hasattr(kwargs, "edges_as_arcs"):
                plot_style.update(edges_as_arcs=kwargs["edges_as_arcs"])
            else:
                plot_style.update(edges_as_arcs=True)

        elif self._dim == 2:
            placement = self.realization(as_points=True, numerical=True)

        else:
            placement, projection_matrix = self.projected_realization(
                projection_matrix=projection_matrix,
                coordinates=coordinates,
                proj_dim=2,
                random_seed=random_seed,
            )

        _plot.plot_with_2D_realization(
            self,
            ax,
            placement,
            plot_style=plot_style,
            edge_coloring=edge_coloring,
            arc_angles_dict=arc_angles_dict,
        )

        if inf_flex is not None:
            _plot.plot_inf_flex2D(
                self,
                ax,
                inf_flex,
                points=placement,
                plot_style=plot_style,
                projection_matrix=projection_matrix,
            )
        if stress is not None:
            _plot.plot_stress2D(
                self,
                ax,
                stress,
                points=placement,
                plot_style=plot_style,
                arc_angles_dict=arc_angles_dict,
                stress_label_positions=stress_label_positions,
            )

    @doc_category("Plotting")
    def animate3D_rotation(
        self,
        plot_style: PlotStyle = None,
        edge_coloring: Sequence[Sequence[Edge]] | dict[str, Sequence[Edge]] = None,
        total_frames: int = 100,
        delay: int = 75,
        rotation_axis: str | Sequence[Number] = None,
        **kwargs,
    ) -> Any:
        """
        Plot this framework in 3D and animate a rotation around an axis.

        Parameters
        ----------
        plot_style:
            An instance of the ``PlotStyle`` class that defines the visual style
            for plotting, see :class:`PlotStyle` for more details.
        edge_coloring:
            Optional parameter to specify the coloring of edges. It can be
            a ``Sequence[Sequence[Edge]]`` to define groups of edges with the same color
            or a ``dict[str, Sequence[Edge]]`` where the keys are color strings and the
            values are lists of edges.
            The ommited edges are given the value ``plot_style.edge_color``.
        total_frames:
            Total number of frames for the animation sequence.
        delay:
            Delay between frames in milliseconds.
        rotation_axis:
            The user can input a rotation axis or vector. By default, a rotation around
            the z-axis is performed. This can either be done in the form of a char
            ('x', 'y', 'z') or as a vector (e.g. [1, 0, 0]).

        Examples
        --------
        >>> from pyrigi import frameworkDB
        >>> F = frameworkDB.Complete(4, dim=3)
<<<<<<< HEAD
        >>> F.animate3D_rotation();
=======
        >>> F.animate3D()
>>>>>>> b8c77af3
        """
        _input_check.dimension_for_algorithm(self._dim, [3], "animate3D")
        if plot_style is None:
            # change some PlotStyle default values to fit 3D plotting better
            plot_style = PlotStyle3D(vertex_size=13.5, edge_width=1.5, dpi=150)
        else:
            plot_style = PlotStyle3D.from_plot_style(plot_style)

        # Update the plot_style instance with any passed keyword arguments
        plot_style.update(**kwargs)

        realization = self.realization(as_points=True, numerical=True)
        centroid_x = sum([p[0] for p in realization.values()]) / len(realization)
        centroid_y = sum([p[1] for p in realization.values()]) / len(realization)
        centroid_z = sum([p[2] for p in realization.values()]) / len(realization)
        realization = {
            v: [p[0] - centroid_x, p[1] - centroid_y, p[2] - centroid_z]
            for v, p in realization.items()
        }

        def _rotation_matrix(v, frame):
            # Compute the rotation matrix Q
            v = np.array(v)
            v = v / np.linalg.norm(v)
            angle = frame * np.pi / total_frames
            cos_angle = np.cos(angle)
            sin_angle = np.sin(angle)

            # Rodrigues' rotation matrix
            K = np.array([[0, -v[2], v[1]], [v[2], 0, -v[0]], [-v[1], v[0], 0]])
            Q = np.eye(3) * cos_angle + K * sin_angle + np.outer(v, v) * (1 - cos_angle)
            return Q

        match rotation_axis:
            case None | "z" | "Z":
                rotation_matrix = functools.partial(
                    _rotation_matrix, np.array([0, 0, 1])
                )
            case "x" | "X":
                rotation_matrix = functools.partial(
                    _rotation_matrix, np.array([1, 0, 0])
                )
            case "y" | "Y":
                rotation_matrix = functools.partial(
                    _rotation_matrix, np.array([0, 1, 0])
                )
            case _:  # Rotation around a custom axis
                if isinstance(rotation_axis, (np.ndarray, list, tuple)):
                    if len(rotation_axis) != 3:
                        raise ValueError("The rotation_axis must have length 3.")
                    rotation_matrix = functools.partial(
                        _rotation_matrix, np.array(rotation_axis)
                    )
                else:
                    raise ValueError(
                        "The rotation_axis must be of one of the following "
                        + "types: np.ndarray, list, tuple."
                    )

        rotating_realizations = [
            {
                v: np.dot(p, rotation_matrix(frame).T).tolist()
                for v, p in realization.items()
            }
            for frame in range(2 * total_frames)
        ]
        pinned_vertex = self._graph.vertex_list()[0]
        _realizations = []
        for r in rotating_realizations:
            # Translate the realization to the origin
            _r = {
                v: [p[i] - r[pinned_vertex][i] for i in range(len(p))]
                for v, p in r.items()
            }
            _realizations.append(_r)

        from pyrigi import Motion

        M = Motion(self.graph(), self.dim())
        return M.animate3D(
            _realizations,
            plot_style=plot_style,
            edge_coloring=edge_coloring,
            delay=delay,
        )

    @doc_category("Plotting")
    def plot3D(
        self,
        plot_style: PlotStyle = None,
        projection_matrix: Matrix = None,
        random_seed: int = None,
        coordinates: Sequence[int] = None,
        inf_flex: int | InfFlex = None,
        stress: int | Stress = None,
        edge_coloring: Sequence[Sequence[Edge]] | dict[str : Sequence[Edge]] = None,
        stress_label_positions: dict[DirectedEdge, float] = None,
        **kwargs,
    ) -> None:
        """
        Plot the provided framework in 3D.

        If the framework is in a dimension higher than 3 and ``projection_matrix``
        with ``coordinates`` are ``None``, a random projection matrix
        containing three orthonormal vectors is generated and used for projection into 3D.
        For various formatting options, see :meth:`.PlotStyle`.
        Only the parameter ``coordinates`` or ``projection_matrix`` can be used,
        not both at the same time.

        Parameters
        ----------
        plot_style:
            An instance of the ``PlotStyle`` class that defines the visual style
            for plotting, see :class:`PlotStyle` for more details.
        projection_matrix:
            The matrix used for projecting the placement of vertices
            only when they are in dimension higher than 2.
            The matrix must have dimensions ``(2, dim)``,
            where ``dim`` is the dimension of the framework.
            If ``None``, a random projection matrix is generated.
        random_seed:
            The random seed used for generating the projection matrix.
        coordinates:
            Indices of two coordinates to which the framework is projected.
        inf_flex:
            Optional parameter for plotting a given infinitesimal flex. The standard
            input format is a ``Matrix`` that is the output of e.g. the method
            :meth:`~.Framework.inf_flexes`. Alternatively, an ``int`` can be specified
            to directly choose the 0,1,2,...-th nontrivial infinitesimal flex (according
            to the method :meth:`~.Framework.nontrivial_inf_flexes`) for plotting.
            For these input types, is important to use the same vertex order as the one
            from :meth:`.Graph.vertex_list`.
            If the vertex order needs to be specified, a
            ``dict[Vertex, Sequence[Number]]`` can be provided, which maps the
            vertex labels to vectors (i.e. a sequence of coordinates).
        stress:
            Optional parameter for plotting a given equilibrium stress. The standard
            input format is a ``Matrix`` that is the output of e.g. the method
            :meth:`~.Framework.stresses`. Alternatively, an ``int`` can be specified
            to directly choose the 0,1,2,...-th equilibrium stress (according
            to the method :meth:`~.Framework.stresses`) for plotting.
            For these input types, is important to use the same edge order as the one
            from :meth:`.Graph.edge_list`.
            If the edge order needs to be specified, a ``Dict[Edge, Number]``
            can be provided, which maps the edges to numbers
            (i.e. coordinates).
        edge_coloring:
            Optional parameter to specify the coloring of edges. It can be
            a ``Sequence[Sequence[Edge]]`` to define groups of edges with the same color
            or a ``dict[str, Sequence[Edge]]`` where the keys are color strings and the
            values are lists of edges.
            The ommited edges are given the value ``plot_style.edge_color``.
        stress_label_positions:
            Dictionary specifying the position of stress labels along the edges. Keys are
            ``DirectedEdge`` objects, and values are floats (e.g., 0.5 for midpoint).
            Ommited edges are given the value ``0.5``.


        Examples
        --------
        >>> from pyrigi import frameworkDB
        >>> F = frameworkDB.Octahedron(realization="Bricard_plane")
        >>> F.plot3D()

        >>> from pyrigi.plot_style import PlotStyle3D
        >>> style = PlotStyle3D(vertex_color="green", edge_color="blue")
        >>> F.plot3D(plot_style=style)

        Use keyword arguments
        >>> F.plot3D(vertex_color="red", edge_color="black", vertex_size=500)

        Specify stress and its positions
        >>> stress_label_positions = {(0, 2): 0.7, (1, 2): 0.2}
        >>> F.plot3D(stress=0, stress_label_positions=stress_label_positions)

        Specify infinitesimal flex
        >>> F.plot3D(inf_flex=0)

        Use both stress and infinitesimal flex
        >>> F.plot3D(stress=0, inf_flex=0)

        Use edge coloring
        >>> edge_coloring = {'red': [(5, 1), (1, 2)], 'blue': [(2, 4), (4, 3)]}
        >>> F.plot3D(edge_coloring=edge_coloring)

        The following is just to close all figures after running the example:
        >>> import matplotlib.pyplot
        >>> matplotlib.pyplot.close("all")
        """
        if plot_style is None:
            # change some PlotStyle default values to fit 3D plotting better
            plot_style = PlotStyle3D(vertex_size=175, flex_length=0.2)
        else:
            plot_style = PlotStyle3D.from_plot_style(plot_style)

        # Update the plot_style instance with any passed keyword arguments
        plot_style.update(**kwargs)

        fig = plt.figure(dpi=plot_style.dpi)
        ax = fig.add_subplot(111, projection="3d")
        ax.grid(False)
        ax.set_axis_off()

        placement = self.realization(as_points=True, numerical=True)
        if self._dim in [1, 2]:
            placement = {
                v: list(p) + [0 for _ in range(3 - self._dim)]
                for v, p in placement.items()
            }

        elif self._dim == 3:
            placement = self.realization(as_points=True, numerical=True)

        else:
            placement, projection_matrix = self.projected_realization(
                projection_matrix=projection_matrix,
                coordinates=coordinates,
                proj_dim=3,
                random_seed=random_seed,
            )

        # Center the realization
        centroid = [
            sum([p[i] for p in placement.values()]) / len(placement) for i in range(3)
        ]
        _placement = {
            v: [p[0] - centroid[0], p[1] - centroid[1], p[2] - centroid[2]]
            for v, p in placement.items()
        }

        from pyrigi import _plot

        _plot.plot_with_3D_realization(
            self,
            ax,
            _placement,
            plot_style,
            edge_coloring=edge_coloring,
        )

        if inf_flex is not None:
            _plot.plot_inf_flex3D(
                self,
                ax,
                inf_flex,
                points=_placement,
                plot_style=plot_style,
                projection_matrix=projection_matrix,
            )

        if stress is not None:
            _plot.plot_stress3D(
                self,
                ax,
                stress,
                points=_placement,
                plot_style=plot_style,
                stress_label_positions=stress_label_positions,
            )

    @doc_category("Plotting")
    def plot(
        self,
        plot_style: PlotStyle = None,
        **kwargs,
    ) -> None:
        """
        Plot the framework.

        The framework can be plotted only if its dimension is less than 3.
        For plotting a projection of a higher dimensional framework,
        use :meth:`.Framework.plot2D` or :meth:`.Framework.plot3D` instead.
        For various formatting options, see :class:`.PlotStyle`.
        """
        if self._dim == 3:
            self.plot3D(plot_style=plot_style, **kwargs)
        elif self._dim > 3:
            raise ValueError(
                "This framework is in higher dimension than 3!"
                + " For projection into 2D use F.plot2D(),"
                + " for projection into 3D use F.plot3D()."
            )
        else:
            self.plot2D(plot_style=plot_style, **kwargs)

    @doc_category("Other")
    def to_tikz(
        self,
        vertex_style: str | dict[str : Sequence[Vertex]] = "fvertex",
        edge_style: str | dict[str : Sequence[Edge]] = "edge",
        label_style: str = "labelsty",
        figure_opts: str = "",
        vertex_in_labels: bool = False,
        vertex_out_labels: bool = False,
        default_styles: bool = True,
    ) -> str:
        r"""
        Create a TikZ code for the framework.
        Works for dimension 2 only.

        For using it in ``LaTeX`` you need to use the ``tikz`` package.

        Parameters
        ----------
        vertex_style:
            If a single style is given as a string,
            then all vertices get this style.
            If a dictionary from styles to a list of vertices is given,
            vertices are put in style accordingly.
            The vertices missing in the dictionary do not get a style.
        edge_style:
            If a single style is given as a string,
            then all edges get this style.
            If a dictionary from styles to a list of edges is given,
            edges are put in style accordingly.
            The edges missing in the dictionary do not get a style.
        label_style:
            The style for labels that are placed next to vertices.
        figure_opts:
            Options for the tikzpicture environment.
        vertex_in_labels
            A bool on whether vertex names should be put as labels on the vertices.
        vertex_out_labels
            A bool on whether vertex names should be put next to vertices.
        default_styles
            A bool on whether default style definitions should be put to the options.

        Examples
        ----------
        >>> G = Graph([(0, 1), (1, 2), (2, 3), (0, 3)])
        >>> F=Framework(G,{0: [0, 0], 1: [1, 0], 2: [1, 1], 3: [0, 1]})
        >>> print(F.to_tikz()) # doctest: +NORMALIZE_WHITESPACE
        \begin{tikzpicture}[fvertex/.style={circle,inner sep=0pt,minimum size=3pt,fill=white,draw=black,double=white,double distance=0.25pt,outer sep=1pt},edge/.style={line width=1.5pt,black!60!white}]
           \node[fvertex] (0) at (0, 0) {};
           \node[fvertex] (1) at (1, 0) {};
           \node[fvertex] (2) at (1, 1) {};
           \node[fvertex] (3) at (0, 1) {};
           \draw[edge] (0) to (1) (0) to (3) (1) to (2) (2) to (3);
        \end{tikzpicture}

        >>> print(F.to_tikz(vertex_in_labels=True)) # doctest: +NORMALIZE_WHITESPACE
        \begin{tikzpicture}[fvertex/.style={circle,inner sep=1pt,minimum size=3pt,fill=white,draw=black,double=white,double distance=0.25pt,outer sep=1pt,font=\scriptsize},edge/.style={line width=1.5pt,black!60!white}]
           \node[fvertex] (0) at (0, 0) {$0$};
           \node[fvertex] (1) at (1, 0) {$1$};
           \node[fvertex] (2) at (1, 1) {$2$};
           \node[fvertex] (3) at (0, 1) {$3$};
           \draw[edge] (0) to (1) (0) to (3) (1) to (2) (2) to (3);
        \end{tikzpicture}

        For more examples on formatting options, see also :meth:`.Graph.to_tikz`.
        """  # noqa: E501

        # check dimension
        if self.dimension() != 2:
            raise ValueError(
                "TikZ code is only generated for frameworks in dimension 2."
            )

        # strings for tikz styles
        if vertex_out_labels and default_styles:
            lstyle_str = r"labelsty/.style={font=\scriptsize,black!70!white}"
        else:
            lstyle_str = ""

        if vertex_style == "fvertex" and default_styles:
            if vertex_in_labels:
                vstyle_str = (
                    "fvertex/.style={circle,inner sep=1pt,minimum size=3pt,"
                    "fill=white,draw=black,double=white,double distance=0.25pt,"
                    r"outer sep=1pt,font=\scriptsize}"
                )
            else:
                vstyle_str = (
                    "fvertex/.style={circle,inner sep=0pt,minimum size=3pt,fill=white,"
                    "draw=black,double=white,double distance=0.25pt,outer sep=1pt}"
                )
        else:
            vstyle_str = ""
        if edge_style == "edge" and default_styles:
            estyle_str = "edge/.style={line width=1.5pt,black!60!white}"
        else:
            estyle_str = ""

        figure_str = [figure_opts, vstyle_str, estyle_str, lstyle_str]
        figure_str = [fs for fs in figure_str if fs != ""]
        figure_str = ",".join(figure_str)

        return self.graph().to_tikz(
            placement=self.realization(),
            figure_opts=figure_str,
            vertex_style=vertex_style,
            edge_style=edge_style,
            label_style=label_style,
            vertex_in_labels=vertex_in_labels,
            vertex_out_labels=vertex_out_labels,
            default_styles=False,
        )

    @classmethod
    @doc_category("Class methods")
    def from_points(cls, points: Sequence[Point]) -> Framework:
        """
        Generate a framework from a list of points.

        The list of vertices of the underlying graph
        is taken to be ``[0,...,len(points)-1]``.
        The underlying graph has no edges.

        Parameters
        ----------
        points:
            The realization of the framework that this method outputs
            is provided as a list of points.

        Examples
        --------
        >>> F = Framework.from_points([(1,2), (2,3)])
        >>> print(F)
        Framework in 2-dimensional space consisting of:
        Graph with vertices [0, 1] and edges []
        Realization {0:(1, 2), 1:(2, 3)}
        """
        vertices = range(len(points))
        realization = {v: points[v] for v in vertices}
        return Framework(Graph.from_vertices(vertices), realization)

    @classmethod
    @doc_category("Class methods")
    def Random(
        cls, graph: Graph, dim: int = 2, rand_range: int | Sequence[int] = None
    ) -> Framework:
        """
        Return a framework with random realization.

        Parameters
        ----------
        dim:
            The dimension of the constructed framework.
        graph:
            Graph on which the random realization should be constructed.
        rand_range:
            Sets the range of random numbers from which the realization is
            sampled. The format is either an interval ``(a,b)`` or a single
            integer ``a``, which produces the range ``(-a,a)``.

        Examples
        --------
        >>> F = Framework.Random(Graph([(0,1), (1,2), (0,2)]))
        >>> print(F) # doctest: +SKIP
        Framework in 2-dimensional space consisting of:
        Graph with vertices [0, 1, 2] and edges [[0, 1], [0, 2], [1, 2]]
        Realization {0:(122, 57), 1:(27, 144), 2:(50, 98)}

        Notes
        -----
        If ``rand_range=None``, then the range is set to ``(-a,a)`` for
        ``a = 10^4 * n * d``.
        """
        _input_check.dimension(dim)
        if rand_range is None:
            b = 10**4 * graph.number_of_nodes() * dim
            a = -b
        if isinstance(rand_range, list | tuple):
            if not len(rand_range) == 2:
                raise ValueError("If `rand_range` is a list, it must be of length 2.")
            a, b = rand_range
        if isinstance(rand_range, int):
            if rand_range <= 0:
                raise ValueError("If `rand_range` is an int, it must be positive")
            b = rand_range
            a = -b

        realization = {
            vertex: [randrange(a, b) for _ in range(dim)] for vertex in graph.nodes
        }

        return Framework(graph, realization)

    @classmethod
    @doc_category("Class methods")
    def Circular(cls, graph: Graph) -> Framework:
        """
        Return the framework with a regular unit circle realization in the plane.

        Parameters
        ----------
        graph:
            Underlying graph on which the framework is constructed.

        Examples
        ----
        >>> import pyrigi.graphDB as graphs
        >>> F = Framework.Circular(graphs.CompleteBipartite(4, 2))
        >>> print(F)
        Framework in 2-dimensional space consisting of:
        Graph with vertices [0, 1, 2, 3, 4, 5] and edges ...
        Realization {0:(1, 0), 1:(1/2, sqrt(3)/2), ...
        """
        n = graph.number_of_nodes()
        return Framework(
            graph,
            {
                v: [sp.cos(2 * i * sp.pi / n), sp.sin(2 * i * sp.pi / n)]
                for i, v in enumerate(graph.vertex_list())
            },
        )

    @classmethod
    @doc_category("Class methods")
    def Collinear(cls, graph: Graph, dim: int = 1) -> Framework:
        """
        Return the framework with a realization on the x-axis in the d-dimensional space.

        Parameters
        ----------
        dim:
            The dimension of the constructed framework.
        graph:
            Underlying graph on which the framework is constructed.

        Examples
        --------
        >>> import pyrigi.graphDB as graphs
        >>> Framework.Collinear(graphs.Complete(3), dim=2)
        Framework in 2-dimensional space consisting of:
        Graph with vertices [0, 1, 2] and edges [[0, 1], [0, 2], [1, 2]]
        Realization {0:(0, 0), 1:(1, 0), 2:(2, 0)}
        """
        _input_check.dimension(dim)
        return Framework(
            graph,
            {
                v: [i] + [0 for _ in range(dim - 1)]
                for i, v in enumerate(graph.vertex_list())
            },
        )

    @classmethod
    @doc_category("Class methods")
    def Simplicial(cls, graph: Graph, dim: int = None) -> Framework:
        """
        Return the framework with a realization on the d-simplex.

        Parameters
        ----------
        graph:
            Underlying graph on which the framework is constructed.
        dim:
            The dimension ``dim`` has to be at least the number of vertices
            of the ``graph`` minus one.
            If ``dim`` is not specified, then the least possible one is used.

        Examples
        ----
        >>> F = Framework.Simplicial(Graph([(0,1), (1,2), (2,3), (0,3)]), 4)
        >>> F.realization(as_points=True)
        {0: [0, 0, 0, 0], 1: [1, 0, 0, 0], 2: [0, 1, 0, 0], 3: [0, 0, 1, 0]}
        >>> F = Framework.Simplicial(Graph([(0,1), (1,2), (2,3), (0,3)]))
        >>> F.realization(as_points=True)
        {0: [0, 0, 0], 1: [1, 0, 0], 2: [0, 1, 0], 3: [0, 0, 1]}
        """
        if dim is None:
            dim = graph.number_of_nodes() - 1
        _input_check.integrality_and_range(
            dim, "dimension d", max([1, graph.number_of_nodes() - 1])
        )
        return Framework(
            graph,
            {
                v: [1 if j == i - 1 else 0 for j in range(dim)]
                for i, v in enumerate(graph.vertex_list())
            },
        )

    @classmethod
    @doc_category("Class methods")
    def Empty(cls, dim: int = 2) -> Framework:
        """
        Generate an empty framework.

        Parameters
        ----------
        dim:
            a natural number that determines the dimension
            in which the framework is realized

        Examples
        ----
        >>> F = Framework.Empty(dim=1); F
        Framework in 1-dimensional space consisting of:
        Graph with vertices [] and edges []
        Realization {}
        """
        _input_check.dimension(dim)
        F = Framework(graph=Graph(), realization={})
        F._dim = dim
        return F

    @classmethod
    @doc_category("Class methods")
    def Complete(cls, points: Sequence[Point]) -> Framework:
        """
        Generate a framework on the complete graph from a given list of points.

        The vertices of the underlying graph are taken
        to be the list ``[0,...,len(points)-1]``.

        Parameters
        ----------
        points:
            The realization of the framework that this method outputs
            is provided as a list of points.

        Examples
        --------
        >>> F = Framework.Complete([(1,),(2,),(3,),(4,)]); F
        Framework in 1-dimensional space consisting of:
        Graph with vertices [0, 1, 2, 3] and edges [[0, 1], [0, 2], [0, 3], [1, 2], [1, 3], [2, 3]]
        Realization {0:(1,), 1:(2,), 2:(3,), 3:(4,)}
        """  # noqa: E501
        if not points:
            raise ValueError("The list of points cannot be empty!")

        Kn = CompleteGraph(len(points))
        return Framework(Kn, {v: Matrix(p) for v, p in zip(Kn.nodes, points)})

    @doc_category("Framework manipulation")
    def delete_vertex(self, vertex: Vertex) -> None:
        """
        Delete a vertex from the framework.
        """
        self._graph.delete_vertex(vertex)
        del self._realization[vertex]

    @doc_category("Framework manipulation")
    def delete_vertices(self, vertices: Sequence[Vertex]) -> None:
        """
        Delete a list of vertices from the framework.
        """
        for vertex in vertices:
            self.delete_vertex(vertex)

    @doc_category("Framework manipulation")
    def delete_edge(self, edge: Edge) -> None:
        """
        Delete an edge from the framework.
        """
        self._graph.delete_edge(edge)

    @doc_category("Framework manipulation")
    def delete_edges(self, edges: Sequence[Edge]) -> None:
        """
        Delete a list of edges from the framework.
        """
        self._graph.delete_edges(edges)

    @doc_category("Attribute getters")
    def realization(
        self, as_points: bool = False, numerical: bool = False
    ) -> dict[Vertex, Point]:
        """
        Return a copy of the realization.

        Parameters
        ----------
        as_points:
            If ``True``, then the vertex positions type is Point,
            otherwise Matrix (default).
        numerical:
            If ``True``, the vertex positions are converted to floats.

        Examples
        --------
        >>> F = Framework.Complete([(0,0), (1,0), (1,1)])
        >>> F.realization(as_points=True)
        {0: [0, 0], 1: [1, 0], 2: [1, 1]}
        >>> F.realization()
        {0: Matrix([
        [0],
        [0]]), 1: Matrix([
        [1],
        [0]]), 2: Matrix([
        [1],
        [1]])}

        Notes
        -----
        The format returned by this method with ``as_points=True``
        can be read by networkx.
        """
        if not numerical:
            if not as_points:
                return deepcopy(self._realization)
            return {
                vertex: list(position) for vertex, position in self._realization.items()
            }
        else:
            if not as_points:
                {
                    vertex: Matrix([float(p) for p in position])
                    for vertex, position in self._realization.items()
                }
            return {
                vertex: [float(p) for p in position]
                for vertex, position in self._realization.items()
            }

    @doc_category("Framework properties")
    def is_quasi_injective(
        self, numerical: bool = False, tolerance: float = 1e-9
    ) -> bool:
        """
        Return whether the realization is :prf:ref:`quasi-injective <def-realization>`.

        Parameters
        ----------
        numerical:
            Whether the check is symbolic (default) or numerical.
        tolerance:
            Used tolerance when checking numerically.

        Notes
        -----
        For comparing whether two vectors are the same,
        :func:`.misc.is_zero_vector` is used.
        See its documentation for the description of the parameters.
        """

        for u, v in self._graph.edges:
            edge_vector = self[u] - self[v]
            if is_zero_vector(edge_vector, numerical, tolerance):
                return False
        return True

    @doc_category("Framework properties")
    def is_injective(self, numerical: bool = False, tolerance: float = 1e-9) -> bool:
        """
        Return whether the realization is injective.

        Parameters
        ----------
        numerical
            Whether the check is symbolic (default) or numerical.
        tolerance
            Used tolerance when checking numerically.

        Notes
        -----
        For comparing whether two vectors are the same,
        :func:`.misc.is_zero_vector` is used.
        See its documentation for the description of the parameters.
        """

        for u, v in combinations(self._graph.nodes, 2):
            edge_vector = self[u] - self[v]
            if is_zero_vector(edge_vector, numerical, tolerance):
                return False
        return True

    @doc_category("Framework manipulation")
    def set_realization(self, realization: dict[Vertex, Point]) -> None:
        r"""
        Change the realization of the framework.

        Parameters
        ----------
        realization:
            a realization of the underlying graph of the framework

        Notes
        -----
        It is assumed that the realization contains all vertices from the
        underlying graph. Furthermore, all points in the realization need
        to be contained in $\RR^d$ for a fixed $d$.

        Examples
        --------
        >>> F = Framework.Complete([(0,0), (1,0), (1,1)])
        >>> F.set_realization({vertex:(vertex,vertex+1) for vertex in F.graph().vertex_list()})
        >>> print(F)
        Framework in 2-dimensional space consisting of:
        Graph with vertices [0, 1, 2] and edges [[0, 1], [0, 2], [1, 2]]
        Realization {0:(0, 1), 1:(1, 2), 2:(2, 3)}
        """  # noqa: E501
        if not len(realization) == self._graph.number_of_nodes():
            raise IndexError(
                "The realization does not contain the correct amount of vertices!"
            )
        for v in self._graph.nodes:
            self._input_check_vertex_key(v, realization)
            self._input_check_point_dimension(realization[v])

        self._realization = {v: Matrix(realization[v]) for v in realization.keys()}

    @doc_category("Framework manipulation")
    def set_vertex_pos(self, vertex: Vertex, point: Point) -> None:
        """
        Change the coordinates of a single given vertex.

        Examples
        --------
        >>> F = Framework.from_points([(0,0)])
        >>> F.set_vertex_pos(0, (6,2))
        >>> print(F)
        Framework in 2-dimensional space consisting of:
        Graph with vertices [0] and edges []
        Realization {0:(6, 2)}
        """
        self._input_check_vertex_key(vertex)
        self._input_check_point_dimension(point)

        self._realization[vertex] = Matrix(point)

    @doc_category("Framework manipulation")
    def set_vertex_positions_from_lists(
        self, vertices: Sequence[Vertex], points: Sequence[Point]
    ) -> None:
        """
        Change the coordinates of a given list of vertices.

        Examples
        ----
        >>> F = Framework.Complete([(0,0),(0,0),(1,0),(1,0)])
        >>> F.realization(as_points=True)
        {0: [0, 0], 1: [0, 0], 2: [1, 0], 3: [1, 0]}
        >>> F.set_vertex_positions_from_lists([1,3], [(0,1),(1,1)])
        >>> F.realization(as_points=True)
        {0: [0, 0], 1: [0, 1], 2: [1, 0], 3: [1, 1]}

        Notes
        -----
        It is necessary that both lists have the same length.
        No vertex from ``vertices`` can be contained multiple times.
        We apply the method :meth:`~Framework.set_vertex_pos`
        to ``vertices`` and ``points``.
        """
        if len(list(set(vertices))) != len(list(vertices)):
            raise ValueError("Multiple Vertices with the same name were found!")
        if not len(vertices) == len(points):
            raise IndexError(
                "The list of vertices does not have the same length "
                "as the list of points!"
            )
        self.set_vertex_positions({v: pos for v, pos in zip(vertices, points)})

    @doc_category("Framework manipulation")
    def set_vertex_positions(self, subset_of_realization: dict[Vertex, Point]):
        """
        Change the coordinates of vertices given by a dictionary.

        Examples
        ----
        >>> F = Framework.Complete([(0,0),(0,0),(1,0),(1,0)])
        >>> F.realization(as_points=True)
        {0: [0, 0], 1: [0, 0], 2: [1, 0], 3: [1, 0]}
        >>> F.set_vertex_positions({1:(0,1),3:(1,1)})
        >>> F.realization(as_points=True)
        {0: [0, 0], 1: [0, 1], 2: [1, 0], 3: [1, 1]}

        Notes
        -----
        See :meth:`~Framework.set_vertex_pos`.
        """
        for v, pos in subset_of_realization.items():
            self.set_vertex_pos(v, pos)

    @doc_category("Infinitesimal rigidity")
    def rigidity_matrix(
        self,
        vertex_order: Sequence[Vertex] = None,
        edge_order: Sequence[Edge] = None,
    ) -> Matrix:
        r"""
        Construct the rigidity matrix of the framework.

        Definitions
        -----------
        * :prf:ref:`Rigidity matrix <def-rigidity-matrix>`

        Parameters
        ----------
        vertex_order:
            A list of vertices, providing the ordering for the columns
            of the rigidity matrix.
            If none is provided, the list from :meth:`~Graph.vertex_list` is taken.
        edge_order:
            A list of edges, providing the ordering for the rows
            of the rigidity matrix.
            If none is provided, the list from :meth:`~Graph.edge_list` is taken.

        Examples
        --------
        >>> F = Framework.Complete([(0,0),(2,0),(1,3)])
        >>> F.rigidity_matrix()
        Matrix([
        [-2,  0, 2,  0,  0, 0],
        [-1, -3, 0,  0,  1, 3],
        [ 0,  0, 1, -3, -1, 3]])
        """
        vertex_order = self._graph._input_check_vertex_order(vertex_order)
        edge_order = self._graph._input_check_edge_order(edge_order)

        # ``delta`` is responsible for distinguishing the edges (i,j) and (j,i)
        def delta(e, w):
            # the parameter e represents an edge
            # the parameter w represents a vertex
            if w == e[0]:
                return 1
            if w == e[1]:
                return -1
            return 0

        return Matrix(
            [
                flatten(
                    [
                        delta(e, w)
                        * (self._realization[e[0]] - self._realization[e[1]])
                        for w in vertex_order
                    ]
                )
                for e in edge_order
            ]
        )

    @doc_category("Infinitesimal rigidity")
    def is_dict_stress(self, dict_stress: dict[Edge, Number], **kwargs) -> bool:
        """
        Return whether a dictionary specifies an equilibrium stress of the framework.

        Definitions
        -----------
        :prf:ref:`Equilibrium Stress <def-equilibrium-stress>`

        Parameters
        ----------
        dict_stress:
            Dictionary that maps the edge labels to coordinates.

        Notes
        -----
        See :meth:`.Framework.is_vector_stress`.

        Examples
        --------
        >>> F = Framework.Complete([[0,0], [1,0], ['1/2',0]])
        >>> F.is_dict_stress({(0,1):'-1/2', (0,2):1, (1,2):1})
        True
        >>> F.is_dict_stress({(0,1):1, (1,2):'-1/2', (0,2):1})
        False
        """
        stress_edge_list = [tuple(e) for e in list(dict_stress.keys())]
        self._graph._input_check_edge_order(stress_edge_list, "dict_stress")
        graph_edge_list = [tuple(e) for e in self._graph.edge_list()]
        dict_to_list = []

        for e in graph_edge_list:
            dict_to_list += [
                (
                    dict_stress[e]
                    if e in stress_edge_list
                    else dict_stress[tuple([e[1], e[0]])]
                )
            ]

        return self.is_vector_stress(
            dict_to_list, edge_order=self._graph.edge_list(), **kwargs
        )

    @doc_category("Infinitesimal rigidity")
    def is_vector_stress(
        self,
        stress: Sequence[Number],
        edge_order: Sequence[Edge] = None,
        numerical: bool = False,
        tolerance=1e-9,
    ) -> bool:
        r"""
        Return whether a vector is a stress.

        Definitions
        -----------
        :prf:ref:`Equilibrium stress <def-equilibrium-stress>`

        Parameters
        ----------
        stress:
            A vector to be checked whether it is a stress of the framework.
        edge_order:
            A list of edges, providing the ordering for the entries of the ``stress``.
            If none is provided, the list from :meth:`~Graph.edge_list` is taken.
        numerical:
            A Boolean determining whether the evaluation of the product of the ``stress``
            and the rigidity matrix is symbolic or numerical.
        tolerance:
            Absolute tolerance that is the threshold for acceptable equilibrium
            stresses. This parameter is used to determine the number of digits,
            to which accuracy the symbolic expressions are evaluated.

        Examples
        --------
        >>> G = Graph([[0,1],[0,2],[0,3],[1,2],[2,3],[3,1]])
        >>> pos = {0: (0, 0), 1: (0,1), 2: (-1,-1), 3: (1,-1)}
        >>> F = Framework(G, pos)
        >>> omega1 = [-8, -4, -4, 2, 2, 1]
        >>> F.is_stress(omega1)
        True
        >>> omega1[0] = 0
        >>> F.is_stress(omega1)
        False
        """
        edge_order = self._graph._input_check_edge_order(edge_order=edge_order)
        return is_zero_vector(
            Matrix(stress).transpose() * self.rigidity_matrix(edge_order=edge_order),
            numerical=numerical,
            tolerance=tolerance,
        )

    @doc_category("Infinitesimal rigidity")
    def is_stress(self, stress: Stress, **kwargs) -> bool:
        """
        Alias for :meth:`Framework.is_vector_stress` and
        :meth:`Framework.is_dict_stress`.

        Notes
        -----
        We distinguish between instances of ``List`` and instances of
        ``Dict`` to call one of the alias methods.

        """
        if isinstance(stress, list | Matrix):
            return self.is_vector_stress(stress, **kwargs)
        elif isinstance(stress, dict):
            return self.is_dict_stress(stress, **kwargs)
        else:
            raise TypeError(
                "The `stress` must be specified either by a vector or a dictionary!"
            )

    @doc_category("Infinitesimal rigidity")
    def stress_matrix(
        self,
        stress: Stress,
        edge_order: Sequence[Edge] = None,
        vertex_order: Sequence[Vertex] = None,
    ) -> Matrix:
        r"""
        Construct the stress matrix from a stress of from its support.

        The matrix order is the one from :meth:`~.Framework.vertex_list`.

        Definitions
        -----
        * :prf:ref:`Stress Matrix <def-stress-matrix>`

        Parameters
        ----------
        stress:
            A stress of the framework.
        edge_order:
            A list of edges, providing the ordering for the rows
            of the stress matrix.
        vertex_order:
            By listing vertices in the preferred order, the rigidity matrix
            can be computed in a way the user expects.

        Examples
        --------
        >>> G = Graph([[0,1],[0,2],[0,3],[1,2],[2,3],[3,1]])
        >>> pos = {0: (0, 0), 1: (0,1), 2: (-1,-1), 3: (1,-1)}
        >>> F = Framework(G, pos)
        >>> omega = [-8, -4, -4, 2, 2, 1]
        >>> F.stress_matrix(omega)
        Matrix([
        [-16,  8,  4,  4],
        [  8, -4, -2, -2],
        [  4, -2, -1, -1],
        [  4, -2, -1, -1]])
        """
        vertex_order = self._graph._input_check_vertex_order(vertex_order)
        edge_order = self._graph._input_check_edge_order(edge_order)
        if not self.is_stress(stress, edge_order=edge_order, numerical=True):
            raise ValueError(
                "The provided stress does not lie in the cokernel of the rigidity matrix!"
            )
        # creation of a zero |V|x|V| matrix
        stress_matr = sp.zeros(len(self._graph))
        v_to_i = {v: i for i, v in enumerate(vertex_order)}

        for edge, edge_stress in zip(edge_order, stress):
            for v in edge:
                stress_matr[v_to_i[v], v_to_i[v]] += edge_stress

        for e, stressval in zip(edge_order, stress):
            i, j = v_to_i[e[0]], v_to_i[e[1]]
            stress_matr[i, j] = -stressval
            stress_matr[j, i] = -stressval

        return stress_matr

    @doc_category("Infinitesimal rigidity")
    def trivial_inf_flexes(self, vertex_order: Sequence[Vertex] = None) -> list[Matrix]:
        r"""
        Return a basis of the vector subspace of trivial infinitesimal flexes.

        Definitions
        -----------
        * :prf:ref:`Trivial infinitesimal flexes <def-trivial-inf-flex>`

        Parameters
        ----------
        vertex_order:
            A list of vertices, providing the ordering for the entries
            of the infinitesimal flexes.

        Examples
        --------
        >>> F = Framework.Complete([(0,0), (2,0), (0,2)])
        >>> F.trivial_inf_flexes()
        [Matrix([
        [1],
        [0],
        [1],
        [0],
        [1],
        [0]]), Matrix([
        [0],
        [1],
        [0],
        [1],
        [0],
        [1]]), Matrix([
        [ 0],
        [ 0],
        [ 0],
        [ 2],
        [-2],
        [ 0]])]
        """
        vertex_order = self._graph._input_check_vertex_order(vertex_order)
        dim = self._dim
        translations = [
            Matrix.vstack(*[A for _ in vertex_order])
            for A in Matrix.eye(dim).columnspace()
        ]
        basis_skew_symmetric = []
        for i in range(1, dim):
            for j in range(i):
                A = Matrix.zeros(dim)
                A[i, j] = 1
                A[j, i] = -1
                basis_skew_symmetric += [A]
        inf_rot = [
            Matrix.vstack(*[A * self._realization[v] for v in vertex_order])
            for A in basis_skew_symmetric
        ]
        matrix_inf_flexes = Matrix.hstack(*(translations + inf_rot))
        return matrix_inf_flexes.transpose().echelon_form().transpose().columnspace()

    @doc_category("Infinitesimal rigidity")
    def nontrivial_inf_flexes(
        self, vertex_order: Sequence[Vertex] = None
    ) -> list[Matrix]:
        """
        Return non-trivial infinitesimal flexes.

        Definitions
        -----------
        :prf:ref:`Infinitesimal flex <def-inf-rigid-framework>`

        Parameters
        ----------
        vertex_order:
            A list of vertices, providing the ordering for the entries
            of the infinitesimal flexes.
            If none is provided, the list from :meth:`~Graph.vertex_list` is taken.

        Examples
        --------
        >>> import pyrigi.graphDB as graphs
        >>> F = Framework.Circular(graphs.CompleteBipartite(3, 3))
        >>> F.nontrivial_inf_flexes()
        [Matrix([
        [       3/2],
        [-sqrt(3)/2],
        [         1],
        [         0],
        [         0],
        [         0],
        [       3/2],
        [-sqrt(3)/2],
        [         1],
        [         0],
        [         0],
        [         0]])]

        Notes
        -----
        See :meth:`~Framework.trivial_inf_flexes`.
        """
        return self.inf_flexes(include_trivial=False, vertex_order=vertex_order)

    @doc_category("Infinitesimal rigidity")
    def inf_flexes(
        self, include_trivial: bool = False, vertex_order: Sequence[Vertex] = None
    ) -> list[Matrix]:
        r"""
        Return a basis of the space of infinitesimal flexes.

        Return a lift of a basis of the quotient of
        the vector space of infinitesimal flexes
        modulo trivial infinitesimal flexes, if ``include_trivial=False``.
        Return a basis of the vector space of infinitesimal flexes
        if ``include_trivial=True``.
        Else, return the entire kernel.

        Definitions
        -----------
        * :prf:ref:`Infinitesimal flex <def-inf-flex>`

        Parameters
        ----------
        include_trivial:
            Boolean that decides, whether the trivial flexes should
            be included (``True``) or not (``False``)
        vertex_order:
            A list of vertices, providing the ordering for the entries
            of the infinitesimal flexes.
            If none is provided, the list from :meth:`~Graph.vertex_list` is taken.

        Examples
        --------
        >>> F = Framework.Complete([[0,0], [1,0], [1,1], [0,1]])
        >>> F.delete_edges([(0,2), (1,3)])
        >>> F.inf_flexes(include_trivial=False)
        [Matrix([
        [1],
        [0],
        [1],
        [0],
        [0],
        [0],
        [0],
        [0]])]
        >>> F = Framework(Graph([[0, 1], [0, 3], [0, 4], [1, 3], [1, 4], [2, 3], [2, 4]]), {0: [0, 0], 1: [0, 1], 2: [0, 2], 3: [1, 2], 4: [-1, 2]})
        >>> F.inf_flexes()
        [Matrix([
        [0],
        [0],
        [0],
        [0],
        [0],
        [1],
        [0],
        [0],
        [0],
        [0]])]
        """  # noqa: E501
        vertex_order = self._graph._input_check_vertex_order(vertex_order)
        if include_trivial:
            return self.rigidity_matrix(vertex_order=vertex_order).nullspace()
        rigidity_matrix = self.rigidity_matrix(vertex_order=vertex_order)

        all_inf_flexes = rigidity_matrix.nullspace()
        trivial_inf_flexes = self.trivial_inf_flexes(vertex_order=vertex_order)
        s = len(trivial_inf_flexes)
        extend_basis_matrix = Matrix.hstack(*trivial_inf_flexes)
        tmp_matrix = Matrix.hstack(*trivial_inf_flexes)
        for v in all_inf_flexes:
            r = extend_basis_matrix.rank()
            tmp_matrix = Matrix.hstack(extend_basis_matrix, v)
            if not tmp_matrix.rank() == r:
                extend_basis_matrix = Matrix.hstack(extend_basis_matrix, v)
        basis = extend_basis_matrix.columnspace()
        return basis[s:]

    @doc_category("Infinitesimal rigidity")
    def stresses(self, edge_order: Sequence[Edge] = None) -> list[Matrix]:
        r"""
        Return a basis of the space of equilibrium stresses.

        Definitions
        -----------
        :prf:ref:`Equilibrium stress <def-equilibrium-stress>`

        Parameters
        ----------
        edge_order:
            A list of edges, providing the ordering for the entries of the stresses.
            If none is provided, the list from :meth:`~Graph.edge_list` is taken.

        Examples
        --------
        >>> G = Graph([[0,1],[0,2],[0,3],[1,2],[2,3],[3,1]])
        >>> pos = {0: (0, 0), 1: (0,1), 2: (-1,-1), 3: (1,-1)}
        >>> F = Framework(G, pos)
        >>> F.stresses()
        [Matrix([
        [-8],
        [-4],
        [-4],
        [ 2],
        [ 2],
        [ 1]])]

        TODO
        ----
        tests
        """
        return self.rigidity_matrix(edge_order=edge_order).transpose().nullspace()

    @doc_category("Infinitesimal rigidity")
    def rigidity_matrix_rank(self) -> int:
        """
        Compute the rank of the rigidity matrix.

        Examples
        ----
        >>> K4 = Framework.Complete([[0,0], [1,0], [1,1], [0,1]])
        >>> K4.rigidity_matrix_rank()   # the complete graph is a circuit
        5
        >>> K4.delete_edge([0,1])
        >>> K4.rigidity_matrix_rank()   # deleting a bar gives full rank
        5
        >>> K4.delete_edge([2,3])
        >>> K4.rigidity_matrix_rank()   #so now deleting an edge lowers the rank
        4
        """
        return self.rigidity_matrix().rank()

    @doc_category("Infinitesimal rigidity")
    def is_inf_rigid(self) -> bool:
        """
        Check whether the given framework is infinitesimally rigid.

        The check is based on :meth:`~Framework.rigidity_matrix_rank`.

        Definitions
        -----
        * :prf:ref:`Infinitesimal rigidity <def-inf-rigid-framework>`

        Examples
        ----
        >>> from pyrigi import frameworkDB
        >>> F1 = frameworkDB.CompleteBipartite(4,4)
        >>> F1.is_inf_rigid()
        True
        >>> F2 = frameworkDB.Cycle(4,dim=2)
        >>> F2.is_inf_rigid()
        False
        """
        if self._graph.number_of_nodes() <= self._dim + 1:
            return self.rigidity_matrix_rank() == binomial(
                self._graph.number_of_nodes(), 2
            )
        else:
            return (
                self.rigidity_matrix_rank()
                == self.dim() * self._graph.number_of_nodes()
                - binomial(self.dim() + 1, 2)
            )

    @doc_category("Infinitesimal rigidity")
    def is_inf_flexible(self) -> bool:
        """
        Check whether the given framework is infinitesimally flexible.

        See :meth:`~Framework.is_inf_rigid`
        """
        return not self.is_inf_rigid()

    @doc_category("Infinitesimal rigidity")
    def is_min_inf_rigid(self) -> bool:
        """
        Check whether a framework is minimally infinitesimally rigid.

        Definitions
        -----
        :prf:ref:`Minimal infinitesimal rigidity <def-min-rigid-framework>`

        Examples
        --------
        >>> F = Framework.Complete([[0,0], [1,0], [1,1], [0,1]])
        >>> F.is_min_inf_rigid()
        False
        >>> F.delete_edge((0,2))
        >>> F.is_min_inf_rigid()
        True
        """
        if not self.is_inf_rigid():
            return False
        for edge in self._graph.edge_list():
            self.delete_edge(edge)
            if self.is_inf_rigid():
                self.add_edge(edge)
                return False
            self.add_edge(edge)
        return True

    @doc_category("Infinitesimal rigidity")
    def is_independent(self) -> bool:
        """
        Check whether the framework is :prf:ref:`independent <def-independent-framework>`.

        Examples
        --------
        >>> F = Framework.Complete([[0,0], [1,0], [1,1], [0,1]])
        >>> F.is_independent()
        False
        >>> F.delete_edge((0,2))
        >>> F.is_independent()
        True
        """
        return self.rigidity_matrix_rank() == self._graph.number_of_edges()

    @doc_category("Infinitesimal rigidity")
    def is_dependent(self) -> bool:
        """
        Check whether the framework is :prf:ref:`dependent <def-independent-framework>`.

        Notes
        -----
        See also :meth:`~.Framework.is_independent`.
        """
        return not self.is_independent()

    @doc_category("Infinitesimal rigidity")
    def is_isostatic(self) -> bool:
        """
        Check whether the framework is :prf:ref:`independent <def-independent-framework>`
        and :prf:ref:`infinitesimally rigid <def-inf-rigid-framework>`.
        """
        return self.is_independent() and self.is_inf_rigid()

    @doc_category("Waiting for implementation")
    def is_prestress_stable(self) -> bool:
        """
        TODO
        ----
        Implement
        """
        raise NotImplementedError()

    @doc_category("Infinitesimal rigidity")
    def is_redundantly_rigid(self) -> bool:
        """
        Check if the framework is infinitesimally redundantly rigid.

        Definitions
        -----------
        :prf:ref:`Redundant infinitesimal rigidity <def-redundantly-rigid-framework>`

        TODO
        ----
        tests

        Examples
        --------
        >>> F = Framework.Empty(dim=2)
        >>> F.add_vertices([(1,0), (1,1), (0,3), (-1,1)], ['a','b','c','d'])
        >>> F.add_edges([('a','b'), ('b','c'), ('c','d'), ('a','d'), ('a','c'), ('b','d')])
        >>> F.is_redundantly_rigid()
        True
        >>> F.delete_edge(('a','c'))
        >>> F.is_redundantly_rigid()
        False
        """  # noqa: E501
        for edge in self._graph.edge_list():
            self.delete_edge(edge)
            if not self.is_inf_rigid():
                self.add_edge(edge)
                return False
            self.add_edge(edge)
        return True

    @doc_category("Framework properties")
    def is_congruent_realization(
        self,
        other_realization: dict[Vertex, Point],
        numerical: bool = False,
        tolerance: float = 1e-9,
    ) -> bool:
        """
        Return whether the given realization is congruent to self.

        Parameters
        ----------
        other_realization
            The realization for checking the congruence.
        numerical
            Whether the check is symbolic (default) or numerical.
        tolerance
            Used tolerance when checking numerically.
        """
        self._graph._input_check_vertex_order(
            list(other_realization.keys()), "other_realization"
        )

        for u, v in combinations(self._graph.nodes, 2):
            edge_vec = (self._realization[u]) - self._realization[v]
            dist_squared = (edge_vec.T * edge_vec)[0, 0]

            other_edge_vec = point_to_vector(other_realization[u]) - point_to_vector(
                other_realization[v]
            )
            otherdist_squared = (other_edge_vec.T * other_edge_vec)[0, 0]

            difference = sp.simplify(dist_squared - otherdist_squared)
            if not difference.is_zero:
                if not numerical:
                    return False
                elif numerical and sp.Abs(difference) > tolerance:
                    return False
        return True

    @doc_category("Framework properties")
    def is_congruent(
        self,
        other_framework: Framework,
        numerical: bool = False,
        tolerance: float = 1e-9,
    ) -> bool:
        """
        Return whether the given framework is congruent to self.

        Parameters
        ----------
        other_framework
            The framework for checking the congruence.
        numerical
            Whether the check is symbolic (default) or numerical.
        tolerance
            Used tolerance when checking numerically.
        """

        self._input_check_underlying_graphs(other_framework)

        return self.is_congruent_realization(
            other_framework._realization, numerical, tolerance
        )

    @doc_category("Framework properties")
    def is_equivalent_realization(
        self,
        other_realization: dict[Vertex, Point],
        numerical: bool = False,
        tolerance: float = 1e-9,
    ) -> bool:
        """
        Return whether the given realization is equivalent to self.

        Parameters
        ----------
        other_realization
            The realization for checking the equivalence.
        numerical
            Whether the check is symbolic (default) or numerical.
        tolerance
            Used tolerance when checking numerically.
        """
        self._graph._input_check_vertex_order(
            list(other_realization.keys()), "other_realization"
        )

        for u, v in self._graph.edges:
            edge_vec = self._realization[u] - self._realization[v]
            dist_squared = (edge_vec.T * edge_vec)[0, 0]

            other_edge_vec = point_to_vector(other_realization[u]) - point_to_vector(
                other_realization[v]
            )
            otherdist_squared = (other_edge_vec.T * other_edge_vec)[0, 0]

            difference = sp.simplify(otherdist_squared - dist_squared)
            if not difference.is_zero:
                if not numerical:
                    return False
                elif numerical and sp.Abs(difference) > tolerance:
                    return False
        return True

    @doc_category("Framework properties")
    def is_equivalent(
        self,
        other_framework: Framework,
        numerical: bool = False,
        tolerance: float = 1e-9,
    ) -> bool:
        """
        Return whether the given framework is equivalent to self.

        Parameters
        ----------
        other_framework
            The framework for checking the equivalence.
        numerical
            Whether the check is symbolic (default) or numerical.
        tolerance
            Used tolerance when checking numerically.
        """

        self._input_check_underlying_graphs(other_framework)

        return self.is_equivalent_realization(
            other_framework._realization, numerical, tolerance
        )

    @doc_category("Framework manipulation")
    def translate(self, vector: Point, inplace: bool = True) -> None | Framework:
        """
        Translate the framework.

        Parameters
        ----------
        vector
            Translation vector
        inplace
            If True (default), then this framework is translated.
            Otherwise, a new translated framework is returned.
        """
        vector = point_to_vector(vector)

        if inplace:
            if vector.shape[0] != self.dim():
                raise ValueError(
                    "The dimension of the vector has to be the same as of the framework!"
                )

            for v in self._realization.keys():
                self._realization[v] += vector
            return

        new_framework = deepcopy(self)
        new_framework.translate(vector, True)
        return new_framework

    @doc_category("Framework manipulation")
    def rotate2D(self, angle: float, inplace: bool = True) -> None | Framework:
        """
        Rotate the planar framework counter clockwise.

        Parameters
        ----------
        angle
            Rotation angle
        inplace
            If True (default), then this framework is rotated.
            Otherwise, a new rotated framework is returned.
        """

        if self.dim() != 2:
            raise ValueError("This realization is not in dimension 2!")

        rotation_matrix = Matrix(
            [[sp.cos(angle), -sp.sin(angle)], [sp.sin(angle), sp.cos(angle)]]
        )

        if inplace:
            for v, pos in self._realization.items():
                self._realization[v] = rotation_matrix * pos
            return

        new_framework = deepcopy(self)
        new_framework.rotate2D(angle, True)
        return new_framework

    @doc_category("Framework manipulation")
    def projected_realization(
        self,
        proj_dim: int = None,
        projection_matrix: Matrix = None,
        random_seed: int = None,
        coordinates: Sequence[int] = None,
    ) -> tuple[dict[Vertex, Point], Matrix]:
        """
        Return the realization projected to a lower dimension and the projection matrix.

        Parameters
        ----------
        proj_dim:
            The dimension to which the framework is projected.
            This is determined from ``projection_matrix`` if it is provided.
        projection_matrix:
            The matrix used for projecting the placement of vertices.
            The matrix must have dimensions ``(proj_dim, dim)``,
            where ``dim`` is the dimension of the framework ``self``.
            If ``None``, a numerical random projection matrix is generated.
        random_seed:
            The random seed used for generating the projection matrix.
        coordinates:
            Indices of coordinates to which projection is applied.
            Providing the parameter overrides the previous ones.

        Suggested Improvements
        ----------------------
        Generate random projection matrix over symbolic rationals.
        """
        if coordinates is not None:
            if not isinstance(coordinates, tuple) and not isinstance(coordinates, list):
                raise TypeError(
                    "The parameter ``coordinates`` must be a tuple or a list."
                )
            if max(coordinates) >= self._dim:
                raise ValueError(
                    f"Index {np.max(coordinates)} out of range"
                    + f" with placement in dim: {self._dim}."
                )
            if isinstance(proj_dim, int) and len(coordinates) != proj_dim:
                raise ValueError(
                    f"The number of coordinates ({len(coordinates)}) does not match"
                    + f" proj_dim ({proj_dim})."
                )
            matrix = np.zeros((len(coordinates), self._dim))
            for i, coord in enumerate(coordinates):
                matrix[i, coord] = 1

            return (
                {
                    v: tuple([pos[coord] for coord in coordinates])
                    for v, pos in self._realization.items()
                },
                Matrix(matrix),
            )

        if projection_matrix is not None:
            projection_matrix = np.array(projection_matrix)
            if projection_matrix.shape[1] != self._dim:
                raise ValueError(
                    "The projection matrix has wrong number of columns."
                    + f"{projection_matrix.shape[1]} instead of {self._dim}."
                )
            if isinstance(proj_dim, int) and projection_matrix.shape[0] != proj_dim:
                raise ValueError(
                    "The projection matrix has wrong number of rows."
                    + f"{projection_matrix.shape[0]} instead of {self._dim}."
                )

        if projection_matrix is None:
            if proj_dim == 2:
                projection_matrix = generate_two_orthonormal_vectors(
                    self._dim, random_seed=random_seed
                )
            elif proj_dim == 3:
                projection_matrix = generate_three_orthonormal_vectors(
                    self._dim, random_seed=random_seed
                )
            else:
                raise ValueError(
                    "An automatically generated random matrix is supported"
                    + f" only in dimension 2 or 3. {proj_dim} was given instead."
                )
            projection_matrix = projection_matrix.T

        return (
            {
                vertex: tuple(np.dot(projection_matrix, np.array(position)))
                for vertex, position in self.realization(
                    as_points=False, numerical=True
                ).items()
            },
            projection_matrix,
        )

    @doc_category("Other")
    def edge_lengths(self, numerical: bool = False) -> dict[Edge, Number]:
        """
        Return the dictionary of the edge lengths.

        Parameters
        -------
        numerical:
            If ``True``, numerical positions are used for the computation of the edge lengths.

        Examples
        --------
        >>> G = Graph([(0,1), (1,2), (2,3), (0,3)])
        >>> F = Framework(G, {0:[0,0], 1:[1,0], 2:[1,'1/2 * sqrt(5)'], 3:['1/2','4/3']})
        >>> F.edge_lengths(numerical=False)
        {(0, 1): 1, (0, 3): sqrt(73)/6, (1, 2): sqrt(5)/2, (2, 3): sqrt((-4/3 + sqrt(5)/2)**2 + 1/4)}
        >>> F.edge_lengths(numerical=True)
        {(0, 1): 1.0, (0, 3): 1.4240006242195884, (1, 2): 1.118033988749895, (2, 3): 0.5443838790578374}
        """  # noqa: E501
        if numerical:
            points = self.realization(as_points=True, numerical=True)
            return {
                tuple(pair): float(
                    np.linalg.norm(
                        np.array(points[pair[0]]) - np.array(points[pair[1]])
                    )
                )
                for pair in self._graph.edges
            }
        else:
            points = self.realization(as_points=True)
            return {
                tuple(pair): sp.sqrt(
                    sum(
                        [(v - w) ** 2 for v, w in zip(points[pair[0]], points[pair[1]])]
                    )
                )
                for pair in self._graph.edges
            }

    @staticmethod
    def _generate_stl_bar(
        holes_distance: float,
        holes_diameter: float,
        bar_width: float,
        bar_height: float,
        filename="bar.stl",
    ):
        """
        Generate an STL file for a bar.

        The method uses Trimesh and Manifold3d packages to create a model of a bar
        with two holes at the ends. The bar is saved as an STL file.

        Parameters
        ----------
        holes_distance : float
            Distance between the centers of the holes.
        holes_diameter : float
            Diameter of the holes.
        bar_width : float
            Width of the bar.
        bar_height : float
            Height of the bar.
        filename : str
            Name of the output STL file.

        Returns
        -------
        bar_mesh : trimesh.base.Trimesh
            The bar as a Trimesh object.
        """
        try:
            from trimesh.creation import box as trimesh_box
            from trimesh.creation import cylinder as trimesh_cylinder
        except ImportError:
            raise ImportError(
                "To create meshes of bars that can be exported as STL files, "
                "the packages 'trimesh' and 'manifold3d' are required. "
                "To install PyRigi including trimesh and manifold3d, "
                "run 'pip install pyrigi[meshing]'!"
            )

        _input_check.greater(holes_distance, 0, "holes_distance")
        _input_check.greater(holes_diameter, 0, "holes_diameter")
        _input_check.greater(bar_width, 0, "bar_width")
        _input_check.greater(bar_height, 0, "bar_height")

        _input_check.greater(bar_width, holes_diameter, "bar_width", "holes_diameter")
        _input_check.greater(
            holes_distance,
            2 * holes_diameter,
            "holes_distance",
            "twice the holes_diameter",
        )

        # Create the main bar as a box
        bar = trimesh_box(extents=[holes_distance, bar_width, bar_height])

        # Define the positions of the holes (relative to the center of the bar)
        hole_position_1 = [-holes_distance / 2, 0, 0]
        hole_position_2 = [holes_distance / 2, 0, 0]

        # Create cylindrical shapes at the ends of the bar
        rounding_1 = trimesh_cylinder(radius=bar_width / 2, height=bar_height)
        rounding_1.apply_translation(hole_position_1)
        rounding_2 = trimesh_cylinder(radius=bar_width / 2, height=bar_height)
        rounding_2.apply_translation(hole_position_2)

        # Use boolean union to combine the bar and the roundings
        bar = bar.union([rounding_1, rounding_2])

        # Create cylindrical holes
        hole_1 = trimesh_cylinder(radius=holes_diameter / 2, height=bar_height)
        hole_1.apply_translation(hole_position_1)
        hole_2 = trimesh_cylinder(radius=holes_diameter / 2, height=bar_height)
        hole_2.apply_translation(hole_position_2)

        # Use boolean subtraction to create holes in the bar
        bar_mesh = bar.difference([hole_1, hole_2])

        # Export to STL
        bar_mesh.export(filename)
        return bar_mesh

    @doc_category("Other")
    def generate_stl_bars(
        self,
        scale: float = 1.0,
        width_of_bars: float = 8.0,
        height_of_bars: float = 3.0,
        holes_diameter: float = 4.3,
        filename_prefix: str = "bar_",
        output_dir: str = "stl_output",
    ) -> None:
        """
        Generate STL files for the bars of the framework.

        Generates STL files for the bars of the framework. The files are generated
        in the working folder. The naming convention for the files is ``bar_i-j.stl``,
        where i and j are the vertices of an edge.

        Parameters
        ----------
        scale
            Scale factor for the lengths of the edges, default is 1.0.
        width_of_bars
            Width of the bars, default is 8.0 mm.
        height_of_bars
            Height of the bars, default is 3.0 mm.
        holes_diameter
            Diameter of the holes at the ends of the bars, default is 4.3 mm.
        filename_prefix
            Prefix for the filenames of the generated STL files, default is ``bar_``.
        output_dir
            Name or path of the folder where the STL files are saved,
            default is ``stl_output``. Relative to the working directory.

        Examples
        --------
        >>> G = Graph([(0,1), (1,2), (2,3), (0,3)])
        >>> F = Framework(G, {0:[0,0], 1:[1,0], 2:[1,'1/2 * sqrt(5)'], 3:[1/2,'4/3']})
        >>> F.generate_stl_bars(scale=20)
        STL files for the bars have been generated in the folder `stl_output`.
        """
        from pathlib import Path as plPath

        # Create the folder if it does not exist
        folder_path = plPath(output_dir)
        if not folder_path.exists():
            folder_path.mkdir(parents=True, exist_ok=True)

        edges_with_lengths = self.edge_lengths()

        for edge, length in edges_with_lengths.items():
            scaled_length = length * scale
            f_name = (
                output_dir
                + "/"
                + filename_prefix
                + str(edge[0])
                + "-"
                + str(edge[1])
                + ".stl"
            )

            self._generate_stl_bar(
                holes_distance=scaled_length,
                holes_diameter=holes_diameter,
                bar_width=width_of_bars,
                bar_height=height_of_bars,
                filename=f_name,
            )

        print(
            f"STL files for the bars have been generated in the folder `{output_dir}`."
        )

    def _transform_inf_flex_to_pointwise(
        self, inf_flex: Matrix, vertex_order: Sequence[Vertex] = None
    ) -> dict[Vertex, list[Number]]:
        r"""
        Transform the natural data type of a flex (Matrix) to a
        dictionary that maps a vertex to a Sequence of coordinates
        (i.e. a vector).

        Parameters
        ----------
        inf_flex:
            An infinitesimal flex in the form of a `Matrix`.
        vertex_order:
            If ``None``, the :meth:`.Graph.vertex_list`
            is taken as the vertex order.

        Notes
        ----
        For example, this method can be used for generating an
        infinitesimal flex for plotting purposes.

        Examples
        ----
        >>> F = Framework.from_points([(0,0), (1,0), (0,1)])
        >>> F.add_edges([(0,1),(0,2)])
        >>> flex = F.nontrivial_inf_flexes()[0]
        >>> F._transform_inf_flex_to_pointwise(flex)
        {0: [1, 0], 1: [1, 0], 2: [0, 0]}

        """
        vertex_order = self._graph._input_check_vertex_order(vertex_order)
        return {
            vertex_order[i]: [inf_flex[i * self.dim() + j] for j in range(self.dim())]
            for i in range(len(vertex_order))
        }

    def _transform_stress_to_edgewise(
        self, stress: Matrix, edge_order: Sequence[Edge] = None
    ) -> dict[Edge, Number]:
        r"""
        Transform the natural data type of a stress (Matrix) to a
        dictionary that maps an edge to a coordinate.

        Parameters
        ----------
        stress:
            An equilibrium stress in the form of a `Matrix`.
        edge_order:
            If ``None``, the :meth:`.Graph.edge_list`
            is taken as the edge order.

        Notes
        ----
        For example, this method can be used for generating an
        equilibrium stresss for plotting purposes.

        Examples
        ----
        >>> F = Framework.Complete([(0,0),(1,0),(1,1),(0,1)])
        >>> stress = F.stresses()[0]
        >>> F._transform_stress_to_edgewise(stress)
        {(0, 1): 1, (0, 2): -1, (0, 3): 1, (1, 2): 1, (1, 3): -1, (2, 3): 1}

        """
        edge_order = self._graph._input_check_edge_order(edge_order)
        return {tuple(edge_order[i]): stress[i] for i in range(len(edge_order))}

    @doc_category("Infinitesimal rigidity")
    def is_vector_inf_flex(
        self,
        inf_flex: Sequence[Number],
        vertex_order: Sequence[Vertex] = None,
        numerical: bool = False,
        tolerance: float = 1e-9,
    ) -> bool:
        r"""
        Return whether a vector is an infinitesimal flex of the framework.

        Definitions
        -----------
        :prf:ref:`Infinitesimal Flex <def-inf-flex>`
        :prf:ref:`Rigidity Matrix <def-rigidity-matrix>`

        Parameters
        ----------
        inf_flex:
            An infinitesimal flex of the framework specified by a vector.
        vertex_order:
            A list of vertices specifying the order in which ``inf_flex`` is given.
            If none is provided, the list from :meth:`~Graph.vertex_list` is taken.
        numerical:
            A Boolean determining whether the evaluation of the product of the `inf_flex`
            and the rigidity matrix is symbolic or numerical.
        tolerance:
            Absolute tolerance that is the threshold for acceptable numerical flexes.
            This parameter is used to determine the number of digits, to which
            accuracy the symbolic expressions are evaluated.

        Examples
        --------
        >>> from pyrigi import frameworkDB as fws
        >>> F = fws.Square()
        >>> q = [0,0,0,0,-2,0,-2,0]
        >>> F.is_vector_inf_flex(q)
        True
        >>> q[0] = 1
        >>> F.is_vector_inf_flex(q)
        False
        >>> F = Framework.Complete([[0,0], [1,1]])
        >>> F.is_vector_inf_flex(["sqrt(2)","-sqrt(2)",0,0], vertex_order=[1,0])
        True
        """
        vertex_order = self._graph._input_check_vertex_order(vertex_order)
        return is_zero_vector(
            self.rigidity_matrix(vertex_order=vertex_order) * Matrix(inf_flex),
            numerical=numerical,
            tolerance=tolerance,
        )

    @doc_category("Infinitesimal rigidity")
    def is_dict_inf_flex(
        self, vert_to_flex: dict[Vertex, Sequence[Number]], **kwargs
    ) -> bool:
        """
        Return whether a dictionary specifies an infinitesimal flex of the framework.

        Definitions
        -----------
        :prf:ref:`Infinitesimal flex <def-inf-flex>`

        Parameters
        ----------
        vert_to_flex:
            Dictionary that maps the vertex labels to
            vectors of the same dimension as the framework is.

        Notes
        -----
        See :meth:`.Framework.is_vector_inf_flex`.

        Examples
        --------
        >>> F = Framework.Complete([[0,0], [1,1]])
        >>> F.is_dict_inf_flex({0:[0,0], 1:[-1,1]})
        True
        >>> F.is_dict_inf_flex({0:[0,0], 1:["sqrt(2)","-sqrt(2)"]})
        True
        """
        self._graph._input_check_vertex_order(list(vert_to_flex.keys()), "vert_to_flex")

        dict_to_list = []
        for v in self._graph.vertex_list():
            dict_to_list += list(vert_to_flex[v])

        return self.is_vector_inf_flex(
            dict_to_list, vertex_order=self._graph.vertex_list(), **kwargs
        )

    @doc_category("Infinitesimal rigidity")
    def is_vector_nontrivial_inf_flex(
        self,
        inf_flex: Sequence[Number],
        vertex_order: Sequence[Vertex] = None,
        numerical: bool = False,
        tolerance: float = 1e-9,
    ) -> bool:
        r"""
        Return whether an infinitesimal flex is nontrivial.

        Definitions
        -----------
        :prf:ref:`Nontrivial infinitesimal Flex <def-trivial-inf-flex>`

        Parameters
        ----------
        inf_flex:
            An infinitesimal flex of the framework.
        vertex_order:
            A list of vertices specifying the order in which ``inf_flex`` is given.
            If none is provided, the list from :meth:`~Graph.vertex_list` is taken.
        numerical:
            A Boolean determining whether the evaluation of the product of the `inf_flex`
            and the rigidity matrix is symbolic or numerical.
        tolerance:
            Absolute tolerance that is the threshold for acceptable numerical flexes.
            This parameter is used to determine the number of digits, to which
            accuracy the symbolic expressions are evaluated.

        Notes
        -----
        This is done by solving a linear system composed of a matrix `A` whose columns
        are given by a basis of the trivial flexes and the vector `b` given by the
        input flex. `b` is trivial if and only if there is a linear combination of
        the columns in `A` producing `b`. In other words, when there is a solution to
        `Ax=b`, then `b` is a trivial infinitesimal motion. Otherwise, `b` is
        nontrivial.

        In the `numerical=True` case we compute a least squares solution `x` of the
        overdetermined linear system and compare the values in `Ax` to the values
        in `b`.

        Examples
        --------
        >>> from pyrigi import frameworkDB as fws
        >>> F = fws.Square()
        >>> q = [0,0,0,0,-2,0,-2,0]
        >>> F.is_vector_nontrivial_inf_flex(q)
        True
        >>> q = [1,-1,1,1,-1,1,-1,-1]
        >>> F.is_vector_inf_flex(q)
        True
        >>> F.is_vector_nontrivial_inf_flex(q)
        False
        """
        vertex_order = self._graph._input_check_vertex_order(vertex_order)
        if not self.is_vector_inf_flex(
            inf_flex,
            vertex_order=vertex_order,
            numerical=numerical,
            tolerance=tolerance,
        ):
            return False

        if not numerical:
            Q_trivial = Matrix.hstack(
                *(self.trivial_inf_flexes(vertex_order=vertex_order))
            )
            system = Q_trivial, Matrix(inf_flex)
            return sp.linsolve(system) == sp.EmptySet
        else:
            Q_trivial = np.array(
                [
                    eval_sympy_vector(flex, tolerance=tolerance)
                    for flex in self.trivial_inf_flexes(vertex_order=vertex_order)
                ]
            ).transpose()
            b = np.array(eval_sympy_vector(inf_flex, tolerance=tolerance)).transpose()
            x = np.linalg.lstsq(Q_trivial, b, rcond=None)[0]
            return not is_zero_vector(
                np.dot(Q_trivial, x) - b, numerical=True, tolerance=tolerance
            )

    @doc_category("Infinitesimal rigidity")
    def is_dict_nontrivial_inf_flex(
        self, vert_to_flex: dict[Vertex, Sequence[Number]], **kwargs
    ) -> bool:
        r"""
        Return whether a dictionary specifies an infinitesimal flex which is nontrivial.

        Definitions
        -----------
        :prf:ref:`Nontrivial infinitesimal Flex <def-trivial-inf-flex>`

        Parameters
        ----------
        vert_to_flex:
            An infinitesimal flex of the framework in the form of a dictionary.

        Notes
        -----
        See :meth:`Framework.is_vector_nontrivial_inf_flex` for details,
        particularly concerning the possible parameters.

        Examples
        --------
        >>> from pyrigi import frameworkDB as fws
        >>> F = fws.Square()
        >>> q = {0:[0,0], 1: [0,0], 2:[-2,0], 3:[-2,0]}
        >>> F.is_dict_nontrivial_inf_flex(q)
        True
        >>> q = {0:[1,-1], 1: [1,1], 2:[-1,1], 3:[-1,-1]}
        >>> F.is_dict_nontrivial_inf_flex(q)
        False
        """
        self._graph._input_check_vertex_order(list(vert_to_flex.keys()), "vert_to_flex")

        dict_to_list = []
        for v in self._graph.vertex_list():
            dict_to_list += list(vert_to_flex[v])

        return self.is_vector_nontrivial_inf_flex(
            dict_to_list, vertex_order=self._graph.vertex_list(), **kwargs
        )

    @doc_category("Infinitesimal rigidity")
    def is_nontrivial_flex(
        self,
        inf_flex: InfFlex,
        **kwargs,
    ) -> bool:
        """
        Alias for :meth:`Framework.is_vector_nontrivial_inf_flex` and
        :meth:`Framework.is_dict_nontrivial_inf_flex`.

        Notes
        -----
        We distinguish between instances of ``list`` and instances of ``dict`` to
        call one of the alias methods.
        """
        if isinstance(inf_flex, list | tuple | Matrix):
            return self.is_vector_nontrivial_inf_flex(inf_flex, **kwargs)
        elif isinstance(inf_flex, dict):
            return self.is_dict_nontrivial_inf_flex(inf_flex, **kwargs)
        else:
            raise TypeError(
                "The `inf_flex` must be specified either by a vector or a dictionary!"
            )

    @doc_category("Infinitesimal rigidity")
    def is_vector_trivial_inf_flex(self, inf_flex: Sequence[Number], **kwargs) -> bool:
        r"""
        Return whether an infinitesimal flex is trivial.

        Definitions
        -----------
        :prf:ref:`Trivial infinitesimal Flex <def-trivial-inf-flex>`

        Parameters
        ----------
        inf_flex:
            An infinitesimal flex of the framework.

        Notes
        -----
        See :meth:`Framework.is_nontrivial_vector_inf_flex` for details,
        particularly concerning the possible parameters.

        Examples
        --------
        >>> from pyrigi import frameworkDB as fws
        >>> F = fws.Square()
        >>> q = [0,0,0,0,-2,0,-2,0]
        >>> F.is_vector_trivial_inf_flex(q)
        False
        >>> q = [1,-1,1,1,-1,1,-1,-1]
        >>> F.is_vector_trivial_inf_flex(q)
        True
        """
        if not self.is_vector_inf_flex(inf_flex, **kwargs):
            return False
        return not self.is_vector_nontrivial_inf_flex(inf_flex, **kwargs)

    @doc_category("Infinitesimal rigidity")
    def is_dict_trivial_inf_flex(
        self, vert_to_flex: dict[Vertex, Sequence[Number]], **kwargs
    ) -> bool:
        r"""
        Return whether an infinitesimal flex specified by a dictionary is trivial.

        Definitions
        -----------
        :prf:ref:`Trivial infinitesimal flex <def-trivial-inf-flex>`

        Parameters
        ----------
        vert_to_flex:
            An infinitesimal flex of the framework in the form of a dictionary.

        Notes
        -----
        See :meth:`Framework.is_vector_trivial_inf_flex` for details,
        particularly concerning the possible parameters.

        Examples
        --------
        >>> from pyrigi import frameworkDB as fws
        >>> F = fws.Square()
        >>> q = {0:[0,0], 1: [0,0], 2:[-2,0], 3:[-2,0]}
        >>> F.is_dict_trivial_inf_flex(q)
        False
        >>> q = {0:[1,-1], 1: [1,1], 2:[-1,1], 3:[-1,-1]}
        >>> F.is_dict_trivial_inf_flex(q)
        True
        """
        self._graph._input_check_vertex_order(list(vert_to_flex.keys()), "vert_to_flex")

        dict_to_list = []
        for v in self._graph.vertex_list():
            dict_to_list += list(vert_to_flex[v])

        return self.is_vector_trivial_inf_flex(
            dict_to_list, vertex_order=self._graph.vertex_list(), **kwargs
        )

    @doc_category("Infinitesimal rigidity")
    def is_trivial_flex(
        self,
        inf_flex: InfFlex,
        **kwargs,
    ) -> bool:
        """
        Alias for :meth:`Framework.is_vector_trivial_inf_flex` and
        :meth:`Framework.is_dict_trivial_inf_flex`.

        Notes
        -----
        We distinguish between instances of ``list`` and instances of ``dict`` to
        call one of the alias methods.
        """
        if isinstance(inf_flex, list | tuple | Matrix):
            return self.is_vector_trivial_inf_flex(inf_flex, **kwargs)
        elif isinstance(inf_flex, dict):
            return self.is_dict_trivial_inf_flex(inf_flex, **kwargs)
        else:
            raise TypeError(
                "The `inf_flex` must be specified either by a vector or a dictionary!"
            )

    def _input_check_underlying_graphs(self, other_framework) -> None:
        """
        Check whether the underlying graphs of two frameworks are the same and
        raise an error otherwise.
        """
        if not nx.utils.graphs_equal(self._graph, other_framework._graph):
            raise ValueError("The underlying graphs are not same!")

    def _input_check_vertex_key(
        self, vertex: Vertex, realization: dict[Vertex, Point] = None
    ) -> None:
        """
        Check whether a vertex appears as key in a realization and
        raise an error otherwise.
        """
        if realization is None:
            realization = self._realization
        if vertex not in realization:
            raise KeyError("Vertex {vertex} is not a key of the given realization!")

    def _input_check_point_dimension(self, point: Point) -> None:
        """
        Check whether a point has the right dimension and
        raise an error otherwise.
        """
        if not len(point) == self.dimension():
            raise ValueError(
                f"The point {point} does not have the dimension {self.dimension()}!"
            )


Framework.__doc__ = Framework.__doc__.replace(
    "METHODS",
    generate_category_tables(
        Framework,
        1,
        [
            "Attribute getters",
            "Framework properties",
            "Class methods",
            "Framework manipulation",
            "Infinitesimal rigidity",
            "Plotting",
            "Other",
            "Waiting for implementation",
        ],
        include_all=False,
    ),
)<|MERGE_RESOLUTION|>--- conflicted
+++ resolved
@@ -502,11 +502,7 @@
         --------
         >>> from pyrigi import frameworkDB
         >>> F = frameworkDB.Complete(4, dim=3)
-<<<<<<< HEAD
-        >>> F.animate3D_rotation();
-=======
-        >>> F.animate3D()
->>>>>>> b8c77af3
+        >>> F.animate3D_rotation()
         """
         _input_check.dimension_for_algorithm(self._dim, [3], "animate3D")
         if plot_style is None:
