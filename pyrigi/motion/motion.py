--- conflicted
+++ resolved
@@ -19,11 +19,6 @@
     Sequence,
     Vertex,
 )
-<<<<<<< HEAD
-from pyrigi.framework import Framework
-from pyrigi.framework.plot import _plot
-=======
->>>>>>> b41fada1
 from pyrigi.graph import Graph
 from pyrigi.misc.misc import (
     is_zero,
