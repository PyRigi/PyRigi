"""
This module contains functionality related to approximations of motions.
"""

import warnings
from collections.abc import Callable
from copy import deepcopy
from typing import Any

import numpy as np

import pyrigi._utils._input_check as _input_check
from pyrigi._utils._conversion import sympy_expr_to_float
from pyrigi._utils._zero_check import is_zero, is_zero_vector
from pyrigi._utils.linear_algebra import _normalize_flex, _vector_distance_pointwise
from pyrigi.data_type import (
    DirectedEdge,
    Edge,
    InfFlex,
    Number,
    Point,
    Sequence,
    Vertex,
)
from pyrigi.framework import Framework
from pyrigi.framework._rigidity import infinitesimal as infinitesimal_rigidity
from pyrigi.graph import Graph
from pyrigi.graph import _general as graph_general
from pyrigi.motion.motion import Motion
from pyrigi.warning import NumericalAlgorithmWarning


class ApproximateMotion(Motion):
    """
    Class representing an approximated motion of a framework.

    When constructed, motion samples, i.e., realizations
    approximating a continuous flex of a given framework, are computed.

    Definitions
    -----------
    :prf:ref:`Continuous flex (motion)<def-motion>`

    Parameters
    ----------
    framework:
        A framework whose approximation of a continuous flex is computed.
    steps:
        The amount of retraction steps that are performed. This number is equal to the
        amount of motion samples that are computed.
    step_size:
        The step size of each retraction step. If the output seems too jumpy or instable,
        consider reducing the step size.
    chosen_flex:
        An integer indicating the ``i``-th flex from the list of :meth:`.Framework.inf_flexes`
        for ``i=chosen_flex``.
    tolerance:
        Tolerance for the Newton iteration.
    fixed_pair:
        Two vertices of the underlying graph that are fixed in each realization.
        By default, the first entry is pinned to the origin
        and the second is pinned to the ``x``-axis.
    fixed_direction:
        Vector to which the first direction is fixed. By default, this is given by
        the first and second entry of ``fixed_pair``.
    pinned_vertex:
        If the keyword ``fixed_pair`` is not set, we can use the keyword ``pinned_vertex``
        to pin one of the vertices to the origin instead during the motion.

    Examples
    --------
    >>> from pyrigi import graphDB as graphs
    >>> from pyrigi import ApproximateMotion
    >>> motion = ApproximateMotion.from_graph(
    ...     graphs.Cycle(4),
    ...     {0:(0,0), 1:(1,0), 2:(1,1), 3:(0,1)},
    ...     10
    ... )
    >>> print(motion)
    ApproximateMotion of a Graph with vertices [0, 1, 2, 3] and edges [[0, 1], [0, 3], [1, 2], [2, 3]] with starting configuration
    {0: [0.0, 0.0], 1: [1.0, 0.0], 2: [1.0, 1.0], 3: [0.0, 1.0]},
    10 retraction steps and initial step size 0.05.

    >>> F = Framework(graphs.Cycle(4), {0:(0,0), 1:(1,0), 2:(1,1), 3:(0,1)})
    >>> motion = ApproximateMotion(F, 10)
    >>> print(motion)
    ApproximateMotion of a Graph with vertices [0, 1, 2, 3] and edges [[0, 1], [0, 3], [1, 2], [2, 3]] with starting configuration
    {0: [0.0, 0.0], 1: [1.0, 0.0], 2: [1.0, 1.0], 3: [0.0, 1.0]},
    10 retraction steps and initial step size 0.05.
    """  # noqa: E501

    silence_numerical_alg_warns = False

    def __init__(
        self,
        framework: Framework,
        steps: int,
        step_size: float = 0.05,
        chosen_flex: int = 0,
        tolerance: float = 1e-9,
        fixed_pair: DirectedEdge = None,
        fixed_direction: Sequence[Number] = None,
        pinned_vertex: Vertex = None,
    ) -> None:
        """
        Create an instance of `ApproximateMotion`.
        """
        super().__init__(framework.graph, framework.dim)
        self._warn_numerical_alg(self.__init__)
        self._stress_length = len(framework.stresses())
        self._starting_realization = framework.realization(
            as_points=True, numerical=True
        )
        self._tolerance = tolerance
        self._steps = steps
        self._chosen_flex = chosen_flex
        self._step_size = step_size
        self._current_step_size = step_size
        self._edge_lengths = framework.edge_lengths(numerical=True)
        self._compute_motion_samples(chosen_flex)
        if fixed_pair is not None:
            _input_check.dimension_for_algorithm(
                self._dim, [2, 3], "ApproximateMotion._fix_edge"
            )
            if fixed_direction is None:
                fixed_direction = [1] + [0 for _ in range(self._dim - 1)]
            if len(fixed_direction) != self._dim:
                raise ValueError(
                    "`fixed_direction` does not have the same length as the"
                    + f" motion's dimension, which is {self._dim}."
                )
            self._motion_samples = self._fix_edge(
                self._motion_samples, fixed_pair, fixed_direction
            )
            self._pinned_vertex = None
        elif pinned_vertex is None:
            pin_result = self._pin_origin(self._motion_samples, pinned_vertex)
            self._motion_samples = pin_result[0]
            self._pinned_vertex = pin_result[1]
        else:
            if pinned_vertex not in self._graph.nodes:
                raise ValueError(
                    f"The pinned vertex {pinned_vertex} is not part of the graph"
                )
            self._motion_samples = self._pin_origin(
                self._motion_samples, pinned_vertex
            )[0]
            self._pinned_vertex = pinned_vertex
        self._fixed_pair = fixed_pair
        self._fixed_direction = fixed_direction

    @classmethod
    def from_graph(
        cls,
        graph: Graph,
        realization: dict[Vertex, Point],
        steps: int,
        step_size: float = 0.05,
        chosen_flex: int = 0,
        tolerance: float = 1e-9,
        fixed_pair: DirectedEdge = None,
        fixed_direction: Sequence[Number] = None,
        pinned_vertex: Vertex = None,
    ) -> Motion:
        """
        Create an instance from a graph with a realization.
        """
        if not len(realization) == graph.number_of_nodes():
            raise ValueError(
                "The realization does not contain the correct amount of vertices!"
            )

        realization = {v: sympy_expr_to_float(pos) for v, pos in realization.items()}
        realization_0 = realization[list(realization.keys())[0]]
        for v in graph.nodes:
            if v not in realization:
                raise KeyError(f"Vertex {v} is not a key of the given realization!")
            if len(realization[v]) != len(realization_0):
                raise ValueError(
                    f"The point {realization[v]} in the parametrization"
                    f" corresponding to vertex {v} does not have the right dimension."
                )
        F = Framework(graph, realization)
        return ApproximateMotion(
            F,
            steps,
            step_size=step_size,
            chosen_flex=chosen_flex,
            tolerance=tolerance,
            fixed_pair=fixed_pair,
            fixed_direction=fixed_direction,
            pinned_vertex=pinned_vertex,
        )

    def __str__(self) -> str:
        """Return the string representation."""
        res = super().__str__() + " with starting configuration\n"
        res += str(self.motion_samples[0]) + ",\n"
        res += str(self.steps) + " retraction steps and initial step size "
        res += str(self.step_size) + "."
        return res

    def __repr__(self) -> str:
        """Return a representation of the approximate motion."""
        o_str = f"ApproximateMotion.from_graph({repr(self._graph)}, "
        o_str += f"{self._starting_realization}, {self._steps}, "
        o_str += f"step_size={self._step_size}, chosen_flex={self._chosen_flex}, "
        o_str += f"tolerance={self._tolerance}, fixed_pair={self._fixed_pair}, "
        o_str += f"fixed_direction={self._fixed_direction}, "
        o_str += f"pinned_vertex={self._pinned_vertex})"
        return o_str

    @property
    def edge_lengths(self) -> dict[Edge, Number]:
        """
        Return a copy of the edge lengths.
        """
        return deepcopy(self._edge_lengths)

    @property
    def motion_samples(self) -> list[dict[Vertex, Point]]:
        """
        Return a copy of the motion samples.
        """
        return deepcopy(self._motion_samples)

    @property
    def steps(self) -> int:
        """
        Return the number of steps.
        """
        return self._steps

    @property
    def tolerance(self) -> float:
        """
        Return the tolerance for Newton's method.
        """
        return self._tolerance

    @property
    def starting_realization(self) -> dict[Vertex, Point]:
        """
        Return the starting realization of the motion.
        """
        return deepcopy(self._starting_realization)

    @property
    def step_size(self) -> float:
        """
        Return the step size of the motion.
        """
        return self._step_size

    @property
    def fixed_pair(self) -> DirectedEdge:
        """
        Return the fixed pair of the motion.
        """
        return deepcopy(self._fixed_pair)

    @property
    def chosen_flex(self) -> int:
        """
        Return the chosen flex of the motion.
        """
        return self._chosen_flex

    @property
    def pinned_vertex(self) -> Vertex:
        """
        Return the pinned vertex of the motion.
        """
        return self._pinned_vertex

    @property
    def fixed_direction(self) -> Sequence[Number]:
        """
        Return the vector to which `fixed_pair` is fixed in the motion.
        """
        return deepcopy(self._fixed_direction)

    def fix_vertex(self, vertex: Vertex) -> None:
        """
        Pin ``vertex`` to the origin.

        Parameters
        ----------
        vertex:
            The vertex that is pinned to the origin.
        """
        if vertex is None or vertex not in self.graph.nodes:
            raise ValueError(f"The pinned vertex {vertex} is not part of the graph")
        self._pinned_vertex = vertex
        self._motion_samples = self._pin_origin(self.motion_samples, vertex)[0]

    def fix_pair_of_vertices(
        self, fixed_pair: DirectedEdge, fixed_direction: Sequence[Number] = None
    ) -> None:
        """
        Pin ``fixed_pair`` to the vector given by ``fixed_direction``.

        The default value for ``fixed_direction`` is the first standard unit
        vector ``[1,0,...,0]``.

        Parameters
        ----------
        fixed_pair:
            The pair of vertices that is fixed in the direction ``fixed_direction``.
        fixed_direction:
            A vector to which the  pair of vertices is fixed.
        """
        if (
            len(fixed_pair) == 2
            and fixed_pair[0] in self.graph.nodes
            and fixed_pair[1] in self.graph.nodes
        ):
            _input_check.dimension_for_algorithm(
                self._dim, [2], "ApproximateMotion.fix_edge"
            )
            if fixed_direction is None:
                fixed_direction = [1] + [0 for _ in range(self._dim - 1)]
            if len(fixed_direction) != self._dim:
                raise ValueError(
                    "`fixed_direction` does not have the same length as the"
                    + f" motion's dimension, which is {self._dim}."
                )
        else:
            raise ValueError(
                "`fixed_pair` does not have the correct format or "
                + "has entries that are not contained in the underlying graph."
            )
        self._fixed_pair = fixed_pair
        self._fixed_direction = fixed_direction
        self._motion_samples = self._fix_edge(
            self.motion_samples, fixed_pair, fixed_direction
        )

    @classmethod
    def _warn_numerical_alg(cls, method: Callable) -> None:
        """
        Raise a warning if a numerical algorithm is silently called.

        Parameters
        ----------
        method:
            Reference to the method that is called.
        """
        if not cls.silence_numerical_alg_warns:
            warnings.warn(NumericalAlgorithmWarning(method, class_off=cls))

    def _compute_motion_samples(self, chosen_flex: int) -> None:
        """
        Perform path-tracking to compute the attribute ``_motion_samples``.
        """
        F = Framework(self._graph, self._starting_realization)
        inf_flexes = F.inf_flexes(numerical=True, tolerance=self.tolerance)
        _input_check.integrality_and_range(
            chosen_flex, "chosen_flex", max_val=len(inf_flexes)
        )
        cur_inf_flex = _normalize_flex(
            infinitesimal_rigidity._transform_inf_flex_to_pointwise(
                F, inf_flexes[chosen_flex]
            ),
            numerical=True,
        )

        cur_sol = self._starting_realization
        self._motion_samples = [cur_sol]
        i = 1
        # To avoid an infinite loop, the step size rescaling is reduced if only too large
        # or too small step sizes are found Its value converges to 1.
        step_size_rescaling = 2
        jump_indicator = [False, False]
        while i < self._steps:
            euler_step, cur_inf_flex = self._euler_step(cur_inf_flex, cur_sol)
            try:
                cur_sol = self._newton_steps(euler_step)
            except RuntimeError:
<<<<<<< HEAD
                self._current_step_size = self._current_step_size / step_size_rescaling
                if self._current_step_size < self.step_size / 10:
                    raise RuntimeError(
                        "Newton's method did not converge. " +
                        "Consider reducing the step size!"
                    )
                continue
=======
                # Try again with better discretization
                _discretization = 10
                self._current_step_size = self._current_step_size / _discretization
                for _ in range(_discretization):
                    try:
                        euler_step, cur_inf_flex = self._euler_step(
                            cur_inf_flex, cur_sol
                        )
                        cur_sol = self._newton_steps(euler_step)
                    except RuntimeError:
                        raise RuntimeError(
                            "Newton's method did not converge. Potentially the "
                            + "given framework is not flexible or the step size "
                            + "is too large?"
                        )
                self._current_step_size = self.step_size

>>>>>>> 7f3703c5
            self._motion_samples += [cur_sol]
            # Reject the step if the step size is not close to what we expect
            if (
                _vector_distance_pointwise(
                    self._motion_samples[-1], self._motion_samples[-2], numerical=True
                )
                > self.step_size * 2
            ):
                self._current_step_size = self._current_step_size / step_size_rescaling
                self._motion_samples.pop()
                jump_indicator[0] = True
                if all(jump_indicator):
                    step_size_rescaling = step_size_rescaling ** (0.75)
                    jump_indicator = [False, False]
                continue
            elif (
                _vector_distance_pointwise(
                    self._motion_samples[-1], self._motion_samples[-2], numerical=True
                )
                < self.step_size / 2
            ):
                self._current_step_size = self._current_step_size * step_size_rescaling
                self._motion_samples.pop()
                jump_indicator[1] = True
                if all(jump_indicator):
                    step_size_rescaling = step_size_rescaling ** (0.75)
                    jump_indicator = [False, False]
                continue
            jump_indicator = [False, False]
            i = i + 1

    def _pin_origin(
        self, realizations: Sequence[dict[Vertex, Point]], pinned_vertex: Vertex = None
    ) -> tuple[list[dict[Vertex, Point]], Vertex]:
        """
        Pin a vertex to the origin.

        Parameters
        ----------
        realizations:
            A list of realization samples describing the motion.
        pinned_vertex:
            Determines the vertex which is pinned to the origin.
        """
        _realizations = []
        if pinned_vertex is None:
            pinned_vertex = graph_general.vertex_list(self._graph)[0]
        for realization in realizations:
            if pinned_vertex not in realization.keys():
                raise ValueError(
                    "The `pinned_vertex` does not have a value in the provided motion."
                )

            # Translate the realization to the origin
            _realization = {
                v: [pos[i] - realization[pinned_vertex][i] for i in range(len(pos))]
                for v, pos in realization.items()
            }
            _realizations.append(_realization)
        return _realizations, pinned_vertex

    @staticmethod
    def _fix_edge(
        realizations: Sequence[dict[Vertex, Point]],
        fixed_pair: DirectedEdge,
        fixed_direction: Sequence[Number],
    ) -> list[dict[Vertex, Point]]:
        """
        Fix the two vertices in ``fixed_pair`` for every entry of ``realizations``.

        Parameters
        ----------
        realizations:
            A list of realization samples describing the motion.
        fixed_pair:
            Two vertices of the underlying graph that should not move during
            the animation. By default, the first entry is pinned to the origin
            and the second is pinned to the `x`-axis.
        fixed_direction:
            Vector to which the first direction is fixed. By default, this is given by
            the first and second entry.
        """
        if len(fixed_pair) != 2:
            raise TypeError("The length of `fixed_pair` is not 2.")
        (v1, v2) = (fixed_pair[0], fixed_pair[1])
        if not (v1 in realizations[0] and v2 in realizations[0]):
            raise ValueError(
                "The vertices of the edge {realizations} are not part of the graph."
            )

        # Translate the realization to the origin
        _realizations = [
            {
                v: [pos[i] - realization[v1][i] for i in range(len(pos))]
                for v, pos in realization.items()
            }
            for realization in realizations
        ]
        if fixed_direction is None:
            fixed_direction = [
                x - y for x, y in zip(_realizations[0][v1], _realizations[0][v2])
            ]
            if is_zero(np.linalg.norm(fixed_direction), numerical=True, tolerance=1e-6):
                warnings.warn(
                    f"The entries of the edge {fixed_pair} are too close to each "
                    + "other. Thus, `fixed_direction=(1,0)` is chosen instead."
                )
                fixed_direction = [1] + [
                    0
                    for _ in range(
                        len(_realizations[list(_realizations.keys())[0]]) - 1
                    )
                ]
            else:
                fixed_direction = [
                    coord / np.linalg.norm(fixed_direction) for coord in fixed_direction
                ]

        output_realizations = []
        for realization in _realizations:
            if any([len(pos) not in [2, 3] for pos in realization.values()]):
                raise ValueError(
                    "This method ``_fix_edge`` is not implemented for "
                    + "dimensions other than 2 or 3."
                )
            if (
                len(fixed_direction) not in [2, 3]
                or np.linalg.norm(fixed_direction) != 1
            ):
                raise ValueError("`fixed_direction` does not have the correct format.")

            # Compute the signed angle `theta` between the `fixed_direction` and the
            # vector `realization[v2]`
            if len(fixed_direction) == 2:
                theta = np.arctan2(
                    [fixed_direction[1], realization[v2][1]],
                    [fixed_direction[0], realization[v2][0]],
                )[1]

                rotation_matrix = np.array(
                    [[np.cos(theta), np.sin(theta)], [-np.sin(theta), np.cos(theta)]]
                )

            else:
                edge_vector = [
                    pos / np.linalg.norm(realization[v2]) for pos in realization[v2]
                ]
                rotation_axis = np.cross(fixed_direction, edge_vector)
                if is_zero_vector(rotation_axis, numerical=True):
                    rotation_matrix = np.array([[1, 0, 0], [0, 1, 0], [0, 0, 1]])
                else:
                    rotation_axis = [
                        pos / np.linalg.norm(rotation_axis) for pos in rotation_axis
                    ]
                    angle = np.acos(np.dot(fixed_direction, edge_vector))
                    rotation_matrix = np.array(
                        [
                            [
                                np.cos(angle)
                                + rotation_axis[0] ** 2 * (1 - np.cos(angle)),
                                rotation_axis[0]
                                * rotation_axis[1]
                                * (1 - np.cos(angle))
                                - rotation_axis[2] * np.sin(angle),
                                rotation_axis[0]
                                * rotation_axis[2]
                                * (1 - np.cos(angle))
                                + rotation_axis[1] * np.sin(angle),
                            ],
                            [
                                rotation_axis[0]
                                * rotation_axis[1]
                                * (1 - np.cos(angle))
                                + rotation_axis[2] * np.sin(angle),
                                np.cos(angle)
                                + rotation_axis[1] ** 2 * (1 - np.cos(angle)),
                                rotation_axis[1]
                                * rotation_axis[2]
                                * (1 - np.cos(angle))
                                - rotation_axis[0] * np.sin(angle),
                            ],
                            [
                                rotation_axis[0]
                                * rotation_axis[2]
                                * (1 - np.cos(angle))
                                - rotation_axis[1] * np.sin(angle),
                                rotation_axis[1]
                                * rotation_axis[2]
                                * (1 - np.cos(angle))
                                + rotation_axis[0] * np.sin(angle),
                                np.cos(angle)
                                + rotation_axis[2] ** 2 * (1 - np.cos(angle)),
                            ],
                        ]
                    )
                    rotation_matrix = np.linalg.inv(rotation_matrix)
            # Rotate the realization to the `fixed_direction`.
            _realization = {
                v: np.dot(rotation_matrix, pos) for v, pos in realization.items()
            }
            output_realizations.append(_realization)
        return output_realizations

    def animate(
        self,
        **kwargs,
    ) -> Any:
        """
        Animate the approximate motion.

        See the parent method :meth:`~.Motion.animate` for the list of possible keywords.
        """
        realizations = self._motion_samples
        return super().animate(
            realizations,
            None,
            **kwargs,
        )

    def _euler_step(
        self,
        old_inf_flex: InfFlex,
        realization: dict[Vertex, Point],
    ) -> tuple[dict[Vertex, Point], InfFlex]:
        """
        Compute a single Euler step.

        This method returns the resulting configuration and the infinitesimal flex
        that was used in the computation as a tuple.

        Notes
        -----
        Choose the (normalized) infinitesimal flex with the smallest distance from the
        previous infinitesimal flex ``old_inf_flex``. This is given by computing the
        Moore-Penrose pseudoinverse.

        Suggested Improvements
        ----------------------
        * Add vector transport to ``old_inf_flex`` to more accurately compare the vectors.
        * Search the space of `inf_flexes` using a Least Squares approach rather than
        just searching a basis
        """
        F = Framework(self._graph, realization)

        inf_flex_space = np.vstack(
            F.inf_flexes(numerical=True, tolerance=self.tolerance)
        )
        old_inf_flex_matrix = np.reshape(
            sum([list(pos) for pos in old_inf_flex.values()], []), (-1, 1)
        )
        flex_coefficients = np.dot(
            np.linalg.pinv(inf_flex_space).transpose(), old_inf_flex_matrix
        )
        predicted_inf_flex = sum(
            np.dot(inf_flex_space.transpose(), flex_coefficients).tolist(), []
        )
        predicted_inf_flex = _normalize_flex(
            infinitesimal_rigidity._transform_inf_flex_to_pointwise(
                F, predicted_inf_flex
            ),
            numerical=True,
        )
        realization = self._motion_samples[-1]
        return {
            v: tuple(
                [
                    pos[i] + self._current_step_size * predicted_inf_flex[v][i]
                    for i in range(len(realization[v]))
                ]
            )
            for v, pos in realization.items()
        }, predicted_inf_flex

    def _newton_steps(self, realization: dict[Vertex, Point]) -> dict[Vertex, Point]:
        """
        Compute a sequence of Newton steps to return to the constraint variety.

        Notes
        -----
        There are more robust implementations of Newton's method (using damped schemes and
        preconditioning), but that would blow method out of the current scope. Here, a
        naive damping scheme is implemented (so that the method is actually guaranteed
        to converge), but this means that in the case where dim(stresses=flexes), the
        damping goes to 0. MH has tested this so-called "damped Gauß-Newton scheme"
        extensively in two other packages. If the equations are randomized first, there
        are convergence and smoothness guarantees from numerical algebraic geometry,
        but that is currently out of the scope of the `ApproximateMotion` class.

        Suggested Improvements
        ----------------------
        Randomize the bar-length equations.
        """
        F = Framework(self._graph, realization)
        cur_sol = np.array(
            sum(
                [list(realization[v]) for v in graph_general.vertex_list(self._graph)],
                [],
            )
        )
<<<<<<< HEAD
        cur_error = prev_error = sum(
            [
                np.abs(length - self._edge_lengths[e])
                for e, length in F.edge_lengths(numerical=True).items()
            ]
        )
        damping = 1.5e-1
        while not cur_error < self.tolerance:
            rigidity_matrix = np.array(F.rigidity_matrix()).astype(np.float64)
=======
        equations = [
            np.linalg.norm(
                [
                    x - y
                    for x, y in zip(
                        cur_sol[(self._dim * e[0]) : (self._dim * (e[0] + 1))],
                        cur_sol[(self._dim * e[1]) : (self._dim * (e[1] + 1))],
                    )
                ]
            )
            ** 2
            - length**2
            for e, length in self._edge_lengths.items()
        ]
        cur_error = prev_error = np.linalg.norm(equations)
        damping = 0.2
        rand_mat = np.random.rand(
            F._graph.number_of_edges() - self._stress_length, F._graph.number_of_edges()
        )
        while cur_error > self.tolerance:
            rigidity_matrix = np.array(
                F.rigidity_matrix(edge_order=self._edge_lengths.keys())
            ).astype(np.float64)
            if self._stress_length > 0:
                equations = np.dot(rand_mat, equations)
                rigidity_matrix = np.dot(rand_mat, rigidity_matrix)
            newton_step = np.dot(np.linalg.pinv(rigidity_matrix), equations)

            cur_sol = [
                cur_sol[i] - 0.5 * damping * newton_step[i] for i in range(len(cur_sol))
            ]
>>>>>>> 7f3703c5
            equations = [
                np.linalg.norm(
                    [
                        x - y
                        for x, y in zip(
                            cur_sol[(self._dim * e[0]) : (self._dim * (e[0] + 1))],
                            cur_sol[(self._dim * e[1]) : (self._dim * (e[1] + 1))],
                        )
                    ]
                )
                ** 2
                - length**2
                for e, length in self._edge_lengths.items()
            ]
<<<<<<< HEAD

            if self._stress_length > 0:
                rand_mat = np.random.rand(
                    F._graph.number_of_edges() - self._stress_length,
                    F._graph.number_of_edges(),
                )
                new_equations = np.dot(rand_mat, equations)
                new_rigidity_matrix = np.dot(rand_mat, rigidity_matrix)
            else:
                new_equations = equations
                new_rigidity_matrix = rigidity_matrix
            # Compute the least squares solution of the corresponding linear system
            newton_step = np.linalg.lstsq(new_rigidity_matrix, new_equations)[0]
            cur_sol = [
                cur_sol[i] - damping * newton_step[i] for i in range(len(cur_sol))
            ]
            F = Framework(
                self._graph,
                {
                    v: [cur_sol[(self._dim * i) : (self._dim * (i + 1))]]
                    for i, v in enumerate(self._graph.nodes)
                },
            )
            cur_error = sum(
                [
                    np.abs(length - self._edge_lengths[e])
                    for e, length in F.edge_lengths(numerical=True).items()
                ]
            )
            if cur_error <= prev_error:
=======
            cur_error = np.linalg.norm(equations)
            if cur_error < prev_error:
>>>>>>> 7f3703c5
                damping = damping * 1.2
            else:
                damping = damping / 2
            # If the damping becomes too small, raise an exception.

<<<<<<< HEAD
            if damping < 1e-12:
=======
            if damping < 1e-14:
>>>>>>> 7f3703c5
                raise RuntimeError("Newton's method did not converge.")
            prev_error = cur_error

        return {
            v: tuple(cur_sol[(self._dim * i) : (self._dim * (i + 1))])
            for i, v in enumerate(graph_general.vertex_list(self._graph))
        }<|MERGE_RESOLUTION|>--- conflicted
+++ resolved
@@ -377,15 +377,6 @@
             try:
                 cur_sol = self._newton_steps(euler_step)
             except RuntimeError:
-<<<<<<< HEAD
-                self._current_step_size = self._current_step_size / step_size_rescaling
-                if self._current_step_size < self.step_size / 10:
-                    raise RuntimeError(
-                        "Newton's method did not converge. " +
-                        "Consider reducing the step size!"
-                    )
-                continue
-=======
                 # Try again with better discretization
                 _discretization = 10
                 self._current_step_size = self._current_step_size / _discretization
@@ -403,7 +394,6 @@
                         )
                 self._current_step_size = self.step_size
 
->>>>>>> 7f3703c5
             self._motion_samples += [cur_sol]
             # Reject the step if the step size is not close to what we expect
             if (
@@ -703,7 +693,6 @@
                 [],
             )
         )
-<<<<<<< HEAD
         cur_error = prev_error = sum(
             [
                 np.abs(length - self._edge_lengths[e])
@@ -713,39 +702,6 @@
         damping = 1.5e-1
         while not cur_error < self.tolerance:
             rigidity_matrix = np.array(F.rigidity_matrix()).astype(np.float64)
-=======
-        equations = [
-            np.linalg.norm(
-                [
-                    x - y
-                    for x, y in zip(
-                        cur_sol[(self._dim * e[0]) : (self._dim * (e[0] + 1))],
-                        cur_sol[(self._dim * e[1]) : (self._dim * (e[1] + 1))],
-                    )
-                ]
-            )
-            ** 2
-            - length**2
-            for e, length in self._edge_lengths.items()
-        ]
-        cur_error = prev_error = np.linalg.norm(equations)
-        damping = 0.2
-        rand_mat = np.random.rand(
-            F._graph.number_of_edges() - self._stress_length, F._graph.number_of_edges()
-        )
-        while cur_error > self.tolerance:
-            rigidity_matrix = np.array(
-                F.rigidity_matrix(edge_order=self._edge_lengths.keys())
-            ).astype(np.float64)
-            if self._stress_length > 0:
-                equations = np.dot(rand_mat, equations)
-                rigidity_matrix = np.dot(rand_mat, rigidity_matrix)
-            newton_step = np.dot(np.linalg.pinv(rigidity_matrix), equations)
-
-            cur_sol = [
-                cur_sol[i] - 0.5 * damping * newton_step[i] for i in range(len(cur_sol))
-            ]
->>>>>>> 7f3703c5
             equations = [
                 np.linalg.norm(
                     [
@@ -756,11 +712,9 @@
                         )
                     ]
                 )
-                ** 2
-                - length**2
+                - length
                 for e, length in self._edge_lengths.items()
             ]
-<<<<<<< HEAD
 
             if self._stress_length > 0:
                 rand_mat = np.random.rand(
@@ -791,20 +745,12 @@
                 ]
             )
             if cur_error <= prev_error:
-=======
-            cur_error = np.linalg.norm(equations)
-            if cur_error < prev_error:
->>>>>>> 7f3703c5
                 damping = damping * 1.2
             else:
                 damping = damping / 2
             # If the damping becomes too small, raise an exception.
 
-<<<<<<< HEAD
             if damping < 1e-12:
-=======
-            if damping < 1e-14:
->>>>>>> 7f3703c5
                 raise RuntimeError("Newton's method did not converge.")
             prev_error = cur_error
 
