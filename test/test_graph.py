from random import randint, sample

import math
import matplotlib.pyplot as plt

from itertools import combinations, product
import networkx as nx
import pytest
from sympy import Matrix

import pyrigi.graphDB as graphs
import pyrigi.misc as misc
from pyrigi.graph import Graph
from pyrigi.exception import LoopError, NotSupportedValueError
from pyrigi.warning import RandomizedAlgorithmWarning


<<<<<<< HEAD
is_kl_sparse_algorithms_sparsity_all_kl = ["default", "subgraph"]
is_kl_sparse_algorithms_sparsity_pebble = is_kl_sparse_algorithms_sparsity_all_kl + [
    "pebble"
]
=======
is_rigid_algorithms_all_d = ["default", "randomized", "numerical"]
is_rigid_algorithms_d1 = is_rigid_algorithms_all_d + ["graphic"]
is_rigid_algorithms_d2 = is_rigid_algorithms_all_d + ["sparsity"]
>>>>>>> 35cddf0e


def relabeled_inc(graph: Graph, increment: int = None) -> Graph:
    """
    Return the graph with each vertex label incremented by a given number.

    Note that ``graph`` must have integer vertex labels.
    """
    if increment is None:
        increment = graph.number_of_nodes()
    return nx.relabel_nodes(graph, {i: i + increment for i in graph.nodes()}, copy=True)


def test__add__():
    G = Graph([[0, 1], [1, 2], [2, 0]])
    H = Graph([[0, 1], [1, 3], [3, 0]])
    assert G + H == Graph([[0, 1], [1, 2], [2, 0], [1, 3], [3, 0]])
    G = Graph([[0, 1], [1, 2], [2, 0]])
    H = Graph([[3, 4], [4, 5], [5, 3]])
    assert G + H == Graph([[0, 1], [1, 2], [2, 0], [3, 4], [4, 5], [5, 3]])
    G = Graph.from_vertices_and_edges([0, 1, 2, 3], [[0, 1], [1, 2]])
    H = Graph.from_vertices_and_edges([0, 1, 2, 4], [[0, 1]])
    assert G + H == Graph.from_vertices_and_edges([0, 1, 2, 3, 4], [[0, 1], [1, 2]])


@pytest.mark.parametrize(
    "graph",
    [
        graphs.Complete(2),
        graphs.Complete(3),
        graphs.Complete(4),
        graphs.CompleteBipartite(3, 3),
        graphs.CompleteBipartite(3, 4),
        graphs.CompleteBipartite(4, 4),
        graphs.Diamond(),
        graphs.K33plusEdge(),
        graphs.ThreePrism(),
        graphs.ThreePrismPlusEdge(),
        graphs.K66MinusPerfectMatching(),
    ],
)
@pytest.mark.parametrize("algorithm", is_rigid_algorithms_d2)
def test_is_rigid_d2(graph, algorithm):
    assert graph.is_rigid(dim=2, algorithm=algorithm)


@pytest.mark.parametrize(
    "graph",
    [
        graphs.Path(3),
        graphs.Path(4),
        graphs.Cycle(4),
        graphs.Cycle(5),
        graphs.CompleteBipartite(1, 3),
        graphs.CompleteBipartite(2, 3),
    ],
)
@pytest.mark.parametrize("algorithm", is_rigid_algorithms_d2)
def test_not_is_rigid_d2(graph, algorithm):
    assert not graph.is_rigid(dim=2, algorithm=algorithm)


@pytest.mark.parametrize(
    "graph",
    [
        graphs.Complete(2),
        graphs.Diamond(),
        graphs.K33plusEdge(),
        graphs.ThreePrism(),
        graphs.ThreePrismPlusEdge(),
        graphs.CompleteBipartite(1, 3),
        graphs.CompleteBipartite(2, 3),
        graphs.Cycle(4),
        graphs.Path(3),
        graphs.Dodecahedral(),
    ],
)
@pytest.mark.parametrize("algorithm", is_rigid_algorithms_d1)
def test_is_rigid_d1(graph, algorithm):
    assert graph.is_rigid(dim=1, algorithm=algorithm)


@pytest.mark.parametrize(
    "graph",
    [
        Graph.from_vertices(range(3)),
        Graph([[0, 1], [2, 3]]),
        graphs.Cycle(3) + relabeled_inc(graphs.Cycle(3)),
    ],
)
@pytest.mark.parametrize("algorithm", is_rigid_algorithms_d1)
def test_is_not_rigid_d1(graph, algorithm):
    assert not graph.is_rigid(dim=1, algorithm=algorithm)


@pytest.mark.parametrize(
    "graph, dim",
    [
        [graphs.K66MinusPerfectMatching(), 3],
        pytest.param(graphs.Icosahedral(), 3, marks=pytest.mark.long_local),
    ]
    + [[graphs.Complete(n), d] for d in range(1, 5) for n in range(1, d + 2)],
)
@pytest.mark.parametrize("algorithm", is_rigid_algorithms_all_d)
def test_is_rigid(graph, dim, algorithm):
    assert graph.is_rigid(dim, algorithm=algorithm)


@pytest.mark.parametrize(
    "graph",
    [
        graphs.CompleteBipartite(1, 3),
        graphs.CompleteBipartite(2, 3),
        graphs.CompleteBipartite(3, 3),
        graphs.Complete(2),
        graphs.Complete(3),
        graphs.Cycle(4),
        graphs.Cycle(5),
        graphs.Diamond(),
        graphs.Path(3),
        graphs.Path(4),
        graphs.ThreePrism(),
    ],
)
def test_is_2_3_sparse(graph):
    assert graph.is_kl_sparse(2, 3, algorithm="subgraph")
    assert graph.is_kl_sparse(2, 3, algorithm="pebble")
    assert graph.is_sparse()


@pytest.mark.parametrize(
    "graph",
    [
        graphs.Complete(4),
        graphs.CompleteBipartite(3, 4),
        graphs.CompleteBipartite(4, 4),
        graphs.K33plusEdge(),
        graphs.ThreePrismPlusEdge(),
    ],
)
def test_is_not_2_3_sparse(graph):
    assert not graph.is_kl_sparse(2, 3, algorithm="subgraph")
    assert not graph.is_kl_sparse(2, 3, algorithm="pebble")
    assert not graph.is_sparse()


@pytest.mark.parametrize(
    "graph",
    [
        graphs.Complete(2),
        graphs.Complete(3),
        graphs.CompleteBipartite(3, 3),
        graphs.Diamond(),
        graphs.ThreePrism(),
    ],
)
def test_is_2_3_tight(graph):
    assert graph.is_kl_tight(2, 3, algorithm="pebble")
    assert graph.is_kl_tight(2, 3, algorithm="subgraph")
    assert graph.is_tight()


@pytest.mark.parametrize(
    "graph",
    [
        graphs.Complete(4),
        graphs.CompleteBipartite(1, 3),
        graphs.CompleteBipartite(2, 3),
        graphs.CompleteBipartite(3, 4),
        graphs.CompleteBipartite(4, 4),
        graphs.Cycle(4),
        graphs.Cycle(5),
        graphs.K33plusEdge(),
        graphs.Path(3),
        graphs.Path(4),
        graphs.ThreePrismPlusEdge(),
    ],
)
def test_is_not_2_3_tight(graph):
    assert not graph.is_kl_tight(2, 3, algorithm="subgraph")
    assert not graph.is_kl_tight(2, 3, algorithm="pebble")
    assert not graph.is_tight()


@pytest.mark.parametrize(
    "graph",
    [
        graphs.Complete(2),
        graphs.CompleteBipartite(1, 3),
        graphs.Path(3),
        Graph.from_int(102),  # a tree on 5 vertices
    ],
)
def test_is_min_rigid_d1(graph):
    assert graph.is_min_rigid(dim=1, algorithm="graphic")
    assert graph.is_min_rigid(dim=1, algorithm="extension_sequence")
    assert graph.is_min_rigid(dim=1, algorithm="randomized")


@pytest.mark.parametrize(
    "graph",
    [
        Graph.from_vertices(range(3)),
        Graph([[0, 1], [2, 3]]),
        graphs.Complete(3),
        graphs.Diamond(),
        graphs.K33plusEdge(),
        graphs.ThreePrism(),
        graphs.ThreePrismPlusEdge(),
        graphs.CompleteBipartite(2, 3),
        graphs.Cycle(4),
    ],
)
def test_is_not_min_rigid_d1(graph):
    assert not graph.is_min_rigid(dim=1, algorithm="sparsity")
    assert not graph.is_min_rigid(dim=1, algorithm="extension_sequence")
    assert not graph.is_min_rigid(dim=1, algorithm="randomized")


@pytest.mark.parametrize(
    "graph",
    [
        graphs.Complete(2),
        graphs.Complete(3),
        graphs.CompleteBipartite(3, 3),
        graphs.Diamond(),
        graphs.ThreePrism(),
    ],
)
def test_is_min_rigid_d2(graph):
    assert graph.is_min_rigid(dim=2, algorithm="sparsity")
    assert graph.is_min_rigid(dim=2, algorithm="extension_sequence")
    assert graph.is_min_rigid(dim=2, algorithm="randomized")


@pytest.mark.parametrize(
    "graph",
    [
        graphs.Complete(4),
        graphs.CompleteBipartite(1, 3),
        graphs.CompleteBipartite(2, 3),
        graphs.CompleteBipartite(3, 4),
        graphs.CompleteBipartite(4, 4),
        graphs.Cycle(4),
        graphs.Cycle(5),
        graphs.K33plusEdge(),
        graphs.Path(3),
        graphs.Path(4),
        graphs.ThreePrismPlusEdge(),
        pytest.param(graphs.Dodecahedral(), marks=pytest.mark.long_local),
    ],
)
def test_is_not_min_rigid_d2(graph):
    assert not graph.is_min_rigid(dim=2, algorithm="sparsity")
    assert not graph.is_min_rigid(dim=2, algorithm="extension_sequence")
    assert not graph.is_min_rigid(dim=2, algorithm="randomized")


@pytest.mark.parametrize(
    "graph",
    [
        Graph.from_vertices_and_edges([0, 1], [[0, 1]]),
        graphs.Complete(3),
        graphs.Complete(4),
        graphs.Octahedral(),
        pytest.param(graphs.K66MinusPerfectMatching(), marks=pytest.mark.slow_main),
        pytest.param(graphs.Icosahedral(), marks=pytest.mark.long_local),
    ],
)
def test_is_min_rigid_d3(graph):
    assert graph.is_min_rigid(dim=3, algorithm="randomized")


@pytest.mark.parametrize(
    "graph",
    [
        graphs.Complete(5),
        graphs.CubeWithDiagonal(),
        graphs.CompleteBipartite(5, 5),
        graphs.DoubleBanana(dim=3),
        pytest.param(graphs.ThreeConnectedR3Circuit(), marks=pytest.mark.long_local),
        graphs.Dodecahedral(),
    ],
)
def test_is_not_min_rigid_d3(graph):
    assert not graph.is_min_rigid(dim=3, algorithm="randomized")


@pytest.mark.parametrize(
    "graph",
    [
        graphs.Complete(2),
        graphs.Complete(3),
        graphs.Complete(4),
        graphs.CompleteBipartite(3, 4),
        graphs.CompleteBipartite(4, 4),
        graphs.K33plusEdge(),
        graphs.ThreePrismPlusEdge(),
    ],
)
def test_is_globally_rigid_d2(graph):
    assert graph.is_globally_rigid(dim=2)


def read_random_from_graph6(filename):
    file_ = nx.read_graph6(filename)
    if isinstance(file_, list):
        return Graph(file_[randint(0, len(file_) - 1)])
    else:
        return Graph(file_)


def read_globally(d_v_):
    return read_random_from_graph6("test/input_graphs/globally_rigid/" + d_v_ + ".g6")


def read_redundantly(d_v_):
    return read_random_from_graph6(
        "test/input_graphs/redundantly_rigid/" + d_v_ + ".g6"
    )


def read_sparsity(filename):
    return Graph(nx.read_sparse6("test/input_graphs/sparsity/" + filename + ".s6"))


# Examples of globally rigid graphs taken from:
# Grasegger, G. (2022). Dataset of globally rigid graphs [Data set].
# Zenodo. https://doi.org/10.5281/zenodo.7473052
@pytest.mark.parametrize(
    "graph, gdim",
    [
        [graphs.Complete(2), 3],
        [graphs.Complete(2), 6],
        [read_globally("D3V4"), 3],
        [read_globally("D3V5"), 3],
        [read_globally("D3V6"), 3],
        [read_globally("D3V7"), 3],
        [read_globally("D3V8"), 3],
        [read_globally("D4V5"), 4],
        [read_globally("D4V6"), 4],
        [read_globally("D4V7"), 4],
        [read_globally("D4V8"), 4],
        [read_globally("D4V9"), 4],
        [read_globally("D6V7"), 6],
        [read_globally("D6V8"), 6],
        [read_globally("D6V9"), 6],
        [read_globally("D6V10"), 6],
        [read_globally("D10V11"), 10],
        [read_globally("D10V12"), 10],
        [read_globally("D10V13"), 10],
        [read_globally("D10V14"), 10],
        [read_globally("D19V20"), 19],
        pytest.param(read_globally("D19V21"), 19, marks=pytest.mark.slow_main),
        pytest.param(read_globally("D19V22"), 19, marks=pytest.mark.slow_main),
        pytest.param(read_globally("D19V23"), 19, marks=pytest.mark.long_local),
    ],
)
def test_is_globally_rigid(graph, gdim):
    assert graph.is_globally_rigid(dim=gdim)


@pytest.mark.parametrize(
    "graph, gdim",
    [
        [graphs.Diamond(), 3],
        [graphs.Path(3), 3],
        [graphs.ThreePrism(), 3],
        [graphs.Cycle(5), 3],
        [graphs.CompleteMinusOne(4), 3],
        [graphs.CompleteMinusOne(5), 3],
        [graphs.CompleteBipartite(1, 3), 3],
        [graphs.CompleteBipartite(2, 3), 3],
        [graphs.Diamond(), 4],
        [graphs.Path(4), 4],
        [graphs.ThreePrism(), 4],
        [graphs.Cycle(4), 4],
        [graphs.CompleteMinusOne(4), 4],
        [graphs.CompleteMinusOne(5), 4],
        [graphs.CompleteBipartite(2, 3), 4],
        [graphs.CompleteBipartite(3, 3), 4],
        [graphs.Diamond(), 6],
        [graphs.Path(4), 6],
        [graphs.ThreePrism(), 6],
        [graphs.Cycle(5), 6],
        [graphs.CompleteMinusOne(4), 6],
        [graphs.CompleteMinusOne(5), 6],
        [graphs.CompleteBipartite(1, 3), 6],
        [graphs.CompleteBipartite(3, 3), 6],
        [graphs.Diamond(), 10],
        [graphs.Path(4), 10],
        [graphs.ThreePrism(), 10],
        [graphs.Cycle(5), 10],
        [graphs.CompleteMinusOne(4), 10],
        [graphs.CompleteMinusOne(5), 10],
        [graphs.CompleteBipartite(2, 3), 10],
        [graphs.CompleteBipartite(3, 3), 10],
        [graphs.Diamond(), 19],
        [graphs.Path(4), 19],
        [graphs.ThreePrism(), 19],
        [graphs.Cycle(5), 19],
        [graphs.CompleteMinusOne(4), 19],
        [graphs.CompleteMinusOne(5), 19],
        [graphs.CompleteBipartite(1, 3), 19],
        [graphs.CompleteBipartite(2, 3), 19],
    ],
)
def test_is_not_globally_rigid(graph, gdim):
    assert not graph.is_globally_rigid(dim=gdim)


@pytest.mark.parametrize(
    "graph",
    [
        graphs.CompleteBipartite(1, 3),
        graphs.CompleteBipartite(2, 3),
        graphs.CompleteBipartite(3, 3),
        graphs.Cycle(4),
        graphs.Cycle(5),
        graphs.Diamond(),
        graphs.Path(3),
        graphs.Path(4),
        graphs.ThreePrism(),
    ],
)
def test_is_not_globally_d2(graph):
    assert not graph.is_globally_rigid(dim=2)


def test_rigid_in_d2():
    graph = read_sparsity("K4")
    assert graph.is_rigid(dim=2, algorithm="sparsity")

    # (2,3)-tight graph on 1000 vertices and 1997 edges
    graph = read_sparsity("huge_tight_2_3")
    assert graph.is_kl_tight(K=2, L=3, algorithm="pebble")


@pytest.mark.parametrize(
    "graph, K, L",
    [
        # (6,8)-tight graph on 50 vertices and 292 edges
        pytest.param(read_sparsity("tight_6_8"), 6, 8, marks=pytest.mark.slow_main),
        # (7,3)-tight graph on 70 vertices and 487 edges
        pytest.param(read_sparsity("tight_7_3"), 7, 3, marks=pytest.mark.slow_main),
        # (5,9)-tight graph on 40 vertices and 191 edges
        pytest.param(read_sparsity("tight_5_9"), 5, 9, marks=pytest.mark.slow_main),
        # (13,14)-tight graph on 20 vertices and 246 edges
        pytest.param(read_sparsity("tight_13_14"), 13, 14, marks=pytest.mark.slow_main),
        # (2,3)-tight graph on 1000 vertices and 1997 edges
        pytest.param(
            read_sparsity("huge_tight_2_3"), 2, 3, marks=pytest.mark.slow_main
        ),
    ],
)
def test_big_random_tight_graphs(graph, K, L):
    assert graph.is_kl_tight(K, L, algorithm="pebble")


@pytest.mark.parametrize(
    "graph, K, L",
    [
        # Dense graph on 20 vertices
        pytest.param(
            read_sparsity("not_sparse_5_2"), 5, 2, marks=pytest.mark.slow_main
        ),
        # (7,7)-tight graph plus one edge on 40 vertices (274 edges)
        pytest.param(
            read_sparsity("not_sparse_7_7"), 7, 7, marks=pytest.mark.slow_main
        ),
        # few edges in graph on 30 vertices, but has a (3,5)-connected circle
        pytest.param(
            read_sparsity("not_sparse_3_5"), 3, 5, marks=pytest.mark.slow_main
        ),
        # random large graph on 70 vertices, not sparse
        pytest.param(
            read_sparsity("not_sparse_6_6"), 6, 6, marks=pytest.mark.slow_main
        ),
    ],
)
def test_big_random_not_sparse_graphs(graph, K, L):
    assert not graph.is_kl_sparse(K, L, algorithm="pebble")


@pytest.mark.parametrize(
    "graph",
    [
        pytest.param(read_sparsity("K4"), marks=pytest.mark.slow_main),
        pytest.param(read_sparsity("circle_5_8"), marks=pytest.mark.slow_main),
        pytest.param(read_sparsity("circle_10_18"), marks=pytest.mark.slow_main),
        pytest.param(read_sparsity("circle_20_38"), marks=pytest.mark.slow_main),
        pytest.param(read_sparsity("circle_30_58"), marks=pytest.mark.slow_main),
    ],
)
def test_Rd_circuit_graphs_d2(graph):
    assert graph.is_Rd_circuit(dim=2, algorithm="sparsity")


@pytest.mark.parametrize(
    "graph",
    [
        pytest.param(read_sparsity("not_circle_5_7"), marks=pytest.mark.slow_main),
        pytest.param(read_sparsity("not_circle_10_18"), marks=pytest.mark.slow_main),
        pytest.param(read_sparsity("not_circle_20_39"), marks=pytest.mark.slow_main),
        pytest.param(read_sparsity("not_circle_30_58"), marks=pytest.mark.slow_main),
    ],
)
def test_Rd_not_circuit_graphs_d2(graph):
    assert not graph.is_Rd_circuit(dim=2, algorithm="sparsity")


@pytest.mark.parametrize(
    "graph",
    [
        graphs.Complete(2),
        read_globally("D2V4"),
        read_globally("D2V5"),
        read_globally("D2V6"),
        read_globally("D2V7"),
        read_globally("D2V8"),
    ],
)
def test_is_weakly_globally_linked_for_globally_rigid_graphs(graph):
    # in a globally rigid graph, each pair of vertices should be weakly globally linked
    for u, v in list(combinations(graph.nodes, 2)):
        assert graph.is_weakly_globally_linked(u, v)


@pytest.mark.parametrize(
    "graph",
    [
        read_redundantly("D2V4"),
        read_redundantly("D2V5"),
        read_redundantly("D2V6"),
        read_redundantly("D2V7"),
        read_redundantly("D2V8"),
        read_redundantly("D2V9"),
    ],
)
def test_is_weakly_globally_linked_for_redundantly_rigid_graphs(graph):
    # graph is redundantly rigid, i.e., if we remove any edge, it is rigid
    for u, v in graph.edges:
        H = graph.copy()
        H.remove_edge(u, v)
        # now H is surely a rigid graph
        if H.is_globally_rigid():
            return test_is_weakly_globally_linked_for_globally_rigid_graphs(H)
        else:
            # if H is rigid but it is not globally rigid, then we know that there must
            # be at least one pair of vertices that is not weakly globally linked in
            # the graph, so we set the counter and we do a for loop that ends when a
            # not weakly globally linked pair of vertices is found
            counter = 0
            for a, b in list(combinations(H.nodes, 2)):
                if not H.is_weakly_globally_linked(a, b):
                    counter = 1
                    break
            assert counter


@pytest.mark.parametrize(
    "graph, u, v",
    [
        # The following two examples are Figure 2 and Figure 5
        # of the article :cite:p:`Jordan2024`
        [
            Graph(
                [
                    [0, 1],
                    [0, 2],
                    [0, 3],
                    [0, 6],
                    [1, 2],
                    [1, 3],
                    [1, 4],
                    [2, 4],
                    [2, 5],
                    [3, 5],
                    [4, 6],
                ]
            ),
            3,
            4,
        ],
        [
            Graph(
                [[0, 1], [0, 2], [0, 3], [0, 4], [1, 2], [1, 3], [1, 4], [2, 3], [2, 4]]
            ),
            3,
            4,
        ],
        [
            Graph(
                [
                    [0, 1],
                    [0, 5],
                    [0, 7],
                    [1, 2],
                    [1, 3],
                    [1, 7],
                    [2, 3],
                    [2, 4],
                    [3, 4],
                    [4, 5],
                    [4, 8],
                    [4, 11],
                    [5, 6],
                    [5, 8],
                    [5, 13],
                    [6, 10],
                    [6, 11],
                    [6, 12],
                    [7, 8],
                    [7, 14],
                    [8, 12],
                    [9, 10],
                    [9, 14],
                    [10, 13],
                    [11, 12],
                    [13, 14],
                ]
            ),
            0,
            11,
        ],
    ],
)
def test_is_weakly_globally_linked_articles_graphs(graph, u, v):
    assert graph.is_weakly_globally_linked(u, v)


@pytest.mark.parametrize(
    "graph",
    [
        graphs.CompleteMinusOne(5),
        graphs.Complete(5),
        Graph.from_int(7679),
        Graph([["a", "b"], ["b", "c"], ["c", "d"], ["d", "a"], ["a", "c"], ["b", "d"]]),
    ],
)
@pytest.mark.parametrize("algorithm", is_rigid_algorithms_all_d)
def test_is_vertex_redundantly_rigid_d2(graph, algorithm):
    assert graph.is_vertex_redundantly_rigid(dim=2, algorithm=algorithm)


@pytest.mark.parametrize(
    "graph, k",
    [
        [graphs.Cycle(4), 1],
        [Graph.from_int(3294), 1],
        [graphs.CompleteMinusOne(5), 2],
        [
            Graph(
                [["a", "b"], ["b", "c"], ["c", "d"], ["d", "a"], ["a", "c"], ["b", "d"]]
            ),
            2,
        ],
        [Graph.from_int(16351), 3],
    ],
)
@pytest.mark.parametrize("algorithm", is_rigid_algorithms_all_d)
def test_is_k_vertex_redundantly_rigid_d1(graph, k, algorithm):
    assert graph.is_k_vertex_redundantly_rigid(k, dim=1, algorithm=algorithm)


@pytest.mark.parametrize(
    "graph, k",
    [
        [graphs.Complete(3), 1],
        [Graph.from_int(7679), 1],
        [
            Graph(
                [["a", "b"], ["b", "c"], ["c", "d"], ["d", "a"], ["a", "c"], ["b", "d"]]
            ),
            1,
        ],
        [graphs.CompleteMinusOne(6), 2],
        [graphs.Complete(6), 2],
        [graphs.CompleteMinusOne(7), 3],
    ],
)
@pytest.mark.parametrize("algorithm", is_rigid_algorithms_all_d)
def test_is_k_vertex_redundantly_rigid_d2(graph, k, algorithm):
    assert graph.is_k_vertex_redundantly_rigid(k, dim=2, algorithm=algorithm)


@pytest.mark.parametrize(
    "graph, k",
    [
        [graphs.CompleteMinusOne(6), 1],
        [
            Graph(
                [
                    ["a", "b"],
                    ["a", "c"],
                    ["a", "d"],
                    ["a", "e"],
                    ["b", "c"],
                    ["b", "d"],
                    ["b", "e"],
                    ["c", "d"],
                    ["c", "e"],
                    ["d", "e"],
                ]
            ),
            1,
        ],
    ],
)
@pytest.mark.parametrize("algorithm", is_rigid_algorithms_all_d)
def test_is_k_vertex_redundantly_rigid_d3(graph, k, algorithm):
    assert graph.is_k_vertex_redundantly_rigid(k, dim=3, algorithm=algorithm)


@pytest.mark.parametrize(
    "graph",
    [
        graphs.CompleteBipartite(3, 3),
        graphs.ThreePrismPlusEdge(),
        graphs.K33plusEdge(),
        Graph([["a", "b"], ["b", "c"], ["c", "d"], ["d", "a"], ["a", "c"]]),
    ],
)
@pytest.mark.parametrize("algorithm", is_rigid_algorithms_all_d)
def test_is_not_vertex_redundantly_rigid_d2(graph, algorithm):
    assert not graph.is_vertex_redundantly_rigid(dim=2, algorithm=algorithm)


@pytest.mark.parametrize(
    "graph, k",
    [
        [Graph.from_int(101739), 1],
        [Graph.from_int(255567), 2],
        [Graph.from_int(515576), 3],
        [Graph([["a", "b"], ["b", "c"], ["c", "a"], ["d", "a"], ["e", "d"]]), 1],
    ],
)
@pytest.mark.parametrize("algorithm", is_rigid_algorithms_all_d)
def test_is_not_k_vertex_redundantly_rigid_d1(graph, k, algorithm):
    assert not graph.is_k_vertex_redundantly_rigid(k, dim=1, algorithm=algorithm)


@pytest.mark.parametrize(
    "graph, k",
    [
        [graphs.ThreePrism(), 1],
        [Graph.from_int(8191), 2],
        [Graph.from_int(1048059), 3],
        [Graph([["a", "b"], ["b", "c"], ["c", "d"], ["d", "a"], ["a", "c"]]), 1],
        [graphs.Diamond(), 3],
        [graphs.Diamond(), 2],
        [graphs.Diamond(), 1],
    ],
)
@pytest.mark.parametrize("algorithm", is_rigid_algorithms_all_d)
def test_is_not_k_vertex_redundantly_rigid_d2(graph, k, algorithm):
    assert not graph.is_k_vertex_redundantly_rigid(k, dim=2, algorithm=algorithm)


@pytest.mark.parametrize(
    "graph, k",
    [
        [Graph.from_int(16351), 1],
        [
            Graph(
                [
                    ["a", "b"],
                    ["a", "c"],
                    ["a", "d"],
                    ["a", "e"],
                    ["b", "c"],
                    ["b", "d"],
                    ["b", "e"],
                    ["c", "d"],
                    ["c", "e"],
                ]
            ),
            2,
        ],
    ],
)
@pytest.mark.parametrize("algorithm", is_rigid_algorithms_all_d)
def test_is_not_k_vertex_redundantly_rigid_d3(graph, k, algorithm):
    assert not graph.is_k_vertex_redundantly_rigid(k, dim=3, algorithm=algorithm)


@pytest.mark.parametrize(
    "graph, k",
    [
        [graphs.Cycle(4), 1],
        [Graph.from_int(222), 1],
        [graphs.CompleteBipartite(3, 3), 2],
        [
            Graph(
                [["a", "b"], ["b", "c"], ["c", "d"], ["d", "a"], ["a", "c"], ["b", "d"]]
            ),
            2,
        ],
        [Graph.from_int(16350), 3],
    ],
)
@pytest.mark.parametrize("algorithm", is_rigid_algorithms_all_d)
def test_is_min_k_vertex_redundantly_rigid_d1(graph, k, algorithm):
    assert graph.is_min_k_vertex_redundantly_rigid(k, dim=1, algorithm=algorithm)


@pytest.mark.parametrize(
    "graph, k",
    [
        [graphs.Complete(3), 1],
        [Graph.from_int(7679), 1],
        [
            Graph(
                [["a", "b"], ["b", "c"], ["c", "d"], ["d", "a"], ["a", "c"], ["b", "d"]]
            ),
            1,
        ],
        [Graph.from_int(16383), 2],
        [Graph.from_int(1048575), 3],
    ],
)
@pytest.mark.parametrize("algorithm", is_rigid_algorithms_all_d)
def test_is_min_k_vertex_redundantly_rigid_d2(graph, k, algorithm):
    assert graph.is_min_k_vertex_redundantly_rigid(k, dim=2, algorithm=algorithm)


@pytest.mark.parametrize(
    "graph, k",
    [
        [Graph.from_int(507903), 1],
        [Graph.from_int(1048575), 2],
    ],
)
@pytest.mark.parametrize("algorithm", is_rigid_algorithms_all_d)
def test_is_min_k_vertex_redundantly_rigid_d3(graph, k, algorithm):
    assert graph.is_min_k_vertex_redundantly_rigid(k, dim=3, algorithm=algorithm)


@pytest.mark.parametrize(
    "graph, k",
    [
        [Graph.from_int(101739), 1],
        [Graph.from_int(223), 1],
        [graphs.CompleteMinusOne(5), 2],
        [Graph.from_int(16351), 3],
    ],
)
@pytest.mark.parametrize("algorithm", is_rigid_algorithms_all_d)
def test_is_not_min_k_vertex_redundantly_rigid_d1(graph, k, algorithm):
    assert not graph.is_min_k_vertex_redundantly_rigid(k, dim=1, algorithm=algorithm)


@pytest.mark.parametrize(
    "graph, k",
    [
        [graphs.ThreePrism(), 1],
        [Graph.from_int(8191), 1],
        [Graph.from_int(32767), 2],
        [Graph.from_int(2097151), 3],
    ],
)
@pytest.mark.parametrize("algorithm", is_rigid_algorithms_all_d)
def test_is_not_min_k_vertex_redundantly_rigid_d2(graph, k, algorithm):
    assert not graph.is_min_k_vertex_redundantly_rigid(k, dim=2, algorithm=algorithm)


@pytest.mark.parametrize(
    "graph, k",
    [
        [Graph.from_int(16351), 1],
        [Graph.from_int(32767), 1],
        [Graph.from_int(2097151), 2],
        [
            Graph(
                [
                    ["a", "b"],
                    ["a", "c"],
                    ["a", "d"],
                    ["a", "e"],
                    ["b", "c"],
                    ["b", "d"],
                    ["b", "e"],
                    ["c", "d"],
                    ["c", "e"],
                ]
            ),
            2,
        ],
    ],
)
@pytest.mark.parametrize("algorithm", is_rigid_algorithms_all_d)
def test_is_not_min_k_vertex_redundantly_rigid_d3(graph, k, algorithm):
    assert not graph.is_min_k_vertex_redundantly_rigid(k, dim=3, algorithm=algorithm)


@pytest.mark.parametrize(
    "graph",
    [
        graphs.Complete(4),
        graphs.CompleteBipartite(3, 4),
        graphs.CompleteBipartite(4, 4),
        graphs.K33plusEdge(),
        graphs.ThreePrismPlusEdge(),
        Graph([["a", "b"], ["b", "c"], ["c", "d"], ["d", "a"], ["a", "c"], ["b", "d"]]),
        pytest.param(graphs.Complete(7), marks=pytest.mark.slow_main),
    ],
)
@pytest.mark.parametrize("algorithm", is_rigid_algorithms_all_d)
def test_is_redundantly_rigid_d2(graph, algorithm):
    assert graph.is_redundantly_rigid(dim=2, algorithm=algorithm)


@pytest.mark.parametrize(
    "graph, k",
    [
        [graphs.Diamond(), 1],
        [graphs.Complete(4), 1],
        [
            Graph(
                [["a", "b"], ["b", "c"], ["c", "d"], ["d", "a"], ["a", "c"], ["b", "d"]]
            ),
            2,
        ],
        [Graph.from_int(222), 1],
        [Graph.from_int(507), 2],
        [graphs.CompleteMinusOne(5), 2],
        [graphs.Complete(5), 3],
    ],
)
@pytest.mark.parametrize("algorithm", is_rigid_algorithms_all_d)
def test_is_k_redundantly_rigid_d1(graph, k, algorithm):
    assert graph.is_k_redundantly_rigid(k, dim=1, algorithm=algorithm)


@pytest.mark.parametrize(
    "graph, k",
    [
        [graphs.Complete(4), 1],
        [
            Graph(
                [["a", "b"], ["b", "c"], ["c", "d"], ["d", "a"], ["a", "c"], ["b", "d"]]
            ),
            1,
        ],
        [graphs.Complete(5), 2],
        [graphs.Octahedral(), 2],
        [graphs.Complete(6), 2],
        pytest.param(graphs.Complete(6), 3, marks=pytest.mark.slow_main),
        # [Graph.from_int(1048059), 3],
        # [Graph.from_int(2097151), 3],
    ],
)
@pytest.mark.parametrize("algorithm", is_rigid_algorithms_all_d)
def test_is_k_redundantly_rigid_d2(graph, k, algorithm):
    assert graph.is_k_redundantly_rigid(k, dim=2, algorithm=algorithm)


@pytest.mark.parametrize(
    "graph, k",
    [
        [graphs.Complete(5), 1],
        [Graph.from_int(16351), 1],
        [
            Graph(
                [
                    ["a", "b"],
                    ["a", "c"],
                    ["a", "d"],
                    ["a", "e"],
                    ["b", "c"],
                    ["b", "d"],
                    ["b", "e"],
                    ["c", "d"],
                    ["c", "e"],
                    ["d", "e"],
                ]
            ),
            1,
        ],
    ],
)
@pytest.mark.parametrize("algorithm", is_rigid_algorithms_all_d)
def test_is_k_redundantly_rigid_d3(graph, k, algorithm):
    assert graph.is_k_redundantly_rigid(k, dim=3, algorithm=algorithm)


@pytest.mark.parametrize(
    "graph",
    [
        graphs.Complete(2),
        graphs.Complete(3),
        graphs.CompleteBipartite(1, 3),
        graphs.CompleteBipartite(2, 3),
        graphs.CompleteBipartite(3, 3),
        graphs.Cycle(4),
        graphs.Cycle(5),
        graphs.Diamond(),
        graphs.Path(3),
        graphs.Path(4),
        graphs.ThreePrism(),
        Graph([["a", "b"], ["b", "c"], ["c", "d"], ["d", "a"], ["a", "c"]]),
    ],
)
@pytest.mark.parametrize("algorithm", is_rigid_algorithms_all_d)
def test_is_not_redundantly_rigid_d2(graph, algorithm):
    assert not graph.is_redundantly_rigid(dim=2, algorithm=algorithm)


@pytest.mark.parametrize(
    "graph, k",
    [
        [Graph.from_int(15), 1],
        [graphs.Diamond(), 2],
        [Graph([["a", "b"], ["b", "c"], ["c", "d"], ["d", "a"], ["a", "c"]]), 3],
    ],
)
@pytest.mark.parametrize("algorithm", is_rigid_algorithms_all_d)
def test_is_not_k_redundantly_rigid_d1(graph, k, algorithm):
    assert not graph.is_k_redundantly_rigid(k, dim=1, algorithm=algorithm)


@pytest.mark.parametrize(
    "graph, k",
    [
        [
            Graph(
                [(0, 1), (1, 2), (2, 3), (3, 4), (4, 5), (5, 0), (0, 3), (0, 2), (1, 3)]
            ),
            1,
        ],
        [Graph.from_int(255), 1],
        [Graph.from_int(507), 2],
        [Graph.from_int(14917374), 2],
        [
            Graph(
                [["a", "b"], ["b", "c"], ["c", "d"], ["d", "a"], ["a", "c"], ["b", "d"]]
            ),
            2,
        ],
    ],
)
@pytest.mark.parametrize("algorithm", is_rigid_algorithms_all_d)
def test_is_not_k_redundantly_rigid_d2(graph, k, algorithm):
    assert not graph.is_k_redundantly_rigid(k, dim=2, algorithm=algorithm)


@pytest.mark.parametrize(
    "graph, k",
    [
        [graphs.Cycle(14), 2],
        [graphs.CnSymmetricWithFixedVertex(14), 2],
        [graphs.DoubleBanana(), 0],
        [graphs.DoubleBanana(), 1],
        [Graph.from_int(7679), 1],
        [Graph.from_int(16351), 2],
        [Graph.from_int(1048575), 3],
        [
            Graph(
                [["a", "b"], ["b", "c"], ["c", "d"], ["d", "a"], ["a", "c"], ["b", "d"]]
            ),
            1,
        ],
    ],
)
@pytest.mark.parametrize("algorithm", is_rigid_algorithms_all_d)
def test_is_not_k_redundantly_rigid_d3(graph, k, algorithm):
    assert not graph.is_k_redundantly_rigid(k, dim=3, algorithm=algorithm)


@pytest.mark.parametrize(
    "graph, k",
    [
        [graphs.Cycle(4), 1],
        [
            Graph(
                [["a", "b"], ["b", "c"], ["c", "d"], ["d", "a"], ["a", "c"], ["b", "d"]]
            ),
            2,
        ],
        [Graph.from_int(222), 1],
        [Graph.from_int(507), 2],
        [graphs.Complete(5), 3],
    ],
)
@pytest.mark.parametrize("algorithm", is_rigid_algorithms_all_d)
def test_is_min_k_redundantly_rigid_d1(graph, k, algorithm):
    assert graph.is_min_k_redundantly_rigid(k, dim=1, algorithm=algorithm)


@pytest.mark.parametrize(
    "graph, k",
    [
        [Graph.from_int(7915), 1],
        [
            Graph(
                [["a", "b"], ["b", "c"], ["c", "d"], ["d", "a"], ["a", "c"], ["b", "d"]]
            ),
            1,
        ],
        [Graph.from_int(16350), 2],
        [Graph.from_int(507851), 2],
        # [Graph.from_int(1048059), 3],
    ],
)
@pytest.mark.parametrize("algorithm", is_rigid_algorithms_all_d)
def test_is_min_k_redundantly_rigid_d2(graph, k, algorithm):
    assert graph.is_min_k_redundantly_rigid(k, dim=2, algorithm=algorithm)


@pytest.mark.parametrize(
    "graph, k",
    [
        [graphs.Complete(5), 1],
        [Graph.from_int(16351), 1],
        [Graph.from_int(32767), 2],
    ],
)
@pytest.mark.parametrize("algorithm", is_rigid_algorithms_all_d)
def test_is_min_k_redundantly_rigid_d3(graph, k, algorithm):
    assert graph.is_min_k_redundantly_rigid(k, dim=3, algorithm=algorithm)


@pytest.mark.parametrize(
    "graph, k",
    [
        [Graph.from_int(15), 1],
        [Graph.from_int(223), 1],
        [graphs.Diamond(), 2],
        [Graph.from_int(7679), 2],
        [Graph([["a", "b"], ["b", "c"], ["c", "d"], ["d", "a"], ["a", "c"]]), 3],
        [Graph.from_int(16351), 3],
    ],
)
@pytest.mark.parametrize("algorithm", is_rigid_algorithms_all_d)
def test_is_not_min_k_redundantly_rigid_d1(graph, k, algorithm):
    assert not graph.is_min_k_redundantly_rigid(k, dim=1, algorithm=algorithm)


@pytest.mark.parametrize(
    "graph, k",
    [
        [graphs.ThreePrism(), 1],
        [Graph.from_int(8191), 1],
        [graphs.Complete(7), 1],
        [Graph.from_int(16351), 2],
        # [Graph.from_int(1048063), 3],
    ],
)
@pytest.mark.parametrize("algorithm", is_rigid_algorithms_all_d)
def test_is_not_min_k_redundantly_rigid_d2(graph, k, algorithm):
    assert not graph.is_min_k_redundantly_rigid(k, dim=2, algorithm=algorithm)


@pytest.mark.parametrize(
    "graph, k",
    [
        [Graph.from_int(7679), 1],
        [Graph.from_int(16383), 1],
        [Graph.from_int(16351), 2],
        pytest.param(Graph.from_int(1048063), 2, marks=pytest.mark.slow_main),
        # [Graph.from_int(1048575), 3],
        # [Graph.from_int(134201311), 3],
    ],
)
@pytest.mark.parametrize("algorithm", is_rigid_algorithms_all_d)
def test_is_not_min_k_redundantly_rigid_d3(graph, k, algorithm):
    assert not graph.is_min_k_redundantly_rigid(k, dim=3, algorithm=algorithm)


@pytest.mark.parametrize(
    "graph, components, dim",
    [
        [graphs.Path(6), [[0, 1, 2, 3, 4, 5]], 1],
        [graphs.Path(3) + relabeled_inc(graphs.Path(3), 3), [[0, 1, 2], [3, 4, 5]], 1],
        [graphs.Path(5), [[i, i + 1] for i in range(4)], 2],
        [
            graphs.CompleteBipartite(3, 3) + Graph([(0, "a"), (0, "b"), ("a", "b")]),
            [[0, "a", "b"], [0, 1, 2, 3, 4, 5]],
            2,
        ],
        [graphs.Cycle(3) + relabeled_inc(graphs.Cycle(3)), [[0, 1, 2], [3, 4, 5]], 2],
        [
            graphs.Cycle(3) + relabeled_inc(graphs.Cycle(3), 2),
            [[0, 1, 2], [2, 3, 4]],
            2,
        ],
        [graphs.Complete(3) + Graph.from_vertices([3]), [[0, 1, 2], [3]], 2],
        [graphs.ThreePrism(), [[i for i in range(6)]], 2],
        [graphs.DoubleBanana(), [[0, 1, 2, 3, 4], [0, 1, 5, 6, 7]], 3],
        [
            graphs.Diamond() + relabeled_inc(graphs.Diamond()) + Graph([[2, 6]]),
            [[0, 1, 2, 3], [4, 5, 6, 7], [2, 6]],
            2,
        ],
        [
            # graphs.ThreeConnectedR3Circuit with 0 removed
            # and then each vertex label decreased by 1
            Graph.from_int(64842845087398392615),
            [[0, 1, 2, 3], [0, 9, 10, 11], [3, 4, 5, 6], [6, 7, 8, 9]],
            2,
        ],
    ],
)
def test_rigid_components(graph, components, dim):
    def to_sets(comps):
        return set([frozenset(comp) for comp in comps])

    comps_set = to_sets(components)

    if dim == 1:
        assert (
            to_sets(graph.rigid_components(dim=dim, algorithm="graphic")) == comps_set
        )
    elif dim == 2:
        assert to_sets(graph.rigid_components(dim=dim, algorithm="pebble")) == comps_set
        if graph.number_of_nodes() <= 8:  # since it runs through all subgraphs
            assert (
                to_sets(graph.rigid_components(dim=dim, algorithm="subgraphs-pebble"))
                == comps_set
            )

    # randomized algorithm is tested for all dimensions for graphs
    # with at most 8 vertices (since it runs through all subgraphs)
    if graph.number_of_nodes() <= 8:
        assert (
            to_sets(graph.rigid_components(dim=dim, algorithm="randomized"))
            == comps_set
        )
        assert (
            to_sets(graph.rigid_components(dim=dim, algorithm="numerical")) == comps_set
        )


@pytest.mark.parametrize(
    "graph",
    [
        Graph(nx.gnp_random_graph(20, 0.1)),
        Graph(nx.gnm_random_graph(30, 62)),
        pytest.param(Graph(nx.gnm_random_graph(25, 46)), marks=pytest.mark.slow_main),
        pytest.param(Graph(nx.gnm_random_graph(40, 80)), marks=pytest.mark.slow_main),
        pytest.param(
            Graph(nx.gnm_random_graph(100, 230)), marks=pytest.mark.long_local
        ),
        pytest.param(
            Graph(nx.gnm_random_graph(100, 190)), marks=pytest.mark.long_local
        ),
    ],
)
def test_rigid_components_pebble_random_graphs(graph):
    rigid_components = graph.rigid_components(dim=2, algorithm="pebble")

    # Check that all components are rigid
    for c in rigid_components:
        new_graph = graph.subgraph(c)
        assert new_graph.is_rigid(dim=2, algorithm="sparsity")

    # Check that vertex-pairs that are not in a component are not in a rigid component
    # check every vertex pairs in the graph
    for u, v in list(combinations(graph.nodes, 2)):
        # if there is no component from rigid components that contains u and v together
        # the edge u,v can be added
        if not any([u in c and v in c for c in rigid_components]):
            graph._build_pebble_digraph(2, 3)
            assert graph._pebble_digraph.can_add_edge_between_vertices(u, v)


def test__str__():
    G = Graph([[2, 1], [2, 3]])
    assert str(G) == "Graph with vertices [1, 2, 3] and edges [[1, 2], [2, 3]]"
    G = Graph([(chr(i + 67), i + 1) for i in range(3)] + [(i, i + 1) for i in range(3)])
    assert str(G) == (
        "Graph with vertices ['C', 1, 'D', 2, 'E', 3, 0] "
        "and edges [('C', 1), (1, 0), (1, 2), ('D', 2), (2, 3), ('E', 3)]"
    )
    G = Graph.from_vertices(["C", 1, "D", 2, "E", 3, 0])
    assert str(G) == "Graph with vertices ['C', 1, 'D', 2, 'E', 3, 0] and edges []"


def test__repr__():
    assert (
        repr(Graph([[2, 1], [2, 3]]))
        == "Graph.from_vertices_and_edges([1, 2, 3], [(1, 2), (2, 3)])"
    )
    assert (
        repr(Graph.from_vertices_and_edges([1, 2, 3], [(1, 2)]))
        == "Graph.from_vertices_and_edges([1, 2, 3], [(1, 2)])"
    )


def test_vertex_and_edge_lists():
    G = Graph([[2, 1], [2, 3]])
    assert G.vertex_list() == [1, 2, 3]
    assert G.edge_list() == [[1, 2], [2, 3]]
    G = Graph([(chr(i + 67), i + 1) for i in range(3)] + [(i, i + 1) for i in range(3)])
    assert set(G.vertex_list()) == {"C", 1, "D", 2, "E", 3, 0}
    assert set(G.edge_list()) == {("C", 1), (1, 0), (1, 2), ("D", 2), (2, 3), ("E", 3)}
    G = Graph.from_vertices(["C", 1, "D", 2, "E", 3, 0])
    assert set(G.vertex_list()) == {"C", 2, "E", 1, "D", 3, 0}
    assert G.edge_list() == []


def test_adjacency_matrix():
    G = Graph()
    assert G.adjacency_matrix() == Matrix([])
    G = Graph([[2, 1], [2, 3]])
    assert G.adjacency_matrix() == Matrix([[0, 1, 0], [1, 0, 1], [0, 1, 0]])
    assert G.adjacency_matrix(vertex_order=[2, 3, 1]) == Matrix(
        [[0, 1, 1], [1, 0, 0], [1, 0, 0]]
    )
    assert graphs.Complete(4).adjacency_matrix() == Matrix.ones(4) - Matrix.diag(
        [1, 1, 1, 1]
    )
    G = Graph.from_vertices(["C", 1, "D"])
    assert G.adjacency_matrix() == Matrix.zeros(3)
    G = Graph.from_vertices_and_edges(["C", 1, "D"], [[1, "D"], ["C", "D"]])
    assert G.adjacency_matrix(vertex_order=["C", 1, "D"]) == Matrix(
        [[0, 0, 1], [0, 0, 1], [1, 1, 0]]
    )
    M = Matrix([[0, 1, 0], [1, 0, 1], [0, 1, 0]])
    assert G.from_adjacency_matrix(M).adjacency_matrix() == M
    M = Matrix([[1, 1, 0], [1, 0, 1], [0, 1, 0]])
    assert G.from_adjacency_matrix(M).adjacency_matrix() == M


@pytest.mark.parametrize(
    "graph, gint",
    [
        [graphs.Complete(2), 1],
        [graphs.Complete(3), 7],
        [graphs.Complete(4), 63],
        [graphs.CompleteBipartite(3, 4), 507840],
        [graphs.CompleteBipartite(4, 4), 31965120],
        [graphs.ThreePrism(), 29327],
    ],
)
def test_integer_representation(graph, gint):
    assert graph.to_int() == gint
    assert Graph.from_int(gint).is_isomorphic(graph)
    assert Graph.from_int(gint).to_int() == gint
    assert Graph.from_int(graph.to_int()).is_isomorphic(graph)


def test_integer_representation_error():
    with pytest.raises(ValueError):
        Graph([]).to_int()
    with pytest.raises(ValueError):
        M = Matrix([[0, 1, 0], [1, 0, 0], [0, 0, 0]])
        G = Graph.from_adjacency_matrix(M)
        G.to_int()
    with pytest.raises(ValueError):
        Graph.from_int(0)
    with pytest.raises(TypeError):
        Graph.from_int(1 / 2)
    with pytest.raises(TypeError):
        Graph.from_int(1.2)
    with pytest.raises(ValueError):
        Graph.from_int(-1)


@pytest.mark.parametrize(
    "method, params",
    [
        ["is_rigid", []],
        ["is_min_rigid", []],
        ["is_redundantly_rigid", []],
        ["is_vertex_redundantly_rigid", []],
        ["is_k_vertex_redundantly_rigid", [2]],
        ["is_k_redundantly_rigid", [2]],
        ["is_globally_rigid", []],
        ["is_Rd_dependent", []],
        ["is_Rd_independent", []],
        ["is_Rd_circuit", []],
        ["is_Rd_closed", []],
        ["rigid_components", []],
        ["_input_check_no_loop", []],
        ["k_extension", [0, [1, 2], []]],
        ["zero_extension", [[1, 2], []]],
        ["one_extension", [[1, 2, 3], [1, 2]]],
    ],
)
def test_loop_error(method, params):
    with pytest.raises(LoopError):
        G = Graph([[1, 2], [1, 1], [2, 3], [1, 3]])
        func = getattr(G, method)
        func(*params)
    with pytest.raises(LoopError):
        G = Graph([[1, 1]])
        func = getattr(G, method)
        func(*params)


@pytest.mark.parametrize(
    "method, params",
    [
        ["all_k_extensions", [1]],
    ],
)
def test_iterator_loop_error(method, params):
    with pytest.raises(LoopError):
        G = Graph([[1, 2], [1, 1], [2, 3], [1, 3]])
        func = getattr(G, method)
        next(func(*params))
    with pytest.raises(LoopError):
        G = Graph([[1, 1]])
        func = getattr(G, method)
        next(func(*params))


@pytest.mark.parametrize(
    "method, params",
    [
        ["extension_sequence", [1.1]],
        ["is_Rd_circuit", [2.1]],
        ["is_Rd_closed", [3.2]],
        ["is_Rd_dependent", [3 / 2]],
        ["is_Rd_independent", [1.2]],
        ["is_globally_rigid", [3.1]],
        ["is_k_redundantly_rigid", [2, 3.7]],
        ["is_k_vertex_redundantly_rigid", [2, 2.3]],
        ["is_min_k_redundantly_rigid", [2, 3.7]],
        ["is_min_k_vertex_redundantly_rigid", [2, 2.3]],
        ["is_min_redundantly_rigid", [2.6]],
        ["is_min_vertex_redundantly_rigid", [3.2]],
        ["is_min_rigid", [1.2]],
        ["is_rigid", [1.1]],
        ["is_redundantly_rigid", [math.log(2)]],
        ["is_vertex_redundantly_rigid", [4.8]],
        ["k_extension", [0, [1, 2], [], 4, 2.6]],
        ["one_extension", [[1, 2, 3], [1, 2], 4, 2.6]],
        ["random_framework", [1.1]],
        ["rigid_components", [3.7]],
        ["zero_extension", [[1, 2], 4, 2.6]],
    ],
)
def test_dimension_type_error(method, params):
    with pytest.raises(TypeError):
        G = Graph([[1, 2], [1, 3], [2, 3]])
        func = getattr(G, method)
        func(*params)


@pytest.mark.parametrize(
    "method, params",
    [
        ["extension_sequence", [0]],
        ["extension_sequence", [-2]],
        ["is_Rd_circuit", [0]],
        ["is_Rd_circuit", [-1]],
        ["is_Rd_closed", [0]],
        ["is_Rd_closed", [-2]],
        ["is_Rd_dependent", [0]],
        ["is_Rd_dependent", [-2]],
        ["is_Rd_independent", [0]],
        ["is_Rd_independent", [-1]],
        ["is_globally_rigid", [0]],
        ["is_globally_rigid", [-2]],
        ["is_k_redundantly_rigid", [2, 0]],
        ["is_k_redundantly_rigid", [2, -4]],
        ["is_k_vertex_redundantly_rigid", [2, 0]],
        ["is_k_vertex_redundantly_rigid", [2, -7]],
        ["is_min_k_redundantly_rigid", [2, 0]],
        ["is_min_k_redundantly_rigid", [2, -4]],
        ["is_min_k_vertex_redundantly_rigid", [2, 0]],
        ["is_min_k_vertex_redundantly_rigid", [2, -7]],
        ["is_min_redundantly_rigid", [0]],
        ["is_min_redundantly_rigid", [-2]],
        ["is_min_vertex_redundantly_rigid", [0]],
        ["is_min_vertex_redundantly_rigid", [-4]],
        ["is_min_rigid", [0]],
        ["is_min_rigid", [-3]],
        ["is_rigid", [0]],
        ["is_rigid", [-2]],
        ["is_redundantly_rigid", [0]],
        ["is_redundantly_rigid", [-2]],
        ["is_vertex_redundantly_rigid", [0]],
        ["is_vertex_redundantly_rigid", [-3]],
        ["k_extension", [0, [1, 2], [], 4, 0]],
        ["k_extension", [0, [1, 2], [], 4, -3]],
        ["one_extension", [[1, 2, 3], [1, 2], 4, 0]],
        ["one_extension", [[1, 2, 3], [1, 2], 4, -3]],
        ["random_framework", [0]],
        ["random_framework", [-2]],
        ["rigid_components", [0]],
        ["rigid_components", [-4]],
        ["zero_extension", [[1, 2], 4, 0]],
        ["zero_extension", [[1, 2], 4, -3]],
    ],
)
def test_dimension_value_error(method, params):
    with pytest.raises(ValueError):
        G = Graph([[1, 2], [1, 3], [2, 3]])
        func = getattr(G, method)
        func(*params)


@pytest.mark.parametrize(
    "method, params",
    [
        ["all_k_extensions", [1, 2.1]],
    ],
)
def test_iterator_dimension_type_error(method, params):
    with pytest.raises(TypeError):
        G = Graph([[1, 2], [1, 3], [2, 3]])
        func = getattr(G, method)
        next(func(*params))


@pytest.mark.parametrize(
    "method, params",
    [
        ["all_k_extensions", [1, 0]],
        ["all_k_extensions", [2, -1]],
    ],
)
def test_iterator_dimension_value_error(method, params):
    with pytest.raises(ValueError):
        G = Graph([[1, 2], [1, 3], [2, 3]])
        func = getattr(G, method)
        next(func(*params))


@pytest.mark.parametrize(
    "method, params",
    [
        ["is_k_redundantly_rigid", [2.4, 3]],
        ["is_k_vertex_redundantly_rigid", [3.7, 2]],
        ["is_min_k_redundantly_rigid", [2.5, 3]],
        ["is_min_k_vertex_redundantly_rigid", [2 / 3, 2]],
        ["k_extension", [0.3, [1, 2], [], 4, 2]],
    ],
)
def test_parameter_type_error(method, params):
    with pytest.raises(TypeError):
        G = Graph([[1, 2], [1, 3], [2, 3]])
        func = getattr(G, method)
        func(*params)


@pytest.mark.parametrize(
    "method, params",
    [
        ["is_k_redundantly_rigid", [-1, 3]],
        ["is_k_redundantly_rigid", [-2, 4]],
        ["is_k_vertex_redundantly_rigid", [-1, 2]],
        ["is_k_vertex_redundantly_rigid", [-3, 7]],
        ["is_min_k_redundantly_rigid", [-1, 3]],
        ["is_min_k_redundantly_rigid", [-2, 4]],
        ["is_min_k_vertex_redundantly_rigid", [-1, 2]],
        ["is_min_k_vertex_redundantly_rigid", [-3, 7]],
        ["k_extension", [-1, [1, 2], [], 4, 2]],
        ["k_extension", [-2, [1, 2], [], 4, 3]],
    ],
)
def test_parameter_value_error(method, params):
    with pytest.raises(ValueError):
        G = Graph([[1, 2], [1, 3], [2, 3]])
        func = getattr(G, method)
        func(*params)


@pytest.mark.parametrize(
    "method, params",
    [
        ["all_k_extensions", [1.1, 2]],
    ],
)
def test_iterator_parameter_type_error(method, params):
    with pytest.raises(TypeError):
        G = Graph([[1, 2], [1, 3], [2, 3]])
        func = getattr(G, method)
        next(func(*params))


@pytest.mark.parametrize(
    "method, params",
    [
        ["all_k_extensions", [-1, 2]],
        ["all_k_extensions", [-2, 1]],
    ],
)
def test_iterator_parameter_value_error(method, params):
    with pytest.raises(ValueError):
        G = Graph([[1, 2], [1, 3], [2, 3]])
        func = getattr(G, method)
        next(func(*params))


@pytest.mark.parametrize(
    "method, params",
    [
        ["is_min_rigid", [3]],
        ["is_rigid", [3]],
    ],
)
def test_dimension_sparsity_error(method, params):
    with pytest.raises(ValueError):
        G = graphs.DoubleBanana()
        func = getattr(G, method)
        func(*params, algorithm="sparsity")


def test_k_extension():
    assert graphs.Complete(2).zero_extension([0, 1]) == graphs.Complete(3)
    assert graphs.Complete(2).zero_extension([1], dim=1) == graphs.Path(3)
    assert graphs.Complete(4).one_extension([0, 1, 2], (0, 1)) == Graph(
        [(0, 2), (0, 3), (0, 4), (1, 2), (1, 3), (1, 4), (2, 3), (2, 4)]
    )
    assert graphs.CompleteBipartite(3, 2).one_extension(
        [0, 1, 2, 3, 4], (0, 3), dim=4
    ) == Graph(
        [
            (0, 4),
            (0, 5),
            (1, 3),
            (1, 4),
            (1, 5),
            (2, 3),
            (2, 4),
            (2, 5),
            (3, 5),
            (4, 5),
        ]
    )

    assert graphs.CompleteBipartite(3, 2).k_extension(
        2, [0, 1, 3], [(0, 3), (1, 3)], dim=1
    ) == Graph([(0, 4), (0, 5), (1, 4), (1, 5), (2, 3), (2, 4), (3, 5)])
    assert graphs.CompleteBipartite(3, 2).k_extension(
        2, [0, 1, 3, 4], [(0, 3), (1, 3)]
    ) == Graph([(0, 4), (0, 5), (1, 4), (1, 5), (2, 3), (2, 4), (3, 5), (4, 5)])
    assert graphs.Cycle(6).k_extension(
        4, [0, 1, 2, 3, 4], [(0, 1), (1, 2), (2, 3), (3, 4)], dim=1
    ) == Graph([(0, 5), (0, 6), (1, 6), (2, 6), (3, 6), (4, 5), (4, 6)])


def test_all_k_extensions():
    for extension in graphs.Complete(4).all_k_extensions(1, 1):
        assert extension in [
            Graph([[0, 2], [0, 3], [0, 4], [1, 2], [1, 3], [1, 4], [2, 3]]),
            Graph([[0, 1], [0, 3], [0, 4], [1, 2], [1, 3], [2, 3], [2, 4]]),
            Graph([[0, 1], [0, 2], [0, 4], [1, 2], [1, 3], [2, 3], [3, 4]]),
            Graph([[0, 1], [0, 2], [0, 3], [1, 3], [1, 4], [2, 3], [2, 4]]),
            Graph([[0, 1], [0, 2], [0, 3], [1, 2], [1, 4], [2, 3], [3, 4]]),
            Graph([[0, 1], [0, 2], [0, 3], [1, 2], [1, 3], [2, 4], [3, 4]]),
        ]
    for extension in graphs.Complete(4).all_k_extensions(
        2, 2, only_non_isomorphic=True
    ):
        assert extension in [
            Graph([[0, 3], [0, 4], [1, 2], [1, 3], [1, 4], [2, 3], [2, 4], [3, 4]]),
            Graph([[0, 2], [0, 3], [0, 4], [1, 2], [1, 3], [1, 4], [2, 4], [3, 4]]),
        ]
    all_diamond_0_2 = list(
        graphs.Diamond().all_k_extensions(0, 2, only_non_isomorphic=True)
    )
    assert (
        len(all_diamond_0_2) == 3
        and all_diamond_0_2[0]
        == Graph([[0, 1], [0, 2], [0, 3], [0, 4], [1, 2], [1, 4], [2, 3]])
        and all_diamond_0_2[1]
        == Graph([[0, 1], [0, 2], [0, 3], [0, 4], [1, 2], [2, 3], [2, 4]])
        and all_diamond_0_2[2]
        == Graph([[0, 1], [0, 2], [0, 3], [1, 2], [1, 4], [2, 3], [3, 4]])
    )
    all_diamond_1_2 = graphs.Diamond().all_k_extensions(1, 2, only_non_isomorphic=True)
    assert next(all_diamond_1_2) == Graph(
        [[0, 2], [0, 3], [0, 4], [1, 2], [1, 4], [2, 3], [2, 4]]
    ) and next(all_diamond_1_2) == Graph(
        [[0, 2], [0, 3], [0, 4], [1, 2], [1, 4], [2, 3], [3, 4]]
    )


@pytest.mark.parametrize(
    "graph, k, dim, sol",
    [
        [Graph.from_int(254), 1, 2, [3934, 4011, 6891, 7672, 7916]],
        [graphs.Diamond(), 0, 2, [223, 239, 254]],
        [graphs.Complete(4), 0, 3, [511]],
        [graphs.CompleteMinusOne(5), 0, 1, [1535, 8703]],
        [
            Graph.from_int(16350),
            2,
            3,
            [257911, 260603, 376807, 384943, 1497823, 1973983],
        ],
        [graphs.CompleteMinusOne(5), 2, 3, [4095, 7679, 7935, 8187]],
    ],
)
def test_all_k_extensions2(graph, k, dim, sol):
    assert misc.is_isomorphic_graph_list(
        list(graph.all_k_extensions(k, dim, only_non_isomorphic=True)),
        [Graph.from_int(igraph) for igraph in sol],
    )


@pytest.mark.parametrize(
    "graph, k, vertices, edges, dim",
    [
        [graphs.Complete(6), 2, [0, 1, 2], [[0, 1], [0, 2]], -1],
        [graphs.Complete(6), 2, [0, 1, 6], [[0, 1], [0, 6]], 1],
        [graphs.Complete(6), 2, [0, 1, 2], [[0, 1]], 1],
        [graphs.Complete(3), -1, [0], [], 2],
        [graphs.CompleteBipartite(2, 3), 2, [0, 1, 2], [[0, 1], [0, 2]], 1],
    ],
)
def test_k_extension_dim_error(graph, k, vertices, edges, dim):
    with pytest.raises(ValueError):
        graph.k_extension(k, vertices, edges, dim)


@pytest.mark.parametrize(
    "graph, k, vertices, edges",
    [
        [
            Graph.from_vertices_and_edges([1, 2, 3], [[1, 2], [2, 3], [3, 3]]),
            1,
            [1, 2, 3],
            [[3, 3]],
        ],
        [graphs.Complete(6), 2, [1, 2, 3, 4], [[1, 2], [1, 2]]],
        [graphs.Complete(6), 2, [1, 2, 3, 4], [[1, 2], [2, 1]]],
        [graphs.Complete(6), 2, [1, 2, 3, 4], [(1, 2), [1, 2]]],
        [graphs.Complete(6), 2, [1, 2, 3, 4], [(1, 2), [2, 1]]],
        [graphs.Complete(6), 2, [1, 2, 3, 4], [(1, 2), (1, 2)]],
        [graphs.Complete(6), 2, [1, 2, 3, 4], [(1, 2), (2, 1)]],
        [graphs.Complete(6), 3, [1, 2, 3, 4, 5], [[1, 2], [2, 3], [1, 2]]],
    ],
)
def test_k_extension_error(graph, k, vertices, edges):
    with pytest.raises(ValueError):
        graph.k_extension(k, vertices, edges)


def test_all_k_extension_error():
    with pytest.raises(ValueError):
        list(Graph.from_vertices([0, 1, 2]).all_k_extensions(1, 1))


@pytest.mark.parametrize(
    "graph, dim, sol",
    [
        [Graph.from_int(254), 2, [3326, 3934, 4011, 6891, 7672, 7916, 10479, 12511]],
        [graphs.Diamond(), 2, [223, 239, 254]],
        [graphs.Complete(4), 3, [511]],
        [graphs.Complete(1), 1, [1]],
        [graphs.CompleteMinusOne(5), 1, [1535, 8703]],
        [
            Graph.from_int(16350),
            3,
            [257911, 260603, 376807, 384943, 515806, 981215, 1497823, 1973983],
        ],
        [graphs.CompleteMinusOne(5), 3, [4095, 7679, 7935, 8187, 16350]],
    ],
)
def test_all_extensions(graph, dim, sol):
    assert misc.is_isomorphic_graph_list(
        list(graph.all_extensions(dim, only_non_isomorphic=True)),
        [Graph.from_int(igraph) for igraph in sol],
    )


@pytest.mark.parametrize(
    "graph, dim",
    [
        [Graph.from_int(254), 2],
        [graphs.Diamond(), 2],
        [graphs.ThreePrism(), 2],
        [graphs.Complete(2), 1],
        [graphs.Complete(1), 1],
        [graphs.CompleteMinusOne(5), 1],
        pytest.param(Graph.from_int(16350), 3, marks=pytest.mark.slow_main),
        [graphs.CompleteMinusOne(5), 3],
    ],
)
def test_all_extensions_single(graph, dim):
    for k in range(0, dim):
        assert misc.is_isomorphic_graph_list(
            list(graph.all_extensions(dim, only_non_isomorphic=True, k_min=k, k_max=k)),
            list(graph.all_k_extensions(k, dim, only_non_isomorphic=True)),
        )
        assert misc.is_isomorphic_graph_list(
            list(graph.all_extensions(dim, k_min=k, k_max=k)),
            list(graph.all_k_extensions(k, dim)),
        )


@pytest.mark.parametrize(
    "graph, dim, k_min, k_max",
    [
        [graphs.Diamond(), 2, -1, 0],
        [graphs.ThreePrism(), 2, 0, -1],
        [graphs.Diamond(), 2, 2, 1],
        [graphs.Diamond(), 2, 3, None],
        [graphs.Complete(4), 3, -2, -1],
        [graphs.CompleteMinusOne(5), 1, 5, 4],
        [graphs.Complete(3), 3, 5, None],
    ],
)
def test_all_extensions_value_error(graph, dim, k_min, k_max):
    with pytest.raises(ValueError):
        list(graph.all_extensions(dim=dim, k_min=k_min, k_max=k_max))


@pytest.mark.parametrize(
    "graph, dim, k_min, k_max",
    [
        [graphs.Diamond(), 2, 0, 1.4],
        [graphs.Diamond(), 2, 0.2, 2],
        [graphs.Diamond(), 1.2, 2, 1],
        [graphs.Diamond(), "2", 2, 1],
        [graphs.Diamond(), 1, 2, "1"],
        [graphs.Diamond(), 2, 3 / 2, None],
        [graphs.Diamond(), 2, "2", None],
        [graphs.Diamond(), None, 2, 1],
        [graphs.Diamond(), 1, None, 1],
    ],
)
def test_all_extensions_type_error(graph, dim, k_min, k_max):
    with pytest.raises(TypeError):
        list(graph.all_extensions(dim=dim, k_min=k_min, k_max=k_max))


@pytest.mark.parametrize(
    "graph",
    [
        graphs.Complete(2),
        graphs.Complete(3),
        graphs.CompleteBipartite(3, 3),
        graphs.Diamond(),
        graphs.ThreePrism(),
        graphs.CubeWithDiagonal(),
        Graph.from_int(6462968),
        Graph.from_int(69380589),
        Graph.from_int(19617907),
        Graph.from_int(170993054),
        Graph.from_int(173090142),
    ],
)
def test_has_extension_sequence(graph):
    assert graph.has_extension_sequence()


@pytest.mark.parametrize(
    "graph",
    [
        graphs.Path(3),
        graphs.CompleteBipartite(1, 2),
        graphs.Complete(4),
        graphs.Cycle(6),
        graphs.K33plusEdge(),
        graphs.ThreePrismPlusEdge(),
        Graph.from_int(2269176),
        Graph.from_int(19650659),
        Graph.from_vertices([0]),
        Graph.from_vertices([]),
    ],
)
def test_has_not_extension_sequence(graph):
    assert not graph.has_extension_sequence()


def test_extension_sequence_solution():
    assert graphs.Complete(2).extension_sequence(return_type="graphs") == [
        Graph([[0, 1]]),
    ]

    assert graphs.Complete(3).extension_sequence(return_type="graphs") == [
        Graph([[1, 2]]),
        Graph([[0, 1], [0, 2], [1, 2]]),
    ]

    solution = [
        Graph([[3, 4]]),
        Graph([[2, 3], [2, 4], [3, 4]]),
        Graph([[1, 3], [1, 4], [2, 3], [2, 4], [3, 4]]),
        Graph([[1, 3], [1, 4], [1, 5], [2, 3], [2, 4], [2, 5], [3, 4]]),
        Graph(
            [[0, 3], [0, 4], [0, 5], [1, 3], [1, 4], [1, 5], [2, 3], [2, 4], [2, 5]],
        ),
    ]
    assert (
        graphs.CompleteBipartite(3, 3).extension_sequence(return_type="graphs")
        == solution
    )

    solution_ext = [
        [0, [3, 4], [], 2],  # k, vertices, edges, new_vertex
        [0, [3, 4], [], 1],
        [0, [1, 2], [], 5],
        [1, [3, 4, 5], [(3, 4)], 0],
    ]
    G = Graph([[3, 4]])
    for i in range(len(solution)):
        assert solution[i] == G
        if i < len(solution_ext):
            G.k_extension(*solution_ext[i], dim=2, inplace=True)

    assert graphs.Diamond().extension_sequence(return_type="graphs") == [
        Graph([[2, 3]]),
        Graph([[0, 2], [0, 3], [2, 3]]),
        Graph([[0, 1], [0, 2], [0, 3], [1, 2], [2, 3]]),
    ]

    result = graphs.ThreePrism().extension_sequence(return_type="graphs")
    solution = [
        Graph([[4, 5]]),
        Graph([[3, 4], [3, 5], [4, 5]]),
        Graph([[1, 3], [1, 4], [3, 4], [3, 5], [4, 5]]),
        Graph([[1, 2], [1, 3], [1, 4], [2, 5], [3, 4], [3, 5], [4, 5]]),
        Graph(
            [[0, 1], [0, 2], [0, 3], [1, 2], [1, 4], [2, 5], [3, 4], [3, 5], [4, 5]],
        ),
    ]
    assert solution == result
    solution_ext = [
        [0, [4, 5], [], 3],  # k, vertices, edges, new_vertex
        [0, [3, 4], [], 1],
        [0, [1, 5], [], 2],
        [1, [1, 2, 3], [(1, 3)], 0],
    ]
    G = Graph([[4, 5]])
    for i in range(len(result)):
        assert result[i] == G
        if i < len(solution_ext):
            G.k_extension(*solution_ext[i], dim=2, inplace=True)


@pytest.mark.parametrize(
    "graph",
    [
        graphs.Complete(2),
        graphs.Complete(3),
        graphs.CompleteBipartite(3, 3),
        graphs.Diamond(),
        graphs.ThreePrism(),
        graphs.CubeWithDiagonal(),
        Graph.from_int(6462968),
        Graph.from_int(69380589),
        Graph.from_int(19617907),
        Graph.from_int(170993054),
        Graph.from_int(173090142),
    ],
)
def test_extension_sequence(graph):
    ext = graph.extension_sequence(return_type="both")
    assert ext is not None
    current = ext[0]
    for i in range(1, len(ext)):
        current = current.k_extension(*ext[i][1])
        assert current == ext[i][0]


@pytest.mark.parametrize(
    "graph, dim",
    [
        [graphs.Complete(2), 2],
        [graphs.Complete(3), 2],
        [graphs.CompleteBipartite(3, 3), 2],
        [graphs.Diamond(), 2],
        [graphs.ThreePrism(), 2],
        [graphs.CubeWithDiagonal(), 2],
        [Graph.from_int(6462968), 2],
        [Graph.from_int(69380589), 2],
        [Graph.from_int(19617907), 2],
        [Graph.from_int(170993054), 2],
        [Graph.from_int(173090142), 2],
        [graphs.Complete(2), 1],
        [Graph.from_int(75), 1],
        [Graph.from_int(77), 1],
        [Graph.from_int(86), 1],
        [graphs.Complete(1), 1],
        [graphs.Complete(4), 3],
        [graphs.CompleteMinusOne(5), 3],
        [Graph.from_int(16350), 3],
        [Graph.from_int(4095), 3],
        [graphs.DoubleBanana(), 3],
    ],
)
def test_extension_sequence_dim(graph, dim):
    ext = graph.extension_sequence(dim=dim, return_type="both")
    assert ext is not None
    current = ext[0]
    for i in range(1, len(ext)):
        current = current.k_extension(*ext[i][1], dim=dim)
        assert current == ext[i][0]


@pytest.mark.parametrize(
    "graph, dim",
    [
        [graphs.Complete(2), 2],
        [graphs.Complete(3), 2],
        [graphs.CompleteBipartite(3, 3), 2],
        [graphs.Diamond(), 2],
        [graphs.ThreePrism(), 2],
        [graphs.CubeWithDiagonal(), 2],
        [Graph.from_int(6462968), 2],
        [Graph.from_int(69380589), 2],
        [Graph.from_int(19617907), 2],
        [Graph.from_int(170993054), 2],
        [Graph.from_int(173090142), 2],
        [graphs.Complete(2), 1],
        [Graph.from_int(75), 1],
        [Graph.from_int(77), 1],
        [Graph.from_int(86), 1],
        [graphs.Complete(1), 1],
    ],
)
def test_extension_sequence_min_rigid(graph, dim):
    ext = graph.extension_sequence(dim=dim, return_type="graphs")
    assert ext is not None
    for current in ext:
        assert current.is_min_rigid(dim)


@pytest.mark.parametrize(
    "graph",
    [
        graphs.Path(3),
        graphs.CompleteBipartite(1, 2),
        graphs.Complete(4),
        graphs.Cycle(6),
        graphs.K33plusEdge(),
        graphs.ThreePrismPlusEdge(),
        Graph.from_int(2269176),
        Graph.from_int(19650659),
        Graph.from_vertices([0]),
        Graph.from_vertices([]),
    ],
)
def test_extension_sequence_none(graph):
    assert graph.extension_sequence() is None


@pytest.mark.parametrize(
    "graph, dim",
    [
        [graphs.Path(3), 2],
        [graphs.CompleteBipartite(1, 2), 2],
        [graphs.Complete(4), 2],
        [graphs.Cycle(6), 2],
        [graphs.K33plusEdge(), 2],
        [graphs.ThreePrismPlusEdge(), 2],
        [Graph.from_int(2269176), 2],
        [Graph.from_int(19650659), 2],
        [Graph.from_vertices([0]), 2],
        [Graph.from_vertices([]), 2],
        [graphs.Cycle(3), 1],
        [graphs.Complete(4), 1],
        [graphs.Complete(6), 3],
    ],
)
def test_extension_sequence_dim_none(graph, dim):
    assert graph.extension_sequence(dim) is None


def test_extension_sequence_error():
    with pytest.raises(NotSupportedValueError):
        graphs.Complete(3).extension_sequence(return_type="Test")


@pytest.mark.parametrize(
    "graph",
    [
        Graph.from_vertices([]),
        Graph.from_vertices([1, 2, 3]),
        Graph.from_vertices_and_edges([1, 2, 3], [[1, 2], [2, 3]]),
        Graph([[1, 2], [2, 3]]),
    ],
)
def test__input_check_no_loop(graph):
    assert graph._input_check_no_loop() is None


@pytest.mark.parametrize(
    "graph",
    [
        Graph([[1, 1]]),
        Graph([[1, 2], [2, 3], [3, 3]]),
    ],
)
def test__input_check_no_loop_error(graph):
    with pytest.raises(LoopError):
        graph._input_check_no_loop()


@pytest.mark.parametrize(
    "vertices, edges",
    [
        [[1], [[1, 1]]],
        [[1, 2, 3], [[1, 2], [2, 3], [3, 3]]],
    ],
)
def test__input_check_no_loop_error2(vertices, edges):
    with pytest.raises(LoopError):
        Graph.from_vertices_and_edges(vertices, edges)._input_check_no_loop()


@pytest.mark.parametrize(
    "graph, vertex",
    [
        [Graph.from_vertices([1]), 1],
        [Graph.from_vertices([1, 2, 3]), 3],
        [Graph.from_vertices_and_edges([1, 2, 3], [[1, 2], [2, 3]]), 3],
        [Graph([[1, 2], [2, 3]]), 2],
        [Graph([[1, 2], [1, 1]]), 1],
        [graphs.Complete(3), 0],
        [graphs.Diamond(), 3],
        [Graph.from_vertices([1]), [1]],
        [Graph.from_vertices([1, 2, 3]), [2, 3]],
        [Graph.from_vertices_and_edges([1, 2, 3], [[1, 2], [2, 3]]), [1, 3]],
        [Graph([[1, 2], [2, 3]]), [2, 2]],
        [graphs.Complete(3), [0, 1]],
        [graphs.Diamond(), [1, 3]],
        [Graph([["a", "b"], ["b", 3]]), "a"],
        [Graph([["a", "b"], ["b", 3]]), ["a", "b"]],
        [Graph([["a", "b"], ["b", 3]]), ["a", 3]],
        [Graph([[-1, -2], [-2, 3]]), -1],
        [Graph([[-1, -2], [-2, 3]]), [-1, -2]],
        [Graph([[-1, -2], [-2, 3]]), [-1, 3]],
    ],
)
def test__input_check_vertex_members(graph, vertex):
    assert graph._input_check_vertex_members(vertex) is None


@pytest.mark.parametrize(
    "graph, vertex",
    [
        [Graph([]), 1],
        [Graph.from_vertices([1]), 2],
        [Graph.from_vertices([1, 2, 3]), 4],
        [Graph.from_vertices_and_edges([1, 2, 3], [[1, 2], [2, 3]]), -1],
        [Graph([[1, 2], [2, 3]]), 0],
        [Graph([[1, 2], [1, 1]]), 3],
        [graphs.Complete(3), "a"],
        [graphs.Diamond(), 10],
        [Graph.from_vertices([1]), [2]],
        [Graph.from_vertices([1, 2, 3]), [3, 4]],
        [Graph.from_vertices_and_edges([1, 2, 3], [[1, 2], [2, 3]]), [5, 6]],
        [Graph([[1, 2], [2, 3]]), [2, 2, 4]],
        [graphs.Complete(3), [0, 4]],
        [graphs.Diamond(), [1, 2, 12]],
        [Graph([["a", "b"], ["b", 3]]), "c"],
        [Graph([["a", "b"], ["b", 3]]), ["a", "c"]],
        [Graph([["a", "b"], ["b", 3]]), ["a", 4]],
        [Graph([[-1, -2], [-2, 3]]), -3],
        [Graph([[-1, -2], [-2, 3]]), [-1, -2, 4]],
        [Graph([[-1, -2], [-2, 3]]), [-1, 3, -3]],
    ],
)
def test__input_check_vertex_members_error(graph, vertex):
    with pytest.raises(ValueError):
        graph._input_check_vertex_members(vertex)


@pytest.mark.parametrize(
    "graph, edge",
    [
        [Graph.from_vertices_and_edges([1, 2, 3], [(1, 2), (2, 3)]), (1, 2)],
        [Graph.from_vertices_and_edges([1, 2, 3], [(1, 2), (2, 3)]), [3, 2]],
        [Graph([[1, 2], [2, 3]]), [1, 2]],
        [Graph([[1, 2], [1, 1]]), [1, 1]],
        [graphs.Complete(3), [0, 1]],
        [graphs.Diamond(), [1, 2]],
        [Graph([["a", "b"], ["b", 3]]), ["a", "b"]],
        [Graph([["a", "b"], ["b", 3]]), (3, "b")],
        [Graph([["a", "b"], ["b", 3]]), ["b", "a"]],
        [Graph([[-1, -2], [-2, 3]]), [-2, -1]],
        [Graph([[-1, -2], [-2, 3]]), [-1, -2]],
        [Graph([[-1, -2], [-2, 3]]), [-2, 3]],
    ],
)
def test__input_check_edge(graph, edge):
    assert graph._input_check_edge(edge) is None
    assert graph._input_check_edge_format(edge) is None


@pytest.mark.parametrize(
    "graph, edge, vertices",
    [
        [Graph.from_vertices_and_edges([1, 2, 3], [(1, 2), (2, 3)]), (1, 2), [1, 2, 2]],
        [Graph.from_vertices_and_edges([1, 2, 3], [(1, 2), (2, 3)]), [3, 2], [1, 2, 3]],
        [Graph([[1, 2], [2, 3]]), [1, 2], [2, 1]],
        [Graph([[1, 2], [2, 3], [3, 4]]), [1, 2], [3, 2, 1]],
        [Graph([[1, 2], [1, 1]]), [1, 1], [1, 2]],
        [Graph([[1, 2], [1, 1]]), [1, 1], [1, 1]],
        [Graph([[1, 2], [1, 1]]), [1, 1], [1]],
        [graphs.Complete(3), [0, 1], [0, 1, 2, 3, 4]],
        [graphs.Diamond(), [1, 2], [1, 2, 3]],
        [Graph([["a", "b"], ["b", 3]]), ["a", "b"], ["a", "b"]],
        [Graph([["a", "b"], ["b", 3]]), (3, "b"), ["a", "b", 3]],
        [Graph([["a", "b"], ["b", 3]]), ["b", "a"], ["a", "b", 3]],
        [Graph([[-1, -2], [-2, 3]]), [-2, -1], [-3, -2, -1, 0, 1, 2, 3]],
        [Graph([[-1, -2], [-2, 3]]), [-1, -2], [-1, -2, 3]],
        [Graph([[-1, -2], [-2, 3]]), [-2, 3], [-2, 3]],
    ],
)
def test__input_check_edge_on_vertices(graph, edge, vertices):
    assert graph._input_check_edge(edge, vertices) is None


@pytest.mark.parametrize(
    "graph, edge",
    [
        [Graph([]), (1, 3)],
        [Graph.from_vertices_and_edges([1, 2, 3], [(1, 2), (2, 3)]), (1, 3)],
        [Graph.from_vertices_and_edges([1, 2, 3], [(1, 2), (2, 3)]), [3, 1]],
        [Graph([[1, 2], [2, 3]]), [1, 3]],
        [graphs.Complete(3), [0, 4]],
        [graphs.Diamond(), [1, -2]],
        [Graph([["a", "b"], ["b", 3]]), ["a", "c"]],
        [Graph([["a", "b"], ["b", 3]]), (3, "a")],
        [Graph([["a", "b"], ["b", 3]]), ["3", "a"]],
        [Graph([[-1, -2], [-2, 3]]), [3, -1]],
        [Graph([[-1, -2], [-2, 3]]), [-1, 0]],
        [Graph([[-1, -2], [-2, 3]]), [-2, -3]],
        [Graph([[1, 2], [1, 1]]), [2, 2]],
    ],
)
def test__input_check_edge_value_error(graph, edge):
    with pytest.raises(ValueError):
        graph._input_check_edge(edge)


@pytest.mark.parametrize(
    "graph, edge",
    [
        [Graph.from_vertices_and_edges([1, 2, 3], [(1, 2), (2, 3)]), (1, 1)],
        [Graph.from_vertices_and_edges([1, 2, 3], [(1, 2), (2, 3)]), [3, 3]],
        [Graph([["a", "b"], ["b", 3]]), ["a", "a"]],
        [Graph([[-1, -2], [-2, 3]]), [-2, -2]],
        [Graph([[1, 2], [1, 1]]), [1, 1]],
    ],
)
def test__input_check_edge_format_loopfree_loop_error(graph, edge):
    assert graph._input_check_edge_format(edge, loopfree=False) is None
    assert graph._input_check_edge_format(edge) is None
    with pytest.raises(LoopError):
        graph._input_check_edge_format(edge, loopfree=True)


@pytest.mark.parametrize(
    "graph, edge, vertices",
    [
        [Graph.from_vertices_and_edges([1, 2, 3], [(1, 2), (2, 3)]), (1, 2), [1, 3, 3]],
        [Graph.from_vertices_and_edges([1, 2, 3], [(1, 2), (2, 3)]), [3, 2], [1, 3]],
        [Graph([[1, 2], [2, 3]]), [1, 2], [2, 2]],
        [Graph([[1, 2], [2, 3], [3, 4]]), [1, 2], [3, 2]],
        [Graph([[1, 2], [1, 1]]), [1, 1], [2, 2]],
        [Graph([[1, 2], [1, 1]]), [1, 1], [2, 3]],
        [Graph([[1, 2], [1, 1]]), [1, 1], [0]],
        [graphs.Complete(3), [0, 1], [1, 2, 3, 4]],
        [graphs.Diamond(), [1, 2], [1, 3]],
        [Graph([["a", "b"], ["b", 3]]), ["a", "b"], ["a", "c"]],
        [Graph([["a", "b"], ["b", 3]]), (3, "b"), ["a", "b", 2]],
        [Graph([["a", "b"], ["b", 3]]), ["b", "a"], ["a"]],
        [Graph([[-1, -2], [-2, 3]]), [-2, -1], [-3, -2, 0, 1, 2, 3]],
        [Graph([[-1, -2], [-2, 3]]), [-1, -2], [-2, 3]],
        [Graph([[-1, -2], [-2, 3]]), [-2, 3], [3]],
        [graphs.Diamond(), [[1, 2], [2, 3]], None],
        [graphs.Diamond(), [[1, 2], [2, 3]], [1, 2, 3]],
    ],
)
def test__input_check_edge_on_vertices_value_error(graph, edge, vertices):
    with pytest.raises(ValueError):
        graph._input_check_edge(edge, vertices)


@pytest.mark.parametrize(
    "graph, edge",
    [
        [Graph.from_vertices_and_edges([1, 2, 3], [(1, 2), (2, 3)]), (1,)],
        [Graph.from_vertices_and_edges([1, 2, 3], [(1, 2), (2, 3)]), 1],
        [Graph.from_vertices_and_edges([1, 2, 3], [(1, 2), (2, 3)]), [1]],
        [Graph.from_vertices_and_edges([1, 2, 3], [(1, 2), (2, 3)]), [1, 2, 3]],
        [Graph.from_vertices_and_edges([1, 2, 3], [(1, 2), (2, 3)]), "[3, 2]"],
        [Graph([[1, 2], [2, 3]]), "12"],
        [graphs.Complete(3), [[0, 1]]],
    ],
)
def test__input_check_edge_type_error(graph, edge):
    with pytest.raises(TypeError):
        graph._input_check_edge(edge)
    with pytest.raises(TypeError):
        graph._input_check_edge_format(edge)


@pytest.mark.parametrize(
    "graph, edge, vertices",
    [
        [Graph.from_vertices_and_edges([1, 2, 3], [(1, 2), (2, 3)]), (1,), [1, 2, 3]],
        [Graph.from_vertices_and_edges([1, 2, 3], [(1, 2), (2, 3)]), 1, [1, 2, 3]],
        [Graph.from_vertices_and_edges([1, 2, 3], [(1, 2), (2, 3)]), [1], [1, 2, 3]],
        [Graph([(1, 2), (2, 3)]), [1, 2, 3], [1, 2, 3]],
        [
            Graph.from_vertices_and_edges([1, 2, 3], [(1, 2), (2, 3)]),
            "[3, 2]",
            [1, 2, 3],
        ],
        [Graph([[1, 2], [2, 3]]), "12", [1, 2, 3]],
        [graphs.Complete(3), [[0, 1]], [1, 2, 3]],
        [Graph([[1, 2], [2, 3]]), [1, 2], "1"],
        [Graph([[1, 2], [2, 3]]), [1, 2], 1],
    ],
)
def test__input_check_edge_on_vertices_type_error(graph, edge, vertices):
    with pytest.raises(TypeError):
        graph._input_check_edge(edge, vertices)


@pytest.mark.parametrize(
    "graph, edge",
    [
        [Graph.from_vertices_and_edges([1, 2, 3], [(1, 2), (2, 3)]), [(1, 2)]],
        [Graph.from_vertices_and_edges([1, 2, 3], [(1, 2), (2, 3)]), [[3, 2]]],
        [Graph([[1, 2], [2, 3]]), [[1, 2]]],
        # [Graph([[1, 2], [1, 1]]), [[1, 1]]],
        [graphs.Complete(3), [[0, 1]]],
        [graphs.Diamond(), [[1, 2]]],
        [Graph([["a", "b"], ["b", 3]]), [["a", "b"]]],
        [Graph([["a", "b"], ["b", 3]]), [(3, "b")]],
        [Graph([["a", "b"], ["b", 3]]), [["b", "a"]]],
        [Graph([[-1, -2], [-2, 3]]), [[-2, -1]]],
        [Graph([[-1, -2], [-2, 3]]), [[-1, -2]]],
        [Graph([[-1, -2], [-2, 3]]), [[-2, 3]]],
        [Graph.from_vertices_and_edges([1, 2, 3], [(1, 2), (2, 3)]), [(1, 2), (3, 2)]],
        [Graph.from_vertices_and_edges([1, 2, 3], [(1, 2), (2, 3)]), [[3, 2], [1, 2]]],
        [Graph([[1, 2], [2, 3]]), [[1, 2], (2, 3)]],
        [graphs.Complete(3), [[0, 1], [1, 2]]],
        [graphs.Diamond(), [[1, 2], [2, 3]]],
        [Graph([["a", "b"], ["b", 3]]), [["a", "b"], ["b", 3]]],
        [Graph([["a", "b"], ["b", 3]]), [(3, "b"), ("a", "b")]],
        [Graph([["a", "b"], ["b", 3]]), [["b", "a"], (3, "b")]],
        [Graph([[-1, -2], [-2, 3]]), [[-2, -1], [-2, 3]]],
        [Graph([[-1, -2], [-2, 3]]), [[-1, -2], (-2, 3)]],
        [Graph([[-1, -2], [-2, 3]]), [[-2, 3], [-1, -2]]],
    ],
)
def test__input_check_edge_list(graph, edge):
    assert graph._input_check_edge_list(edge) is None
    assert graph._input_check_edge_format_list(edge) is None


@pytest.mark.parametrize(
    "graph, edge",
    [
        [Graph.from_vertices_and_edges([1, 2, 3], [(1, 2), (2, 3)]), [(1, 3)]],
        [Graph.from_vertices_and_edges([1, 2, 3], [(1, 2), (2, 3)]), [[3, 1]]],
        [Graph([[1, 2], [2, 3]]), [[1, 3]]],
        [graphs.Complete(3), [[0, 4]]],
        [graphs.Diamond(), [[1, -2]]],
        [Graph([["a", "b"], ["b", 3]]), [["a", "c"]]],
        [Graph([["a", "b"], ["b", 3]]), [(3, "a")]],
        [Graph([["a", "b"], ["b", 3]]), [["3", "a"]]],
        [Graph([[-1, -2], [-2, 3]]), [[3, -1]]],
        [Graph([[-1, -2], [-2, 3]]), [[-1, 0]]],
        [Graph([[-1, -2], [-2, 3]]), [[-2, -3]]],
        [Graph.from_vertices_and_edges([1, 2, 3], [(1, 2), (2, 3)]), [(1, 2), (3, 3)]],
        [Graph.from_vertices_and_edges([1, 2, 3], [(1, 2), (2, 3)]), [[3, 2], [1, 3]]],
        [Graph([[1, 2], [2, 3]]), [[1, 2], (2, 4)]],
        [graphs.Complete(3), [[0, 1], [1, -2]]],
        [graphs.Diamond(), [[1, 5], [2, 3]]],
        [Graph([["a", "b"], ["b", 3]]), [["a", "c"], ["b", 3]]],
        [Graph([["a", "b"], ["b", 3]]), [(3, "b"), ("a", "d")]],
        [Graph([["a", "b"], ["b", 3]]), [["b", "3"], (3, "b")]],
        [Graph([[-1, -2], [-2, 3]]), [[-2, -1], [1, 3]]],
        [Graph([[-1, -2], [-2, 3]]), [[-1, 5], (-2, 3)]],
        [Graph([[-1, -2], [-2, 3]]), [[-2, -3], [-1, -2]]],
        [graphs.Diamond(), [[[1, 2], [2, 3]]]],
    ],
)
def test__input_check_edge_list_value_error(graph, edge):
    with pytest.raises(ValueError):
        graph._input_check_edge_list(edge)


@pytest.mark.parametrize(
    "graph, edge",
    [
        [Graph.from_vertices_and_edges([1, 2, 3], [(1, 2), (2, 3)]), (1,)],
        [Graph.from_vertices_and_edges([1, 2, 3], [(1, 2), (2, 3)]), 1],
        [Graph.from_vertices_and_edges([1, 2, 3], [(1, 2), (2, 3)]), [(1,)]],
        [Graph.from_vertices_and_edges([1, 2, 3], [(1, 2), (2, 3)]), [1]],
        [Graph.from_vertices_and_edges([1, 2, 3], [(1, 2), (2, 3)]), "[3, 2]"],
        [Graph([[1, 2], [2, 3]]), "12"],
        [graphs.Complete(3), [0, 1]],
        [graphs.Diamond(), (1, 2)],
    ],
)
def test__input_check_edge_list_type_error(graph, edge):
    with pytest.raises(TypeError):
        graph._input_check_edge_list(edge)
    with pytest.raises(TypeError):
        graph._input_check_edge_format_list(edge)


@pytest.mark.parametrize(
    "graph, vertex_order",
    [
        [Graph([("a", 1.8), ("a", "#"), ("#", 0), (0, 1.8)]), ["a", "#", 0, 1.8]],
        [Graph([[1, 2], [2, 3]]), [1, 2, 3]],
        [Graph([[1, 2], [2, 3]]), [1, 3, 2]],
        [graphs.Complete(3), [0, 1, 2]],
    ],
)
def test__input_check_vertex_order(graph, vertex_order):
    assert graph._input_check_vertex_order(vertex_order) == vertex_order


@pytest.mark.parametrize(
    "graph, vertex_order",
    [
        [Graph([("a", 1.8), ("a", "#"), ("#", 0), (0, 1.8)]), ["a", "#", 0, "s"]],
        [Graph([[1, 2], [2, 3]]), [1, 3]],
        [Graph([[1, 2], [2, 3]]), [1, 2, 2]],
        [Graph([[1, 2], [2, 3]]), [1, 2, 2, 3]],
        [Graph([[1, 2], [2, 3]]), [1, 2, 3, 4]],
        [graphs.Complete(3), [1, 2, 3]],
    ],
)
def test__input_check_vertex_order_error(graph, vertex_order):
    with pytest.raises(ValueError):
        graph._input_check_vertex_order(vertex_order)


@pytest.mark.parametrize(
    "graph, edge_order",
    [
        [
            Graph([("a", 1.8), ("a", "#"), ("#", 0), (0, 1.8)]),
            [(0, "#"), ("a", 1.8), (0, 1.8), ("#", "a")],
        ],
        [Graph([[1, 2], [2, 3]]), [[1, 2], [2, 3]]],
        [Graph([[1, 2], [2, 3]]), [[2, 1], [3, 2]]],
        [Graph([[1, 2], [2, 3]]), [[2, 3], [1, 2]]],
        [graphs.Complete(3), [[0, 1], [1, 2], [2, 0]]],
    ],
)
def test__input_check_edge_order(graph, edge_order):
    assert graph._input_check_edge_order(edge_order) == edge_order


@pytest.mark.parametrize(
    "graph, edge_order",
    [
        [
            Graph([("a", 1.8), ("a", "#"), ("#", 0), (0, 1.8)]),
            [("#", "#"), ("a", 1.8), (0, 1.8), ("#", "a")],
        ],
        [Graph([[1, 2], [2, 3]]), [[1, 2], [2, 4]]],
        [Graph([[1, 2], [2, 3]]), [[1, 2], [2, 3], [1, 3]]],
        [Graph([[1, 2], [2, 3]]), [[1, 2], [2, 3], [1, 2]]],
        [graphs.Complete(3), [[0, 1], [1, 2], [1, 2]]],
    ],
)
def test__input_check_edge_order_error(graph, edge_order):
    with pytest.raises(ValueError):
        graph._input_check_edge_order(edge_order)


def test_from_vertices_and_edges():
    G = Graph.from_vertices_and_edges([], [])
    assert G.vertex_list() == [] and G.edge_list() == []
    G = Graph.from_vertices_and_edges([0], [])
    assert G.vertex_list() == [0] and G.edge_list() == []
    G = Graph.from_vertices_and_edges([0, 1, 2, 3, 4, 5], [[0, 1]])
    assert G.vertex_list() == [0, 1, 2, 3, 4, 5] and G.edge_list() == [[0, 1]]
    G = Graph.from_vertices_and_edges([0, 1, 2], [[0, 1], [0, 2], [1, 2]])
    assert G.vertex_list() == [0, 1, 2] and G.edge_list() == [[0, 1], [0, 2], [1, 2]]
    G = Graph.from_vertices_and_edges(["a", "b", "c", "d"], [["a", "c"], ["a", "d"]])
    assert G.vertex_list() == ["a", "b", "c", "d"] and G.edge_list() == [
        ["a", "c"],
        ["a", "d"],
    ]
    with pytest.raises(ValueError):
        Graph.from_vertices_and_edges([1, 2, 3], [[1, 2], [2, 4]])


@pytest.mark.parametrize(
    "graph, K, L",
    [
        [graphs.Complete(4), 2, 2],
        [graphs.Complete(5), 2, 0],
        [graphs.CompleteMinusOne(5), 2, 1],
        [Graph([[0, 1], [0, 2], [0, 3], [1, 2], [1, 3]]), 2, 3],
        [Graph([[0, 1], [0, 2], [0, 3], [0, 4]]), 1, 1],
        [Graph([[0, 1], [0, 2], [0, 3], [0, 4], [1, 2]]), 1, 0],
    ],
)
@pytest.mark.parametrize("algorithm", is_kl_sparse_algorithms_sparsity_pebble)
def test_is_kl_tight_pebble(graph, K, L, algorithm):
    assert nx.number_of_selfloops(graph) == 0
    assert graph.is_kl_tight(K, L, algorithm=algorithm)


@pytest.mark.parametrize(
    "graph, K, L",
    [
        [graphs.K66MinusPerfectMatching(), 3, 6],
        [graphs.DoubleBanana(), 3, 6],
        [Graph.from_int(32766), 4, 10],
        [graphs.Complete(3), 4, 9],
        [graphs.Complete(6), 4, 9],
        [Graph.from_int(2097150), 4, 8],
    ],
)
@pytest.mark.parametrize("algorithm", is_kl_sparse_algorithms_sparsity_all_kl)
def test_is_kl_tight(graph, K, L, algorithm):
    assert nx.number_of_selfloops(graph) == 0
    assert graph.is_kl_tight(K, L, algorithm=algorithm)


@pytest.mark.parametrize(
    "graph, K, L",
    [
        [Graph([[0, 0]]), 2, 1],  # corner case, only one vertex
        [Graph([[0, 0], [1, 1]]), 1, 0],  # Two disjoint loops
        [Graph([[0, 0], [0, 1], [1, 1]]), 2, 1],
        [graphs.CompleteLooped(3), 2, 0],
        [
            graphs.Complete(6)
            + Graph([[0, 0], [1, 1], [2, 2], [3, 3], [4, 4], [5, 5]]),
            4,
            3,
        ],
    ],
)
@pytest.mark.parametrize("algorithm", is_kl_sparse_algorithms_sparsity_pebble)
def test_is_kl_tight_with_loops(graph, K, L, algorithm):
    assert nx.number_of_selfloops(graph) > 0
    assert graph.is_kl_tight(K, L, algorithm=algorithm)


@pytest.mark.parametrize(
    "graph, K, L",
    [
        [Graph([[0, 1], [0, 2], [0, 3], [0, 4]]), 1, 0],
        [Graph([[0, 1], [0, 2], [0, 3], [1, 2], [1, 3], [2, 3]]), 2, 0],
        [Graph([[0, 1], [0, 2], [0, 3], [1, 2], [1, 3]]), 2, 1],
        [Graph([[0, 1], [0, 2], [0, 3], [1, 2], [1, 3]]), 2, 2],
        [Graph([[0, 1], [0, 2], [0, 3], [1, 2]]), 2, 3],
        [graphs.Cycle(4), 1, 1],
        # not sparse either
        [Graph.from_int(32764), 2, 0],
        [Graph.from_int(32692), 2, 1],
        [graphs.CompleteMinusOne(5), 2, 2],
        [Graph([[0, 1], [0, 2], [0, 3], [0, 4], [1, 2], [1, 3], [2, 3]]), 2, 3],
        [graphs.Cycle(4), 1, 1],
    ],
)
@pytest.mark.parametrize("algorithm", is_kl_sparse_algorithms_sparsity_pebble)
def test_is_not_kl_tight_pebble(graph, K, L, algorithm):
    assert nx.number_of_selfloops(graph) == 0
    assert not graph.is_kl_tight(K, L, algorithm=algorithm)


@pytest.mark.parametrize(
    "graph, K, L",
    [
        [graphs.CompleteBipartite(4, 4), 3, 6],
        [Graph.from_int(32764), 4, 10],
        [Graph([[0, 1], [0, 2], [0, 3], [0, 4]]), 4, 8],
        # not sparse either
        [graphs.DoubleBanana() + Graph([[0, 1]]), 3, 6],
        [graphs.Complete(6), 4, 10],
        [graphs.Complete(6) + Graph.from_vertices_and_edges([7], []), 4, 10],
        [graphs.Complete(7), 4, 8],
        [Graph.from_int(2097136), 3, 6],
    ],
)
@pytest.mark.parametrize("algorithm", is_kl_sparse_algorithms_sparsity_all_kl)
def test_is_not_kl_tight(graph, K, L, algorithm):
    assert nx.number_of_selfloops(graph) == 0
    assert not graph.is_kl_tight(K, L, algorithm=algorithm)


@pytest.mark.parametrize(
    "graph, K, L",
    [
        [Graph([[0, 0], [0, 1], [1, 2], [2, 2], [2, 0]]), 2, 0],
        [
            graphs.Complete(6)
            + Graph([[0, 0], [1, 1], [2, 2], [3, 3], [4, 4], [5, 5]]),
            4,
            2,
        ],
        [graphs.CompleteLooped(2), 2, 0],
        # not sparse either
        [Graph([[0, 1], [1, 1]]), 1, 1],
        [Graph([[0, 0]]), 2, 2],
        [graphs.CompleteLooped(3), 1, 0],
        [graphs.CompleteLooped(3), 1, 1],
        [graphs.CompleteLooped(3), 2, 1],
        [graphs.CompleteLooped(3), 2, 2],
        [graphs.CompleteLooped(3), 2, 3],
    ],
)
@pytest.mark.parametrize("algorithm", is_kl_sparse_algorithms_sparsity_pebble)
def test_is_not_kl_tight_with_loops(graph, K, L, algorithm):
    assert nx.number_of_selfloops(graph) > 0
    assert not graph.is_kl_tight(K, L, algorithm=algorithm)


@pytest.mark.parametrize(
    "graph, K, L",
    [
        [Graph([[0, 1], [0, 2], [0, 3], [0, 4]]), 1, 0],
        [Graph([[0, 1], [0, 2], [0, 3], [1, 2], [1, 3], [2, 3]]), 2, 0],
        [Graph([[0, 1], [0, 2], [0, 3], [1, 2], [1, 3]]), 2, 1],
        [Graph([[0, 1], [0, 2], [0, 3], [1, 2], [1, 3]]), 2, 2],
        [Graph([[0, 1], [0, 2], [0, 3], [1, 2]]), 2, 3],
        [graphs.Complete(4), 2, 2],
        [graphs.Complete(5), 2, 0],
        [graphs.CompleteMinusOne(5), 2, 1],
        [Graph([[0, 1], [0, 2], [0, 3], [1, 2], [1, 3]]), 2, 3],
        [Graph([[0, 1], [0, 2], [0, 3], [0, 4]]), 1, 1],
        [Graph([[0, 1], [0, 2], [0, 3], [0, 4], [1, 2]]), 1, 0],
    ],
)
@pytest.mark.parametrize("algorithm", is_kl_sparse_algorithms_sparsity_pebble)
def test_is_kl_sparse_pebble(graph, K, L, algorithm):
    assert nx.number_of_selfloops(graph) == 0
    assert graph.is_kl_sparse(K, L, algorithm=algorithm)
    graph2 = graph + Graph.from_vertices_and_edges([max(graph.vertex_list()) + 1], [])
    assert graph2.is_kl_sparse(K, L, algorithm=algorithm)


@pytest.mark.parametrize(
    "graph, K, L",
    [
        [graphs.CompleteBipartite(4, 4), 3, 6],
        [Graph.from_int(32764), 4, 10],
        [Graph([[0, 1], [0, 2], [0, 3], [0, 4]]), 4, 8],
        # tight also
        [graphs.K66MinusPerfectMatching(), 3, 6],
        [graphs.DoubleBanana(), 3, 6],
        [Graph.from_int(32766), 4, 10],
        [graphs.Complete(3), 4, 9],
        [graphs.Complete(6), 4, 9],
        [Graph.from_int(2097150), 4, 8],
    ],
)
@pytest.mark.parametrize("algorithm", is_kl_sparse_algorithms_sparsity_all_kl)
def test_is_kl_sparse(graph, K, L, algorithm):
    assert nx.number_of_selfloops(graph) == 0
    assert graph.is_kl_sparse(K, L, algorithm=algorithm)
    graph2 = graph + Graph.from_vertices_and_edges([max(graph.vertex_list()) + 1], [])
    assert graph2.is_kl_sparse(K, L, algorithm=algorithm)


@pytest.mark.parametrize(
    "graph, K, L",
    [
        [Graph([[0, 0], [0, 1], [1, 1]]), 2, 1],
        [Graph([[0, 0]]), 2, 1],  # corner case, only one vertex
        [Graph([[0, 0], [1, 1]]), 3, 0],  # Two disjoint loops
        [Graph([[0, 0], [0, 1], [1, 1], [1, 2], [2, 2]]), 2, 1],
        [Graph([[0, 0], [0, 1], [1, 2], [2, 2], [2, 0]]), 2, 0],
        [
            graphs.Complete(6)
            + Graph([[0, 0], [1, 1], [2, 2], [3, 3], [4, 4], [5, 5]]),
            4,
            2,
        ],
        [graphs.CompleteLooped(2), 2, 0],
        [graphs.CompleteLooped(3), 2, 0],
    ],
)
@pytest.mark.parametrize("algorithm", is_kl_sparse_algorithms_sparsity_pebble)
def test_is_kl_sparse_with_loops(graph, K, L, algorithm):
    assert nx.number_of_selfloops(graph) > 0
    assert graph.is_kl_sparse(K, L, algorithm=algorithm)
    graph2 = graph + Graph.from_vertices_and_edges([max(graph.vertex_list()) + 1], [])
    assert graph2.is_kl_sparse(K, L, algorithm=algorithm)


@pytest.mark.parametrize(
    "graph, K, L",
    [
        [Graph.from_int(32764), 2, 0],
        [Graph.from_int(32692), 2, 1],
        [graphs.CompleteMinusOne(5), 2, 2],
        [Graph([[0, 1], [0, 2], [0, 3], [0, 4], [1, 2], [1, 3], [2, 3]]), 2, 3],
        [graphs.Cycle(4), 1, 1],
    ],
)
@pytest.mark.parametrize("algorithm", is_kl_sparse_algorithms_sparsity_pebble)
def test_is_not_kl_sparse_pebble(graph, K, L, algorithm):
    assert nx.number_of_selfloops(graph) == 0
    assert not graph.is_kl_sparse(K, L, algorithm=algorithm)
    graph2 = graph + Graph.from_vertices_and_edges([max(graph.vertex_list()) + 1], [])
    assert not graph2.is_kl_sparse(K, L, algorithm=algorithm)


@pytest.mark.parametrize(
    "graph, K, L",
    [
        [graphs.DoubleBanana() + Graph([[0, 1]]), 3, 6],
        [graphs.Complete(6), 4, 10],
        [graphs.Complete(6) + Graph.from_vertices_and_edges([7], []), 4, 10],
        [graphs.Complete(7), 4, 8],
        [Graph.from_int(2097136), 3, 6],
    ],
)
@pytest.mark.parametrize("algorithm", is_kl_sparse_algorithms_sparsity_all_kl)
def test_is_not_kl_sparse(graph, K, L, algorithm):
    assert nx.number_of_selfloops(graph) == 0
    assert not graph.is_kl_sparse(K, L, algorithm=algorithm)
    graph2 = graph + Graph.from_vertices_and_edges([max(graph.vertex_list()) + 1], [])
    assert not graph2.is_kl_sparse(K, L, algorithm=algorithm)


@pytest.mark.parametrize(
    "graph, K, L",
    [
        [Graph([[0, 1], [1, 1]]), 1, 1],
        [Graph([[0, 0]]), 2, 2],  # corner case, only one vertex
        [graphs.CompleteLooped(3), 1, 0],
        [graphs.CompleteLooped(3), 1, 1],
        [graphs.CompleteLooped(3), 2, 1],
        [graphs.CompleteLooped(3), 2, 2],
        [graphs.CompleteLooped(3), 2, 3],
    ],
)
@pytest.mark.parametrize("algorithm", is_kl_sparse_algorithms_sparsity_pebble)
def test_is_not_kl_sparse_with_loops(graph, K, L, algorithm):
    assert nx.number_of_selfloops(graph) > 0
    assert not graph.is_kl_sparse(K, L, algorithm=algorithm)
    graph2 = graph + Graph.from_vertices_and_edges([max(graph.vertex_list()) + 1], [])
    assert not graph2.is_kl_sparse(K, L, algorithm=algorithm)


@pytest.mark.parametrize(
    "graph, K, L",
    [
        [Graph([[0, 1], [1, 2]]), 2, 4],
        [Graph([[0, 1], [1, 2]]), 3, 6],
        [Graph([[0, 1], [1, 2]]), 4, 10],
        [Graph([[0, 1], [1, 2]]), 3, 7],
        [Graph([[0, 1], [2, 0]]), 0, 0],
        [Graph([[0, 1], [2, 0]]), 1, -1],
        [Graph([[0, 1], [2, 0]]), -1, 1],
    ],
)
def test_is_kl_sparse_pebble_value_error(graph, K, L):
    assert nx.number_of_selfloops(graph) == 0
    with pytest.raises(ValueError):
        graph.is_kl_sparse(K, L, algorithm="pebble")


@pytest.mark.parametrize(
    "graph, K, L",
    [
        [Graph([[0, 1], [1, 2]]), 2, 4],
        [Graph([[0, 1], [1, 2]]), 3, 7],
        [Graph([[0, 1], [2, 0]]), 0, 0],
        [Graph([[0, 1], [2, 0]]), 1, -1],
        [Graph([[0, 1], [2, 0]]), -1, 1],
    ],
)
@pytest.mark.parametrize("algorithm", is_kl_sparse_algorithms_sparsity_all_kl)
def test_is_kl_sparse_value_error(graph, K, L, algorithm):
    assert nx.number_of_selfloops(graph) == 0
    with pytest.raises(ValueError):
        graph.is_kl_sparse(K, L, algorithm=algorithm)


@pytest.mark.parametrize(
    "graph, K, L",
    [
        [Graph([[0, 1], [1, 2], [2, 0]]), 1.2, 0],
        [Graph([[0, 1], [1, 2], [2, 0]]), 2, 0.5],
        [Graph([[0, 1], [1, 2], [2, 0]]), "1", 0],
        [Graph([[0, 1], [1, 2], [2, 0]]), 2, "0"],
    ],
)
@pytest.mark.parametrize("algorithm", is_kl_sparse_algorithms_sparsity_all_kl)
def test_is_kl_sparse_type_error(graph, K, L, algorithm):
    assert nx.number_of_selfloops(graph) == 0
    with pytest.raises(TypeError):
        graph.is_kl_sparse(K, L, algorithm=algorithm)


@pytest.mark.parametrize(
    "graph, K, L",
    [
        [Graph([[0, 0]]), 2, 4],  # corner case, only one vertex
        [Graph([[0, 0], [1, 1]]), 3, 6],  # Two disjoint loops
        [Graph([[0, 0], [0, 1], [1, 1], [1, 2], [2, 2]]), 2, 4],
        [Graph([[0, 0], [0, 1], [1, 2], [2, 2], [2, 0]]), 0, 0],
        [Graph([[0, 0], [0, 1], [1, 2], [2, 2], [2, 0]]), 1, -1],
        [Graph([[0, 0], [0, 1], [1, 2], [2, 2], [2, 0]]), -1, 0],
    ],
)
@pytest.mark.parametrize("algorithm", is_kl_sparse_algorithms_sparsity_pebble)
def test_is_kl_sparse_with_loops_value_error(graph, K, L, algorithm):
    assert nx.number_of_selfloops(graph) > 0
    with pytest.raises(ValueError):
        graph.is_kl_sparse(K, L, algorithm=algorithm)


@pytest.mark.parametrize(
    "graph, K, L",
    [
        [Graph([[0, 0], [0, 1], [1, 2], [2, 2], [2, 0]]), 1.2, 0],
        [Graph([[0, 0], [0, 1], [1, 2], [2, 2], [2, 0]]), 2, 0.5],
        [Graph([[0, 0], [0, 1], [1, 2], [2, 2], [2, 0]]), "1", 0],
        [Graph([[0, 0], [0, 1], [1, 2], [2, 2], [2, 0]]), 2, "0"],
    ],
)
@pytest.mark.parametrize("algorithm", is_kl_sparse_algorithms_sparsity_all_kl)
def test_is_kl_sparse_with_loops_type_error(graph, K, L, algorithm):
    assert nx.number_of_selfloops(graph) > 0
    with pytest.raises(TypeError):
        graph.is_kl_sparse(K, L, algorithm=algorithm)


@pytest.mark.parametrize(
    "graph",
    [
        graphs.Complete(4),
        graphs.CompleteBipartite(3, 4),
        graphs.CompleteBipartite(2, 4),
        graphs.ThreePrism(),
        graphs.ThreePrismPlusEdge(),
        graphs.Cycle(5),
        graphs.Path(4),
    ],
)
def test_spanning_kl_sparse_subgraph(graph):
    for K in range(1, 3):
        for L in range(0, 2 * K):
            spanning_subgraph = graph.spanning_kl_sparse_subgraph(K, L)
            assert spanning_subgraph.is_kl_sparse(K, L, algorithm="subgraph")
            assert set(graph.vertex_list()) == set(spanning_subgraph.vertex_list())


def test_plot():
    G = graphs.DoubleBanana()
    G.plot(layout="random")
    plt.close("all")


@pytest.mark.parametrize(
    "graph, num_of_realizations",
    [
        [graphs.Complete(2), 1],
        [graphs.Complete(3), 2],
        [graphs.CompleteBipartite(3, 3), 16],
        [graphs.Diamond(), 4],
        [graphs.ThreePrism(), 24],
    ],
)
@pytest.mark.realization_counting
def test_number_of_realizations_count_reflection(graph, num_of_realizations):
    assert graph.number_of_realizations(count_reflection=True) == num_of_realizations


@pytest.mark.parametrize(
    "graph, num_of_realizations",
    [
        [graphs.Complete(2), 1],
        [graphs.Complete(3), 1],
        [graphs.CompleteBipartite(3, 3), 8],
        [graphs.Diamond(), 2],
        [graphs.ThreePrism(), 12],
    ],
)
@pytest.mark.realization_counting
def test_number_of_realizations(graph, num_of_realizations):
    assert graph.number_of_realizations() == num_of_realizations


@pytest.mark.parametrize(
    "graph, num_of_realizations",
    [
        [graphs.Complete(2), 1],
        [graphs.Complete(3), 1],
        [graphs.CompleteBipartite(3, 3), 8],
        [graphs.Diamond(), 2],
        [graphs.ThreePrism(), 16],
    ],
)
@pytest.mark.realization_counting
def test_number_of_realizations_sphere(graph, num_of_realizations):
    assert graph.number_of_realizations(spherical=True) == num_of_realizations


@pytest.mark.parametrize(
    "graph, num_of_realizations",
    [
        [graphs.Complete(2), 1],
        [graphs.Complete(3), 2],
        [graphs.CompleteBipartite(3, 3), 16],
        [graphs.Diamond(), 4],
        [graphs.ThreePrism(), 32],
    ],
)
@pytest.mark.realization_counting
def test_number_of_realizations_sphere_count_reflection(graph, num_of_realizations):
    assert (
        graph.number_of_realizations(spherical=True, count_reflection=True)
        == num_of_realizations
    )


@pytest.mark.parametrize(
    "graph",
    [
        graphs.Complete(4),
        graphs.K33plusEdge(),
        graphs.ThreePrismPlusEdge(),
        graphs.CompleteBipartite(1, 3),
        graphs.CompleteBipartite(2, 3),
        graphs.Path(3),
    ],
)
@pytest.mark.realization_counting
def test_number_of_realizations_error(graph):
    with pytest.raises(ValueError):
        graph.number_of_realizations()


@pytest.mark.parametrize(
    "graph",
    [graphs.Cycle(n) for n in range(3, 7)]
    + [Graph.from_vertices_and_edges([0, 1, 2, 3], [[0, 1], [0, 2], [1, 2]])],
)
def test_is_Rd_circuit_d1(graph):
    assert graph.is_Rd_circuit(dim=1)


@pytest.mark.parametrize(
    "graph",
    [
        Graph([(0, 1), (1, 2), (0, 2), (3, 4), (4, 5), (3, 5)]),
        Graph([(0, 1), (2, 3)]),
        graphs.Complete(2),
        graphs.Diamond(),
        graphs.K33plusEdge(),
        graphs.ThreePrism(),
        graphs.ThreePrismPlusEdge(),
        graphs.CompleteBipartite(1, 3),
        graphs.CompleteBipartite(2, 3),
        graphs.Path(3),
        graphs.K66MinusPerfectMatching(),
    ],
)
def test_is_not_Rd_circuit_d1(graph):
    assert not graph.is_Rd_circuit(dim=1)


@pytest.mark.parametrize(
    "graph",
    [
        graphs.Complete(4),
        graphs.ThreePrismPlusEdge(),
        graphs.K33plusEdge(),
        Graph([(0, 1), (1, 2), (2, 3), (3, 4), (4, 0), (3, 0), (3, 1), (2, 4)]),
    ]
    + [graphs.Wheel(n) for n in range(3, 7)],
)
def test_is_Rd_circuit_d2(graph):
    assert graph.is_Rd_circuit(dim=2)


@pytest.mark.parametrize(
    "graph",
    [
        graphs.Complete(2),
        graphs.Complete(5),
        graphs.Diamond(),
        graphs.ThreePrism(),
        graphs.CompleteBipartite(1, 3),
        graphs.CompleteBipartite(2, 3),
        graphs.Path(3),
        graphs.Cycle(4),
        graphs.K66MinusPerfectMatching(),
        Graph(
            [
                (0, 1),
                (1, 2),
                (2, 3),
                (3, 4),
                (4, 5),
                (5, 0),
                (0, 3),
                (0, 2),
                (1, 3),
                (3, 5),
            ]
        ),
        graphs.Complete(4) + Graph([(3, 4), (4, 5), (5, 6), (6, 3), (3, 5), (4, 6)]),
    ],
)
def test_is_not_Rd_circuit_d2(graph):
    assert not graph.is_Rd_circuit(dim=2, algorithm="default")
    assert not graph.is_Rd_circuit(dim=2, algorithm="randomized")


@pytest.mark.parametrize(
    "graph",
    [graphs.Complete(5), graphs.ThreeConnectedR3Circuit(), graphs.DoubleBanana()],
)
def test_is_Rd_circuit_d3(graph):
    assert graph.is_Rd_circuit(dim=3)


@pytest.mark.parametrize(
    "graph",
    [
        graphs.Path(5),
        graphs.Complete(4),
        graphs.Cycle(6),
        graphs.ThreePrism(),
        graphs.K33plusEdge(),
    ],
)
def test_is_not_Rd_circuit_d3(graph):
    assert not graph.is_Rd_circuit(dim=3)


@pytest.mark.parametrize(
    "graph, dim",
    [
        [Graph([(0, 1), (2, 3)]), 1],
        [Graph([(0, 1), (1, 2), (0, 2), (3, 4)]), 1],
        [graphs.Complete(4), 2],
        [graphs.Cycle(4), 2],
        [Graph([(0, 1), (1, 2), (2, 3), (3, 4), (4, 5), (1, 4), (2, 5)]), 2],
    ],
)
def test_is_Rd_closed(graph, dim):
    if dim <= 1:
        assert graph.is_Rd_closed(dim=dim, algorithm="graphic")
        assert graph.is_Rd_closed(dim=dim, algorithm="randomized")
    else:
        assert graph.is_Rd_closed(dim=dim, algorithm="randomized")


@pytest.mark.parametrize(
    "graph, dim",
    [
        [graphs.Path(4), 1],
        [graphs.ThreePrism(), 2],
        [graphs.ThreePrismPlusEdge(), 2],
        pytest.param(graphs.K66MinusPerfectMatching(), 2, marks=pytest.mark.slow_main),
        [graphs.Octahedral(), 3],
        [graphs.DoubleBanana(), 3],
    ],
)
def test_is_not_Rd_closed(graph, dim):
    if dim <= 1:
        assert not graph.is_Rd_closed(dim=dim, algorithm="graphic")
        assert not graph.is_Rd_closed(dim=dim, algorithm="randomized")
    else:
        assert not graph.is_Rd_closed(dim=dim, algorithm="randomized")


@pytest.mark.parametrize(
    "graph",
    [
        graphs.Diamond(),
        graphs.K33plusEdge(),
        graphs.ThreePrism(),
        graphs.ThreePrismPlusEdge(),
        graphs.CompleteBipartite(2, 3),
        graphs.K66MinusPerfectMatching(),
    ]
    + [graphs.Cycle(n) for n in range(3, 7)],
)
def test_is_Rd_dependent_d1(graph):
    assert graph.is_Rd_dependent(dim=1)


@pytest.mark.parametrize(
    "graph",
    [
        graphs.Complete(2),
        graphs.CompleteBipartite(1, 3),
        graphs.Path(3),
    ],
)
def test_is_Rd_independent_d1(graph):
    assert graph.is_Rd_independent(dim=1)


@pytest.mark.parametrize(
    "graph",
    [
        graphs.Complete(4),
        graphs.ThreePrismPlusEdge(),
        graphs.K33plusEdge(),
        graphs.Complete(5),
        graphs.CompleteBipartite(3, 4),
        graphs.K66MinusPerfectMatching(),
    ]
    + [graphs.Wheel(n) for n in range(3, 8)],
)
def test_is_Rd_dependent_d2(graph):
    assert graph.is_Rd_dependent(dim=2)


@pytest.mark.parametrize(
    "graph",
    [
        graphs.Complete(2),
        graphs.Diamond(),
        graphs.ThreePrism(),
        graphs.CompleteBipartite(1, 3),
        graphs.CompleteBipartite(2, 3),
        graphs.CompleteBipartite(3, 3),
        graphs.Path(3),
        graphs.Cycle(4),
    ],
)
def test_is_Rd_independent_d2(graph):
    assert graph.is_Rd_independent(dim=2)


@pytest.mark.parametrize(
    "graph",
    [graphs.Complete(5), graphs.ThreeConnectedR3Circuit(), graphs.DoubleBanana()],
)
def test_is_Rd_dependent_d3(graph):
    assert graph.is_Rd_dependent(dim=3)


@pytest.mark.parametrize(
    "graph",
    [
        graphs.Complete(4),
        graphs.Cycle(6),
        graphs.ThreePrism(),
        graphs.K33plusEdge(),
        graphs.K66MinusPerfectMatching(),
        graphs.Path(5),
    ],
)
def test_is_Rd_independent_d3(graph):
    assert graph.is_Rd_independent(dim=3)


def test_is_Rd_independent_d3_warning():
    G = graphs.K33plusEdge()
    with pytest.warns(RandomizedAlgorithmWarning):
        G.is_Rd_independent(dim=3)


@pytest.mark.parametrize(
    "graph, k",
    [
        [graphs.Cycle(4), 1],
        [graphs.Diamond(), 2],
        [graphs.Complete(4), math.inf],
        [Graph([(0, 1), (2, 3)]), 0],
        [graphs.Complete(5), math.inf],
        [graphs.Frustum(3), 2],
        [graphs.ThreePrism(), 2],
        [graphs.DoubleBanana(), 2],
        [graphs.CompleteMinusOne(5), 3],
        [graphs.Octahedral(), 3],
        [graphs.K66MinusPerfectMatching(), 3],
    ],
)
def test_max_rigid_dimension(graph, k):
    assert graph.max_rigid_dimension() == k
    assert graph.max_rigid_dimension(algorithm="numerical") == k


def test_max_rigid_dimension_warning():
    G = graphs.K66MinusPerfectMatching()
    with pytest.warns(RandomizedAlgorithmWarning):
        G.max_rigid_dimension()
        G.max_rigid_dimension(algorithm="numerical")


def test_cone():
    G = graphs.Complete(5).cone()
    assert set(G.nodes) == set([0, 1, 2, 3, 4, 5]) and len(G.nodes) == 6
    G = graphs.Complete(4).cone(vertex="a")
    assert "a" in G.nodes
    G = graphs.Cycle(4).cone()
    assert G.number_of_nodes() == G.max_degree() + 1


@pytest.mark.parametrize(
    "graph, k",
    [
        [graphs.Cycle(4), 0],
        [graphs.Diamond(), 0],
        [graphs.Complete(4), 0],
        [Graph([(0, 1), (2, 3)]), 0],
        [graphs.Complete(5), 1],
        [graphs.Complete(6), 2],
        [graphs.Frustum(3), 0],
        [graphs.ThreePrism(), 0],
        [graphs.DoubleBanana(), 1],
        [graphs.Octahedral(), 0],
        [Graph.from_int(8191), 1],
    ]
    + [[graphs.Wheel(n).cone(), 1] for n in range(3, 8)],
)
def test_is_k_vertex_apex(graph, k):
    assert graph.is_k_vertex_apex(k)


@pytest.mark.parametrize(
    "graph, k",
    [
        [graphs.Complete(5), 0],
        [graphs.Complete(6), 1],
        [graphs.DoubleBanana(), 0],
    ]
    + [[graphs.Wheel(n).cone(), 0] for n in range(3, 8)],
)
def test_is_not_k_vertex_apex(graph, k):
    assert not graph.is_k_vertex_apex(k)


@pytest.mark.parametrize(
    "graph, k",
    [
        [graphs.Cycle(4), 0],
        [graphs.Diamond(), 0],
        [graphs.Complete(4), 0],
        [Graph([(0, 1), (2, 3)]), 0],
        [graphs.Complete(5), 1],
        [graphs.Complete(6), 3],
        [graphs.Frustum(3), 0],
        [graphs.ThreePrism(), 0],
        [graphs.DoubleBanana(), 2],
        [graphs.Octahedral(), 0],
        [Graph.from_int(16351), 1],
    ]
    + [[graphs.Wheel(n).cone(), 1] for n in range(3, 8)],
)
def test_is_k_edge_apex(graph, k):
    assert graph.is_k_edge_apex(k)


@pytest.mark.parametrize(
    "graph, k",
    [
        [graphs.Complete(5), 0],
        [graphs.Complete(6), 2],
        [graphs.DoubleBanana(), 1],
        [graphs.K66MinusPerfectMatching(), 0],
    ]
    + [[graphs.Wheel(n).cone(), 0] for n in range(3, 8)],
)
def test_is_not_k_edge_apex(graph, k):
    assert not graph.is_k_edge_apex(k)


@pytest.mark.parametrize(
    "graph, k",
    [
        [graphs.Cycle(4), 0],
        [graphs.Diamond(), 0],
        [graphs.Complete(4), 0],
        [Graph([(0, 1), (2, 3)]), 0],
        [graphs.Complete(5), 1],
        [graphs.Complete(6), 2],
        [graphs.Frustum(3), 0],
        [graphs.ThreePrism(), 0],
        [graphs.DoubleBanana(), 3],
        [graphs.Octahedral(), 0],
        [Graph.from_int(8191), 2],
    ]
    + [[graphs.Wheel(n).cone(), 1] for n in range(3, 8)],
)
def test_is_critically_k_vertex_apex(graph, k):
    assert graph.is_critically_k_vertex_apex(k)


@pytest.mark.parametrize(
    "graph, k",
    [
        [graphs.Complete(5), 0],
        [graphs.Complete(6), 1],
        [graphs.DoubleBanana(), 2],
        [graphs.K66MinusPerfectMatching(), 0],
        [Graph.from_int(8191), 1],
    ]
    + [[graphs.Wheel(n).cone(), 0] for n in range(3, 8)],
)
def test_is_not_critically_k_vertex_apex(graph, k):
    assert not graph.is_critically_k_vertex_apex(k)


@pytest.mark.parametrize(
    "graph, k",
    [
        [graphs.Cycle(4), 0],
        [graphs.Diamond(), 0],
        [graphs.Complete(4), 0],
        [Graph([(0, 1), (2, 3)]), 0],
        [graphs.Complete(5), 1],
        [graphs.Complete(6), 7],
        [graphs.Frustum(3), 0],
        [graphs.ThreePrism(), 0],
        pytest.param(graphs.DoubleBanana(), 8, marks=pytest.mark.slow_main),
        [graphs.Octahedral(), 0],
        [Graph.from_int(112468), 1],
        [Graph.from_int(481867), 2],
        pytest.param(graphs.Wheel(5).cone(), 7, marks=pytest.mark.slow_main),
    ]
    + [[graphs.Wheel(n).cone(), 1 if n == 3 else 2 * n - 3] for n in range(3, 5)],
)
def test_is_critically_k_edge_apex(graph, k):
    assert graph.is_critically_k_edge_apex(k)


@pytest.mark.parametrize(
    "graph, k",
    [
        [graphs.Complete(5), 0],
        [graphs.Complete(6), 6],
        [graphs.DoubleBanana(), 7],
        [Graph.from_int(481867), 1],
        [Graph.from_int(16351), 1],
    ]
    + [[graphs.Wheel(n).cone(), 0 if n == 3 else 2 * n - 4] for n in range(3, 6)],
)
def test_is_not_critically_k_edge_apex(graph, k):
    assert not graph.is_critically_k_edge_apex(k)


@pytest.mark.long_local
def test_randomized_apex_properties():  # noqa: C901
    search_space = [range(1, 8), range(10)]
    for n, _ in product(*search_space):
        for m in range(3, math.comb(n, 2) + 1):
            G = Graph(nx.gnm_random_graph(n, m))
            prop_apex = G.is_k_edge_apex(1)
            prop_2_apex = G.is_k_edge_apex(2)
            prop_3_apex = G.is_k_edge_apex(3)
            prop_vapex = G.is_k_vertex_apex(1)
            prop_2_vapex = G.is_k_vertex_apex(2)
            prop_3_vapex = G.is_k_vertex_apex(3)
            prop_crit_apex = G.is_critically_k_edge_apex(1)
            prop_crit_2_apex = G.is_critically_k_edge_apex(2)
            prop_crit_3_apex = G.is_critically_k_edge_apex(3)
            prop_crit_vapex = G.is_critically_k_vertex_apex(1)
            prop_crit_2_vapex = G.is_critically_k_vertex_apex(2)
            prop_crit_3_vapex = G.is_critically_k_vertex_apex(3)

            if prop_apex:
                assert prop_vapex
                assert prop_2_apex
                assert prop_3_apex
            if prop_2_apex:
                assert prop_2_vapex
                assert prop_3_apex
            if prop_3_apex:
                assert prop_3_vapex
            if prop_vapex:
                assert prop_2_vapex
                assert prop_3_vapex
            if prop_2_vapex:
                assert prop_3_vapex

            if prop_crit_apex:
                assert prop_apex
            if prop_crit_2_apex:
                assert prop_2_apex
            if prop_crit_3_apex:
                assert prop_3_apex
            if prop_crit_vapex:
                assert prop_vapex
            if prop_crit_2_vapex:
                assert prop_2_vapex
            if prop_crit_3_vapex:
                assert prop_3_vapex


@pytest.mark.long_local
def test_randomized_rigidity_properties():  # noqa: C901
    search_space = [range(1, 4), range(1, 7), range(10)]
    for dim, n, _ in product(*search_space):
        for m in range(1, math.comb(n, 2) + 1):
            G = Graph(nx.gnm_random_graph(n, m))
            assert G.number_of_nodes() == n
            assert G.number_of_edges() == m

            prop_rigid = G.is_rigid(dim)
            prop_min_rigid = G.is_min_rigid(dim)
            prop_glob_rigid = G.is_globally_rigid(dim)
            prop_red_rigid = G.is_redundantly_rigid(dim)
            prop_2_red_rigid = G.is_k_redundantly_rigid(2, dim)
            prop_3_red_rigid = G.is_k_redundantly_rigid(3, dim)
            prop_vred_rigid = G.is_vertex_redundantly_rigid(dim)
            prop_2_vred_rigid = G.is_k_vertex_redundantly_rigid(2, dim)
            prop_3_vred_rigid = G.is_k_vertex_redundantly_rigid(3, dim)
            prop_min_red_rigid = G.is_min_redundantly_rigid(dim)
            prop_min_2_red_rigid = G.is_min_k_redundantly_rigid(2, dim)
            prop_min_3_red_rigid = G.is_min_k_redundantly_rigid(3, dim)
            prop_min_vred_rigid = G.is_min_vertex_redundantly_rigid(dim)
            prop_min_2_vred_rigid = G.is_min_k_vertex_redundantly_rigid(2, dim)
            prop_min_3_vred_rigid = G.is_min_k_vertex_redundantly_rigid(3, dim)
            prop_sparse = G.is_kl_sparse(dim, math.comb(dim + 1, 2))
            prop_tight = G.is_kl_tight(dim, math.comb(dim + 1, 2))
            prop_seq = G.has_extension_sequence(dim)
            prop_dep = G.is_Rd_dependent(dim)
            prop_indep = G.is_Rd_independent(dim)
            prop_circ = G.is_Rd_circuit(dim)

            # randomized algorithm
            rprop_rigid = G.is_rigid(dim, algorithm="randomized")
            rprop_min_rigid = G.is_min_rigid(dim, algorithm="randomized")
            rprop_glob_rigid = G.is_globally_rigid(dim, algorithm="randomized")
            rprop_red_rigid = G.is_redundantly_rigid(dim, algorithm="randomized")
            rprop_2_red_rigid = G.is_k_redundantly_rigid(2, dim, algorithm="randomized")
            rprop_3_red_rigid = G.is_k_redundantly_rigid(3, dim, algorithm="randomized")
            rprop_vred_rigid = G.is_vertex_redundantly_rigid(
                dim, algorithm="randomized"
            )
            rprop_2_vred_rigid = G.is_k_vertex_redundantly_rigid(
                2, dim, algorithm="randomized"
            )
            rprop_3_vred_rigid = G.is_k_vertex_redundantly_rigid(
                3, dim, algorithm="randomized"
            )
            rprop_min_red_rigid = G.is_min_redundantly_rigid(
                dim, algorithm="randomized"
            )
            rprop_min_2_red_rigid = G.is_min_k_redundantly_rigid(
                2, dim, algorithm="randomized"
            )
            rprop_min_3_red_rigid = G.is_min_k_redundantly_rigid(
                3, dim, algorithm="randomized"
            )
            rprop_min_vred_rigid = G.is_min_vertex_redundantly_rigid(
                dim, algorithm="randomized"
            )
            rprop_min_2_vred_rigid = G.is_min_k_vertex_redundantly_rigid(
                2, dim, algorithm="randomized"
            )
            rprop_min_3_vred_rigid = G.is_min_k_vertex_redundantly_rigid(
                3, dim, algorithm="randomized"
            )
            rprop_dep = G.is_Rd_dependent(dim, algorithm="randomized")
            rprop_indep = G.is_Rd_independent(dim, algorithm="randomized")
            rprop_circ = G.is_Rd_circuit(dim, algorithm="randomized")

            # subgraph algorithm
            sprop_sparse = G.is_kl_sparse(
                dim, math.comb(dim + 1, 2), algorithm="subgraph"
            )
            sprop_tight = G.is_kl_tight(
                dim, math.comb(dim + 1, 2), algorithm="subgraph"
            )

            # cones
            res_cone = G.cone()
            cprop_rigid = res_cone.is_rigid(dim + 1)
            cprop_min_rigid = res_cone.is_min_rigid(dim + 1)
            cprop_glob_rigid = res_cone.is_globally_rigid(dim + 1)

            # extensions
            if n > dim:
                res_ext0 = G.all_k_extensions(0, dim)
            else:
                res_ext0 = []
            if m > 1 and n > dim + 1:
                res_ext1 = G.all_k_extensions(1, dim)
            else:
                res_ext1 = []

            # framework
            F = G.random_framework(dim)
            fprop_inf_rigid = F.is_inf_rigid()
            fprop_inf_flex = F.is_inf_flexible()
            fprop_min_inf_rigid = F.is_min_inf_rigid()
            fprop_red_rigid = F.is_redundantly_inf_rigid()
            fprop_dep = F.is_dependent()
            fprop_indep = F.is_independent()

            # (min) rigidity
            if prop_min_rigid:
                assert rprop_min_rigid
                assert cprop_min_rigid
                assert prop_rigid
                assert fprop_min_inf_rigid
                assert prop_indep
                if n > dim:
                    assert m == n * dim - math.comb(dim + 1, 2)
                    assert F.rigidity_matrix_rank() == n * dim - math.comb(dim + 1, 2)
                    assert G.min_degree() >= dim
                    assert G.min_degree() <= 2 * dim - 1
                    assert prop_sparse
                    assert prop_tight
                    assert prop_seq
                else:
                    assert m == math.comb(n, 2)
                for graph in res_ext0:
                    assert graph.is_min_rigid(dim)
                for graph in res_ext1:
                    assert graph.is_min_rigid(dim)
            if rprop_min_rigid:
                assert prop_min_rigid
            if prop_rigid:
                assert rprop_rigid
                assert cprop_rigid
                assert fprop_inf_rigid
                if n > dim:
                    assert m >= n * dim - math.comb(dim + 1, 2)
                    assert F.rigidity_matrix_rank() == n * dim - math.comb(dim + 1, 2)
                    assert G.min_degree() >= dim
                    if m > n * dim - math.comb(dim + 1, 2):
                        assert prop_dep
                    else:
                        assert prop_indep
                else:
                    assert m == math.comb(n, 2)
                    assert prop_indep
                if prop_circ:
                    assert m == n * dim - math.comb(dim + 1, 2) + 1
            if rprop_rigid:
                assert prop_rigid

            # sparsity
            if prop_sparse:
                assert sprop_sparse
            if sprop_sparse:
                assert prop_sparse
            if prop_tight:
                assert sprop_tight
                if dim == 2 or dim == 1:
                    assert prop_min_rigid
            if sprop_tight:
                assert prop_tight

            # redundancy
            if prop_red_rigid:
                assert rprop_red_rigid
                assert prop_rigid
                assert fprop_red_rigid
                assert m >= n * dim - math.comb(dim + 1, 2) + 1
                if G.number_of_nodes() >= dim + 1 + 1:
                    assert G.min_degree() >= dim + 1  # thm-vertex-red-min-deg
            if rprop_red_rigid:
                assert prop_red_rigid
            if prop_2_red_rigid:
                assert rprop_2_red_rigid
                assert prop_rigid
                assert prop_red_rigid
                assert m >= n * dim - math.comb(dim + 1, 2) + 2
                if G.number_of_nodes() >= dim + 2 + 1:
                    assert G.min_degree() >= dim + 2  # thm-vertex-red-min-deg
            if rprop_2_red_rigid:
                assert prop_2_red_rigid
            if prop_3_red_rigid:
                assert rprop_3_red_rigid
                assert prop_rigid
                assert prop_2_red_rigid
                assert prop_red_rigid
                assert m >= n * dim - math.comb(dim + 1, 2) + 2
                if G.number_of_nodes() >= dim + 3 + 1:
                    assert G.min_degree() >= dim + 3  # thm-vertex-red-min-deg
            if rprop_3_red_rigid:
                assert prop_3_red_rigid
            if prop_vred_rigid:
                assert rprop_vred_rigid
                assert prop_rigid
                if G.number_of_nodes() >= dim + 1 + 1:
                    assert prop_red_rigid  # thm-vertex-implies_edge
                    assert G.min_degree() >= dim + 1  # thm-vertex-red-min-deg
            if rprop_vred_rigid:
                assert prop_vred_rigid
            if prop_2_vred_rigid:
                assert rprop_2_vred_rigid
                assert prop_rigid
                assert prop_vred_rigid
                if G.number_of_nodes() >= dim + 2 + 1:
                    assert prop_2_red_rigid  # thm-vertex-implies_edge
                    assert G.min_degree() >= dim + 2  # thm-vertex-red-min-deg
            if rprop_2_vred_rigid:
                assert prop_2_vred_rigid
            if prop_3_vred_rigid:
                assert rprop_3_vred_rigid
                assert prop_rigid
                assert prop_2_vred_rigid
                assert prop_vred_rigid
                if G.number_of_nodes() >= dim + 3 + 1:
                    assert prop_3_red_rigid  # thm-vertex-implies_edge
                    assert G.min_degree() >= dim + 3  # thm-vertex-red-min-deg
            if rprop_3_vred_rigid:
                assert prop_3_vred_rigid

            # minimal redundancy
            if prop_min_red_rigid:
                assert rprop_min_red_rigid
                assert prop_rigid
                assert prop_red_rigid
                assert m >= n * dim - math.comb(dim + 1, 2) + 1
                if G.number_of_nodes() >= dim + 1 + 1:
                    assert G.min_degree() >= dim + 1  # thm-vertex-red-min-deg
            if rprop_min_red_rigid:
                assert prop_min_red_rigid
            if prop_min_2_red_rigid:
                assert rprop_min_2_red_rigid
                assert prop_rigid
                assert prop_red_rigid
                assert prop_2_red_rigid
                assert m >= n * dim - math.comb(dim + 1, 2) + 2
                if G.number_of_nodes() >= dim + 2 + 1:
                    assert G.min_degree() >= dim + 2  # thm-vertex-red-min-deg
            if rprop_min_2_red_rigid:
                assert prop_min_2_red_rigid
            if prop_min_3_red_rigid:
                assert rprop_min_3_red_rigid
                assert prop_rigid
                assert prop_2_red_rigid
                assert prop_red_rigid
                assert prop_3_red_rigid
                assert m >= n * dim - math.comb(dim + 1, 2) + 3
                if G.number_of_nodes() >= dim + 3 + 1:
                    assert G.min_degree() >= dim + 3  # thm-vertex-red-min-deg
            if rprop_min_3_red_rigid:
                assert prop_min_3_red_rigid
            if prop_min_vred_rigid:
                assert rprop_min_vred_rigid
                assert prop_rigid
                assert prop_vred_rigid
                if G.number_of_nodes() >= dim + 1 + 1:
                    assert prop_red_rigid  # thm-vertex-implies_edge
                    assert G.min_degree() >= dim + 1  # thm-vertex-red-min-deg
            if rprop_min_vred_rigid:
                assert prop_min_vred_rigid
            if prop_min_2_vred_rigid:
                assert rprop_min_2_vred_rigid
                assert prop_rigid
                assert prop_vred_rigid
                assert prop_2_vred_rigid
                if G.number_of_nodes() >= dim + 2 + 1:
                    assert prop_2_red_rigid  # thm-vertex-implies_edge
                    assert G.min_degree() >= dim + 2  # thm-vertex-red-min-deg
            if rprop_min_2_vred_rigid:
                assert prop_min_2_vred_rigid
            if prop_min_3_vred_rigid:
                assert rprop_min_3_vred_rigid
                assert prop_rigid
                assert prop_2_vred_rigid
                assert prop_vred_rigid
                assert prop_3_vred_rigid
                if G.number_of_nodes() >= dim + 3 + 1:
                    assert prop_3_red_rigid  # thm-vertex-implies_edge
                    assert G.min_degree() >= dim + 3  # thm-vertex-red-min-deg
            if rprop_min_3_vred_rigid:
                assert prop_min_3_vred_rigid

            # global rigidity
            if prop_glob_rigid:
                assert rprop_glob_rigid
                assert prop_rigid
                assert cprop_glob_rigid
                if n > dim + 1:
                    assert m >= n * dim - math.comb(dim + 1, 2)
                    assert prop_red_rigid
                    assert G.vertex_connectivity() >= dim + 1
                else:
                    assert m == math.comb(n, 2)
                if prop_min_rigid:
                    assert m == math.comb(n, 2)
            if rprop_glob_rigid:
                assert prop_glob_rigid

            # cones
            if cprop_min_rigid:
                assert prop_min_rigid
            if cprop_rigid:
                assert prop_rigid
            if cprop_glob_rigid:
                assert prop_glob_rigid

            if not prop_rigid:
                assert not prop_min_rigid
                assert not prop_glob_rigid
                assert not prop_red_rigid
                assert not prop_2_red_rigid
                assert not prop_3_red_rigid
                assert not prop_vred_rigid
                assert not prop_2_vred_rigid
                assert not prop_3_vred_rigid
                assert not prop_min_red_rigid
                assert not prop_min_2_red_rigid
                assert not prop_min_3_red_rigid
                assert not prop_min_vred_rigid
                assert not prop_min_2_vred_rigid
                assert not prop_min_3_vred_rigid

            # dependence
            if prop_circ:
                assert rprop_circ
                assert prop_dep
                assert not prop_indep
            if rprop_circ:
                assert prop_circ
            if prop_indep:
                assert rprop_indep
                assert not prop_circ
                assert not prop_dep
                assert fprop_indep
                if n > dim:
                    assert m <= n * dim - math.comb(dim + 1, 2)
            if rprop_indep:
                assert prop_indep
            if prop_dep:
                assert rprop_dep
                assert fprop_dep
            if rprop_dep:
                assert prop_dep

            # closure
            res_close = Graph(G.Rd_closure())
            assert res_close.is_Rd_closed()
            res_close = Graph(G.Rd_closure(), algorithm="randomized")
            assert res_close.is_Rd_closed()

            # frameworks
            if fprop_inf_rigid:
                assert prop_rigid
                assert not fprop_inf_flex
            if fprop_min_inf_rigid:
                assert prop_min_rigid
            if fprop_red_rigid:
                assert prop_red_rigid
            if fprop_indep:
                assert prop_indep
            if fprop_dep:
                assert prop_dep
            if fprop_inf_flex:
                assert not fprop_inf_rigid


@pytest.mark.long_local
def test_sparsity_properties_random_graphs_with_loops():
    search_space = [range(1, 8), range(10)]
    for n, _ in product(*search_space):
        for m in range(1, math.comb(n, 2) + 1):
            G = Graph(nx.gnm_random_graph(n, m))
            loops = [[v, v] for v in G.vertex_list() if randint(0, 1)]
            G.add_edges(loops)
            assert G.number_of_nodes() == n
            assert G.number_of_edges() == m + len(loops)

            _run_sparsity_test_on_graph(G)


@pytest.mark.long_local
def test_sparsity_properties_random_graphs_without_loops():
    search_space = [range(1, 8), range(10)]
    for n, _ in product(*search_space):
        for m in range(1, math.comb(n, 2) + 1):
            G = Graph(nx.gnm_random_graph(n, m))
            assert G.number_of_nodes() == n
            assert G.number_of_edges() == m

            _run_sparsity_test_on_graph(G)


def _run_sparsity_test_on_graph(G: Graph) -> None:
    """
    Run a set of sparsity tests on a given graph
    """
    kmax = 6
    m = G.number_of_edges()
    n = G.number_of_nodes()

    # distinguish range for L depending on loops
    def get_max_L(G: Graph, K: int):
        if nx.number_of_selfloops(G) > 0:
            return 2 * K
        else:
            return math.comb(K + 1, 2) + 1

    prop_sparse = {
        K: [G.is_kl_sparse(K, L) for L in range(get_max_L(G, K))]
        for K in range(1, kmax)
    }
    prop_tight = {
        K: [G.is_kl_tight(K, L) for L in range(get_max_L(G, K))] for K in range(1, kmax)
    }

    prop_sparse_s = {
        K: [G.is_kl_sparse(K, L, algorithm="subgraph") for L in range(get_max_L(G, K))]
        for K in range(1, kmax)
    }
    prop_tight_s = {
        K: [G.is_kl_tight(K, L, algorithm="subgraph") for L in range(get_max_L(G, K))]
        for K in range(1, kmax)
    }

    for K in range(1, kmax):
        for L in range(get_max_L(G, K)):
            # check output type
            assert isinstance(prop_sparse[K][L], bool)
            assert isinstance(prop_sparse_s[K][L], bool)
            assert isinstance(prop_tight[K][L], bool)
            assert isinstance(prop_tight_s[K][L], bool)

            # compare different algorithms
            assert prop_tight[K][L] == prop_tight_s[K][L]
            assert prop_sparse[K][L] == prop_sparse_s[K][L]

            # sanity checks on properties
            if prop_tight[K][L]:
                assert prop_sparse[K][L]
                if n >= K:
                    assert m == K * n - L
            if prop_sparse[K][L]:
                if n >= K:
                    assert m <= K * n - L
                for L2 in range(L):
                    assert prop_sparse[K][L2]

    if prop_sparse[1][1]:
        if nx.is_connected(G):
            assert nx.is_tree(G)


@pytest.mark.long_local
def test_sparsity_properties_small_graphs_without_loops():
    for n in range(1, 5):
        for i in range(math.comb(n, 2) + 1):
            for edges in combinations(combinations(range(n), 2), i):
                G = Graph.from_vertices_and_edges(range(n), edges)
                assert G.number_of_nodes() == n
                assert G.number_of_edges() == len(edges)

                _run_sparsity_test_on_graph(G)


@pytest.mark.long_local
def test_sparsity_properties_small_graphs_without_loops_different_vertex_names():
    for n in range(1, 4):
        encodings = product(
            *list(
                zip(
                    range(n),
                    sample(range(n, 3 * n), n),
                    [
                        chr(i) for i in sample(range(97, 122), n)
                    ],  # does not work for graphs with more than 26 vertices
                    [
                        tuple([chr(i) if randint(0, 1) == 0 else i for i in elem])
                        for elem in product(sample(range(97, 122), n), repeat=2)
                    ],
                )
            )
        )
        for vertices in encodings:
            for i in range(math.comb(n, 2) + 1):
                for edges in combinations(combinations(vertices, 2), i):
                    G = Graph.from_vertices_and_edges(vertices, edges)
                    assert G.number_of_nodes() == n
                    assert len(vertices) == n
                    assert G.number_of_edges() == len(edges)

                    _run_sparsity_test_on_graph(G)


@pytest.mark.long_local
def test_sparsity_properties_small_graphs_with_loops():
    for n in range(1, 5):
        for i in range(math.comb(n, 2) + 1):
            for edges in combinations(combinations(range(n), 2), i):
                G = Graph.from_vertices_and_edges(range(n), edges)
                for j in range(n + 1):
                    for loops in combinations(range(n), j):
                        G.add_edges([[jj, jj] for jj in loops])
                        assert G.number_of_nodes() == n
                        assert G.number_of_edges() == len(edges) + len(loops)

                        _run_sparsity_test_on_graph(G)
                        G.delete_edges([[jj, jj] for jj in loops])


@pytest.mark.long_local
def test_sparsity_properties_small_graphs_with_loops_different_vertex_names():
    for n in range(1, 4):
        encodings = product(
            *list(
                zip(
                    range(n),
                    sample(range(n, 3 * n), n),
                    [
                        chr(i) for i in sample(range(97, 122), n)
                    ],  # does not work for graphs with more than 26 vertices
                    [
                        tuple([chr(i) if randint(0, 1) == 0 else i for i in elem])
                        for elem in product(sample(range(97, 122), n), repeat=2)
                    ],
                )
            )
        )
        for vertices in encodings:
            for i in range(math.comb(n, 2) + 1):
                for edges in combinations(combinations(vertices, 2), i):
                    G = Graph.from_vertices_and_edges(vertices, edges)
                    for j in range(n + 1):
                        for loops in combinations(vertices, j):
                            G.add_edges([[jj, jj] for jj in loops])
                            assert G.number_of_nodes() == n
                            assert len(vertices) == n
                            assert G.number_of_edges() == len(edges) + len(loops)

                            _run_sparsity_test_on_graph(G)
                            G.delete_edges([[jj, jj] for jj in loops])<|MERGE_RESOLUTION|>--- conflicted
+++ resolved
@@ -15,16 +15,15 @@
 from pyrigi.warning import RandomizedAlgorithmWarning
 
 
-<<<<<<< HEAD
 is_kl_sparse_algorithms_sparsity_all_kl = ["default", "subgraph"]
 is_kl_sparse_algorithms_sparsity_pebble = is_kl_sparse_algorithms_sparsity_all_kl + [
     "pebble"
 ]
-=======
+
 is_rigid_algorithms_all_d = ["default", "randomized", "numerical"]
 is_rigid_algorithms_d1 = is_rigid_algorithms_all_d + ["graphic"]
 is_rigid_algorithms_d2 = is_rigid_algorithms_all_d + ["sparsity"]
->>>>>>> 35cddf0e
+
 
 
 def relabeled_inc(graph: Graph, increment: int = None) -> Graph:
