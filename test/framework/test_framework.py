<<<<<<< HEAD
=======
from copy import deepcopy

import os
>>>>>>> 641ab3bf
import matplotlib.pyplot as plt
import pytest

import pyrigi.frameworkDB as fws
import pyrigi.graphDB as graphs
from pyrigi.exception import LoopError
from pyrigi.framework import Framework
from pyrigi.graph import Graph


def test__str__():
    assert (
        str(fws.Complete(2))
        == """Framework in 2-dimensional space consisting of:
Graph with vertices [0, 1] and edges [[0, 1]]
Realization {0:(0, 0), 1:(1, 0)}"""
    )


def test__repr__():
    assert (
        repr(fws.Complete(2)) == "Framework(Graph.from_vertices_and_edges"
        "([0, 1], [(0, 1)]), {0: ['0', '0'], 1: ['1', '0']})"
    )
    F1 = Framework(Graph([(0, 1)]), {0: ["1/2"], 1: ["sqrt(2)"]})
    F2 = eval(repr(F1))
    assert F1[0] == F2[0] and F1[1] == F2[1]


def test_loop_error():
    with pytest.raises(LoopError):
        G = Graph([[1, 2], [1, 1], [2, 3], [1, 3]])
        F = Framework(G, {1: (0, 0), 2: (1, 1), 3: (2, 0)})
    with pytest.raises(LoopError):
        G = Graph([[1, 2], [2, 3], [1, 3]])
        F = Framework(G, {1: (0, 0), 2: (1, 1), 3: (2, 0)})
        F.add_edge([1, 1])
    with pytest.raises(LoopError):
        G = Graph([[1, 2], [2, 3], [1, 3], [2, 2]])
        Framework.Random(G)


@pytest.mark.parametrize(
    "param",
    [
        0,
        -2,
    ],
)
def test_dimension_value_error(param):
    with pytest.raises(ValueError):
        G = Graph([[1, 2], [1, 1], [2, 3], [1, 3]])
        Framework.Random(G, param)
    with pytest.raises(ValueError):
        Framework.Empty(param)


@pytest.mark.parametrize(
    "param",
    [
        1.1,
        3 / 2,
    ],
)
def test_dimension_type_error(param):
    with pytest.raises(TypeError):
        G = Graph([[1, 2], [1, 1], [2, 3], [1, 3]])
        Framework.Random(G, param)
    with pytest.raises(TypeError):
        Framework.Empty(param)


@pytest.mark.parametrize(
    "realization",
    [
        {0: [0, 0, 0, 0], 1: [1, 1, 1, 1]},
        {0: [0, 0, 1, 0], 1: [1, 1, 1, 1]},
        {0: [0, 0, 0, 0], 1: [0, 0, 0, 0]},
    ],
)
def test_plot_error(realization):
    F = Framework(graphs.Complete(2), realization)
    with pytest.raises(ValueError):
        F.plot()

    plt.close()


def test_plot():
    F = Framework(graphs.Complete(2), {0: [1, 0], 1: [0, 1]})
    F.plot()

    F = Framework(graphs.Complete(2), {0: [1, 0, 0], 1: [0, 1, 1]})
    F.plot()

    plt.close("all")


def test_plot2D():
    F = Framework(graphs.Complete(2), {0: [1, 0, 0, 0], 1: [0, 1, 0, 0]})
    with pytest.raises(ValueError):
        F.plot2D(projection_matrix=[[1, 0], [0, 1], [0, 0]])
    F.plot2D(projection_matrix=[[1, 0, 0, 0], [0, 1, 0, 0]])

    F = Framework(graphs.Complete(2), {0: [0, 0, 0], 1: [1, 0, 0]})
    with pytest.raises(ValueError):
        F.plot2D(projection_matrix=[[1, 0], [0, 1]])
    F.plot2D()

    F = Framework(graphs.Path(3), {0: [0, 0, 0], 1: [1, 0, 0], 2: [1, 1, 1]})
    with pytest.raises(ValueError):
        F.plot2D(inf_flex={0: [-1, 0, 0], 1: [1, 0, 0], 2: [0, 0, 0]})
    F.plot2D(inf_flex=0)

    F = fws.Complete(4)
    F.plot2D(stress=0, dpi=200, filename="K4_Test_output")
    os.remove("K4_Test_output.png")

    F = fws.Complete(4, dim=1)
    F.plot2D(stress=0)

    plt.close("all")


def test_plot3D():
    F = Framework(graphs.Complete(2), {0: [1, 0, 0, 0], 1: [0, 1, 0, 0]})
    with pytest.raises(ValueError):
        F.plot3D(projection_matrix=[[1, 0, 0], [0, 0, 1], [0, 0, 0]])
    F.plot3D()

    F = Framework(graphs.Complete(2), {0: [0, 0, 0, 0], 1: [1, 0, 0, 0]})
    with pytest.raises(ValueError):
        F.plot3D(projection_matrix=[[1, 0, 0], [0, 0, 1]])
    F.plot3D(projection_matrix=[[1, 0, 0, 0], [0, 1, 0, 0], [0, 0, 1, 0]])

    F = Framework(graphs.Path(3), {0: [0, 0, 0], 1: [1, 0, 0], 2: [1, 1, 1]})
    F.plot3D(inf_flex=0)

    F = fws.Octahedron(realization="Bricard_plane")
    F.plot3D(inf_flex=0, stress=0)

    F = fws.Complete(4)
    F.plot3D(stress=0, dpi=200, filename="K4_Test_output")
    os.remove("K4_Test_output.png")

    F = fws.Complete(4, dim=1)
    F.plot3D(stress=0)

    plt.close("all")


def test_animate3D_rotation():
    F = fws.Complete(4, dim=3)
    F.animate3D_rotation()

    F = fws.Complete(3)
    with pytest.raises(ValueError):
        F.animate3D_rotation()

    F = fws.Complete(5, dim=4)
    with pytest.raises(ValueError):
        F.animate3D_rotation()


@pytest.mark.parametrize("dim", range(1, 5))
def test_Random(dim):
    graph = graphs.Complete(dim + 1)
    framework = Framework.Random(graph, dim=dim)
    assert framework.dim == dim

    def min_coord(F):
        return min([min(F[u]) for u in graph])

    def max_coord(F):
        return max([max(F[u]) for u in graph])

    framework = Framework.Random(graph, dim=dim, rand_range=10)
    assert -10 <= min_coord(framework) and max_coord(framework) <= 10

    framework = Framework.Random(graph, dim=dim, rand_range=[10, 100])
    assert 10 <= min_coord(framework) and max_coord(framework) <= 100

    framework = Framework.Random(graph, dim=dim, numerical=True)
    assert -1 <= min_coord(framework) and max_coord(framework) <= 1

    framework = Framework.Random(graph, dim=dim, rand_range=10, numerical=True)
    assert -10 <= min_coord(framework) and max_coord(framework) <= 10

    framework = Framework.Random(graph, dim=dim, rand_range=[10, 100], numerical=True)
    assert 10 <= min_coord(framework) and max_coord(framework) <= 100


@pytest.mark.meshing
def test__generate_stl_bar():
    mesh = Framework._generate_stl_bar(30, 4, 10, 5)
    assert mesh is not None


@pytest.mark.meshing
@pytest.mark.parametrize(
    "holes_dist, holes_diam, bar_w, bar_h",
    [
        # negative values are not allowed
        [30, 4, 10, -5],
        [30, 4, -10, 5],
        [30, -4, 10, 5],
        [-30, 4, 10, 5],
        # zero values are not allowed
        [30, 4, 10, 0],
        [30, 4, 0, 5],
        [30, 0, 10, 5],
        [0, 4, 10, 5],
        # width must be greater than diameter
        [30, 4, 3, 5],
        [30, 4, 4, 5],
        # holes_distance > 2 * holes_diameter
        [6, 4, 10, 5],
        [10, 5, 12, 12],
    ],
)
def test__generate_stl_bar_error(holes_dist, holes_diam, bar_w, bar_h):
    with pytest.raises(ValueError):
        Framework._generate_stl_bar(holes_dist, holes_diam, bar_w, bar_h)


@pytest.mark.meshing
def test_generate_stl_bars():
    gr = Graph([(0, 1), (1, 2), (2, 3), (0, 3)])
    fr = Framework(
        gr, {0: [0, 0], 1: [1, 0], 2: [1, "1/2 * sqrt(5)"], 3: [1 / 2, "4/3"]}
    )
    assert fr.generate_stl_bars(scale=20, filename_prefix="mybar") is None<|MERGE_RESOLUTION|>--- conflicted
+++ resolved
@@ -1,9 +1,3 @@
-<<<<<<< HEAD
-=======
-from copy import deepcopy
-
-import os
->>>>>>> 641ab3bf
 import matplotlib.pyplot as plt
 import pytest
 
