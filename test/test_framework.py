--- conflicted
+++ resolved
@@ -4,10 +4,7 @@
 import pyrigi.frameworkDB as fws
 from pyrigi.exception import LoopError
 
-<<<<<<< HEAD
 from copy import deepcopy
-=======
->>>>>>> 0fbfe185
 
 import pytest
 from sympy import Matrix, pi, sqrt
