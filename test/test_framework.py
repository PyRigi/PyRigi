--- conflicted
+++ resolved
@@ -629,7 +629,6 @@
     assert newF[2].equals(F[2] + translation)
 
 
-<<<<<<< HEAD
 def test_rescale():
     G = graphs.Complete(4)
     F = Framework(G, {0: (-1, 0), 1: (2, 0), 2: (1, 1), 3: (3, -2)})
@@ -642,7 +641,8 @@
     assert newF[0].equals(Matrix([p * 2 for p in F[0]]))
     assert newF[1].equals(Matrix([p * 2 for p in F[1]]))
     assert newF[2].equals(Matrix([p * 2 for p in F[2]]))
-=======
+
+
 def test_projected_realization():
     F = fws.Complete(4, dim=3)
     _r = F.projected_realization(
@@ -673,7 +673,6 @@
     F = fws.Complete(6, dim=5)
     with pytest.raises(ValueError):
         F.projected_realization(proj_dim=4)
->>>>>>> 6a0b37aa
 
 
 def test_rotate2D():
